<<<<<<< HEAD
## @file
# Azure Pipeline build file for a build using mu_devops.
#
# To upload coverage results, set `coverage_upload_target` to `ado` or `codecov`.
#
# NOTE: This file is automatically synchronized from Mu DevOps. Update the original file there
#       instead of the file in this repo.
#
# - Mu DevOps Repo: https://github.com/microsoft/mu_devops
# - File Sync Settings: https://github.com/microsoft/mu_devops/blob/main/.sync/Files.yml
#
# Copyright (c) Microsoft Corporation.
# SPDX-License-Identifier: BSD-2-Clause-Patent
##

resources:
  repositories:
    - repository: mu_devops
      type: github
      endpoint: microsoft
      name: microsoft/mu_devops
      ref: refs/tags/v12.2.0

parameters:
- name: build_file
  displayName: The Build file
  type: string
  default: ".pytool/CISettings.py"
- name: do_ci_build
  displayName: Perform Stuart CI Build
  type: boolean
  default: true
- name: do_ci_setup
  displayName: Perform Stuart CI Setup
  type: boolean
  default: true
- name: do_non_ci_build
  displayName: Perform non-CI Stuart Build
  type: boolean
  default: false
- name: do_non_ci_setup
  displayName: Perform non-CI Stuart Setup
  type: boolean
  default: false
- name: do_pr_eval
  displayName: Perform Stuart PR Evaluation
  type: boolean
  default: true
- name: container_build
  displayName: Flag for whether this repo should do stuart_setup
  type: boolean
  default: false
- name: os_type
  displayName: OS type on the self-hosted agent pools
  type: string
  values:
  - Windows_NT
  - Linux
  default: Windows_NT
- name: build_matrix
  displayName: Build matrix for this repository
  type: object
- name: pool_name
  displayName: Variable name that hosts pool name to be used for self-hosted agents
  type: string
  default: pool_name
- name: extra_install_step
  displayName: Extra Install Steps
  type: stepList
  default:
    - script: echo No extra steps provided
- name: extra_jobs
  displayName: Extra Jobs to be run after build
  type: jobList
  default: []
- name: rust_build
  displayName: Whether Rust code is being built
  type: boolean
  default: false
- name: extra_cargo_steps
  displayName: Extra Steps to Run Before Standard Cargo Steps
  type: stepList
  default:
    - script: echo No extra cargo steps provided

jobs:
- template: Jobs/PrGate.yml@mu_devops
  parameters:
    build_file: ${{ parameters.build_file }}
    linux_container_image: ghcr.io/microsoft/mu_devops/ubuntu-22-build:4bebc96
    ${{ if eq(parameters.rust_build, true) }}:
      linux_container_options: --security-opt seccomp=unconfined
    do_ci_build: ${{ parameters.do_ci_build }}
    do_ci_setup: ${{ parameters.do_ci_setup }}
    do_pr_eval: ${{ parameters.do_pr_eval }}
    do_non_ci_setup: ${{ parameters.do_non_ci_setup }}
    do_non_ci_build: ${{ parameters.do_non_ci_build }}
    build_matrix: ${{ parameters.build_matrix }}
    os_type: ${{ parameters.os_type }}
    pool_name: ${{ parameters.pool_name }}
    extra_install_step: ${{ parameters.extra_install_step }}
    tool_chain_tag: $(tool_chain_tag)
    vm_image: $(vm_image)
    container_build: ${{ parameters.container_build }}
    rust_build: ${{ parameters.rust_build }}
    extra_steps:
      - task: NuGetAuthenticate@1
        displayName: 'NuGet Authenticate'

- ${{ if eq(parameters.rust_build, true) }}:
  - job: CargoCmds
    displayName: Workspace Cargo Commands

    container:

      image: ghcr.io/microsoft/mu_devops/ubuntu-22-build:4bebc96
      options: --user root --name mu_devops_build_container --security-opt seccomp=unconfined

    steps:
    - checkout: self
      fetchDepth: 1
      clean: true
    - ${{ parameters.extra_cargo_steps }}
    - template: Steps/RustCargoSteps.yml@mu_devops
      parameters:
        container_build: true

- ${{ parameters.extra_jobs }}
=======
## @file
# Azure Pipeline build file for a build using mu_devops.
#
# To upload coverage results, set `coverage_upload_target` to `ado` or `codecov`.
#
# NOTE: This file is automatically synchronized from Mu DevOps. Update the original file there
#       instead of the file in this repo.
#
# - Mu DevOps Repo: https://github.com/microsoft/mu_devops
# - File Sync Settings: https://github.com/microsoft/mu_devops/blob/main/.sync/Files.yml
#
# Copyright (c) Microsoft Corporation.
# SPDX-License-Identifier: BSD-2-Clause-Patent
##

resources:
  repositories:
    - repository: mu_devops
      type: github
      endpoint: microsoft
      name: microsoft/mu_devops
      ref: refs/tags/v13.0.0

parameters:
- name: do_ci_build
  displayName: Perform Stuart CI Build
  type: boolean
  default: true
- name: do_ci_setup
  displayName: Perform Stuart CI Setup
  type: boolean
  default: true
- name: do_non_ci_build
  displayName: Perform non-CI Stuart Build
  type: boolean
  default: false
- name: do_non_ci_setup
  displayName: Perform non-CI Stuart Setup
  type: boolean
  default: false
- name: do_pr_eval
  displayName: Perform Stuart PR Evaluation
  type: boolean
  default: true
- name: container_build
  displayName: Flag for whether this repo should do stuart_setup
  type: boolean
  default: false
- name: os_type
  displayName: OS type on the self-hosted agent pools
  type: string
  values:
  - Windows_NT
  - Linux
  default: Windows_NT
- name: build_matrix
  displayName: Build matrix for this repository
  type: object
- name: pool_name
  displayName: Variable name that hosts pool name to be used for self-hosted agents
  type: string
  default: pool_name
- name: extra_install_step
  displayName: Extra Install Steps
  type: stepList
  default:
    - script: echo No extra steps provided
- name: extra_jobs
  displayName: Extra Jobs to be run after build
  type: jobList
  default: []
- name: rust_build
  displayName: Whether Rust code is being built
  type: boolean
  default: false
- name: extra_cargo_steps
  displayName: Extra Steps to Run Before Standard Cargo Steps
  type: stepList
  default:
    - script: echo No extra cargo steps provided

jobs:
- template: Jobs/PrGate.yml@mu_devops
  parameters:
    linux_container_image: ghcr.io/microsoft/mu_devops/ubuntu-24-build:d412ccd
    ${{ if eq(parameters.rust_build, true) }}:
      linux_container_options: --security-opt seccomp=unconfined
    do_ci_build: ${{ parameters.do_ci_build }}
    do_ci_setup: ${{ parameters.do_ci_setup }}
    do_pr_eval: ${{ parameters.do_pr_eval }}
    do_non_ci_setup: ${{ parameters.do_non_ci_setup }}
    do_non_ci_build: ${{ parameters.do_non_ci_build }}
    build_matrix: ${{ parameters.build_matrix }}
    os_type: ${{ parameters.os_type }}
    pool_name: ${{ parameters.pool_name }}
    extra_install_step: ${{ parameters.extra_install_step }}
    tool_chain_tag: $(tool_chain_tag)
    vm_image: $(vm_image)
    container_build: ${{ parameters.container_build }}
    rust_build: ${{ parameters.rust_build }}

- ${{ if eq(parameters.rust_build, true) }}:
  - job: CargoCmds
    displayName: Workspace Cargo Commands

    container:

      image: ghcr.io/microsoft/mu_devops/ubuntu-24-build:d412ccd
      options: --user root --name mu_devops_build_container --security-opt seccomp=unconfined

    steps:
    - checkout: self
      fetchDepth: 1
      clean: true
    - ${{ parameters.extra_cargo_steps }}
    - template: Steps/RustCargoSteps.yml@mu_devops
      parameters:
        container_build: true

- ${{ parameters.extra_jobs }}

>>>>>>> eb0af537
<|MERGE_RESOLUTION|>--- conflicted
+++ resolved
@@ -1,4 +1,3 @@
-<<<<<<< HEAD
 ## @file
 # Azure Pipeline build file for a build using mu_devops.
 #
@@ -20,7 +19,7 @@
       type: github
       endpoint: microsoft
       name: microsoft/mu_devops
-      ref: refs/tags/v12.2.0
+      ref: refs/tags/v13.0.0
 
 parameters:
 - name: build_file
@@ -88,7 +87,7 @@
 - template: Jobs/PrGate.yml@mu_devops
   parameters:
     build_file: ${{ parameters.build_file }}
-    linux_container_image: ghcr.io/microsoft/mu_devops/ubuntu-22-build:4bebc96
+    linux_container_image: ghcr.io/microsoft/mu_devops/ubuntu-24-build:d412ccd
     ${{ if eq(parameters.rust_build, true) }}:
       linux_container_options: --security-opt seccomp=unconfined
     do_ci_build: ${{ parameters.do_ci_build }}
@@ -114,127 +113,6 @@
 
     container:
 
-      image: ghcr.io/microsoft/mu_devops/ubuntu-22-build:4bebc96
-      options: --user root --name mu_devops_build_container --security-opt seccomp=unconfined
-
-    steps:
-    - checkout: self
-      fetchDepth: 1
-      clean: true
-    - ${{ parameters.extra_cargo_steps }}
-    - template: Steps/RustCargoSteps.yml@mu_devops
-      parameters:
-        container_build: true
-
-- ${{ parameters.extra_jobs }}
-=======
-## @file
-# Azure Pipeline build file for a build using mu_devops.
-#
-# To upload coverage results, set `coverage_upload_target` to `ado` or `codecov`.
-#
-# NOTE: This file is automatically synchronized from Mu DevOps. Update the original file there
-#       instead of the file in this repo.
-#
-# - Mu DevOps Repo: https://github.com/microsoft/mu_devops
-# - File Sync Settings: https://github.com/microsoft/mu_devops/blob/main/.sync/Files.yml
-#
-# Copyright (c) Microsoft Corporation.
-# SPDX-License-Identifier: BSD-2-Clause-Patent
-##
-
-resources:
-  repositories:
-    - repository: mu_devops
-      type: github
-      endpoint: microsoft
-      name: microsoft/mu_devops
-      ref: refs/tags/v13.0.0
-
-parameters:
-- name: do_ci_build
-  displayName: Perform Stuart CI Build
-  type: boolean
-  default: true
-- name: do_ci_setup
-  displayName: Perform Stuart CI Setup
-  type: boolean
-  default: true
-- name: do_non_ci_build
-  displayName: Perform non-CI Stuart Build
-  type: boolean
-  default: false
-- name: do_non_ci_setup
-  displayName: Perform non-CI Stuart Setup
-  type: boolean
-  default: false
-- name: do_pr_eval
-  displayName: Perform Stuart PR Evaluation
-  type: boolean
-  default: true
-- name: container_build
-  displayName: Flag for whether this repo should do stuart_setup
-  type: boolean
-  default: false
-- name: os_type
-  displayName: OS type on the self-hosted agent pools
-  type: string
-  values:
-  - Windows_NT
-  - Linux
-  default: Windows_NT
-- name: build_matrix
-  displayName: Build matrix for this repository
-  type: object
-- name: pool_name
-  displayName: Variable name that hosts pool name to be used for self-hosted agents
-  type: string
-  default: pool_name
-- name: extra_install_step
-  displayName: Extra Install Steps
-  type: stepList
-  default:
-    - script: echo No extra steps provided
-- name: extra_jobs
-  displayName: Extra Jobs to be run after build
-  type: jobList
-  default: []
-- name: rust_build
-  displayName: Whether Rust code is being built
-  type: boolean
-  default: false
-- name: extra_cargo_steps
-  displayName: Extra Steps to Run Before Standard Cargo Steps
-  type: stepList
-  default:
-    - script: echo No extra cargo steps provided
-
-jobs:
-- template: Jobs/PrGate.yml@mu_devops
-  parameters:
-    linux_container_image: ghcr.io/microsoft/mu_devops/ubuntu-24-build:d412ccd
-    ${{ if eq(parameters.rust_build, true) }}:
-      linux_container_options: --security-opt seccomp=unconfined
-    do_ci_build: ${{ parameters.do_ci_build }}
-    do_ci_setup: ${{ parameters.do_ci_setup }}
-    do_pr_eval: ${{ parameters.do_pr_eval }}
-    do_non_ci_setup: ${{ parameters.do_non_ci_setup }}
-    do_non_ci_build: ${{ parameters.do_non_ci_build }}
-    build_matrix: ${{ parameters.build_matrix }}
-    os_type: ${{ parameters.os_type }}
-    pool_name: ${{ parameters.pool_name }}
-    extra_install_step: ${{ parameters.extra_install_step }}
-    tool_chain_tag: $(tool_chain_tag)
-    vm_image: $(vm_image)
-    container_build: ${{ parameters.container_build }}
-    rust_build: ${{ parameters.rust_build }}
-
-- ${{ if eq(parameters.rust_build, true) }}:
-  - job: CargoCmds
-    displayName: Workspace Cargo Commands
-
-    container:
-
       image: ghcr.io/microsoft/mu_devops/ubuntu-24-build:d412ccd
       options: --user root --name mu_devops_build_container --security-opt seccomp=unconfined
 
@@ -247,6 +125,4 @@
       parameters:
         container_build: true
 
-- ${{ parameters.extra_jobs }}
-
->>>>>>> eb0af537
+- ${{ parameters.extra_jobs }}