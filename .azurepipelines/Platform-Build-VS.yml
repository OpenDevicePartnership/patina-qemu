--- conflicted
+++ resolved
@@ -1,258 +1,125 @@
-## @file
-# Azure Pipeline build file for building platforms with VS.
-#
-# Copyright (c) Microsoft Corporation.
-# SPDX-License-Identifier: BSD-2-Clause-Patent
-##
-
-resources:
-  repositories:
-    - repository: mu_devops
-      type: github
-      endpoint: microsoft
-      name: microsoft/mu_devops
-      ref: refs/tags/v9.1.9
-
-variables:
-- group: tool-chain-windows-visual-studio-latest
-- group: 'UEFI Rust Tokens'
-
-jobs:
-- template: Platform-Build-Job.yml
-  parameters:
-    extra_install_step:
-    - template: Steps/InstallCoverageTools.yml@mu_devops
-    tool_chain_tag: 'VS2022'
-    vm_image: $(vm_image)
-    os_type: Windows_NT
-    build_matrix:
-      QemuQ35_DEBUG:
-        BuildPackage: QemuQ35Pkg
-        BuildFile: "Platforms/QemuQ35Pkg/PlatformBuild.py"
-        BuildFlags: ""
-        BuildTarget: "DEBUG"
-        BuildExtraTag: ""
-        BuildExtraStep:
-          - template: Steps/RustSetupSteps.yml@mu_devops
-        Run: true
-        RunFlags: "SHUTDOWN_AFTER_RUN=TRUE QEMU_HEADLESS=TRUE EMPTY_DRIVE=TRUE BLD_*_QEMU_CORE_NUM=2"
-        BuildArtifactsBinary: |
-          **/QEMUQ35_*.fd
-        BuildArtifactsOther: ""
-
-      QemuQ35_RELEASE:
-        BuildPackage: QemuQ35Pkg
-        BuildFile: "Platforms/QemuQ35Pkg/PlatformBuild.py"
-        BuildFlags: ""
-        BuildTarget: "RELEASE"
-        BuildExtraTag: ""
-        BuildExtraStep:
-          - template: Steps/RustSetupSteps.yml@mu_devops
-        Run: true
-        RunFlags: "SHUTDOWN_AFTER_RUN=TRUE QEMU_HEADLESS=TRUE EMPTY_DRIVE=TRUE BLD_*_QEMU_CORE_NUM=2"
-        BuildArtifactsBinary: |
-          **/QEMUQ35_*.fd
-        BuildArtifactsOther: ""
-
-<<<<<<< HEAD
-      # QemuQ35_DEBUG_ARM:
-      #   BuildPackage: QemuQ35Pkg
-      #   BuildFile: "Platforms/QemuQ35Pkg/PlatformBuild.py"
-      #   BuildArch: IA32,X64
-      #   BuildFlags: ""
-      #   BuildTarget: "DEBUG"
-      #   BuildExtraTag: "ON_ARM"
-      #   BuildExtraStep:
-      #     - script: echo No extra steps provided
-      #   Run: false
-      #   RunFlags: "SHUTDOWN_AFTER_RUN=TRUE QEMU_HEADLESS=TRUE EMPTY_DRIVE=TRUE BLD_*_QEMU_CORE_NUM=2 TEST_REGEX=*TestApp*.efi RUN_TESTS=TRUE"
-      #   SelfHostAgent: true
-      #   BuildArtifactsBinary: |
-      #     **/QEMUQ35_*.fd
-      #     **/*/*TestApp.efi
-      #   BuildArtifactsOther: "**/unit_test_results/*"
-
-      # QemuQ35_RELEASE_ARM:
-      #   BuildPackage: QemuQ35Pkg
-      #   BuildFile: "Platforms/QemuQ35Pkg/PlatformBuild.py"
-      #   BuildArch: IA32,X64
-      #   BuildFlags: ""
-      #   BuildTarget: "RELEASE"
-      #   BuildExtraTag: "ON_ARM"
-      #   BuildExtraStep:
-      #     - script: echo No extra steps provided
-      #   Run: false
-      #   RunFlags: "SHUTDOWN_AFTER_RUN=TRUE QEMU_HEADLESS=TRUE EMPTY_DRIVE=TRUE BLD_*_QEMU_CORE_NUM=2 TEST_REGEX=*TestApp*.efi RUN_TESTS=TRUE"
-      #   SelfHostAgent: true
-      #   BuildArtifactsBinary: |
-      #     **/QEMUQ35_*.fd
-      #     **/*/*TestApp.efi
-      #   BuildArtifactsOther: "**/unit_test_results/*"
-=======
-      QemuQ35_DEBUG_ARM:
-        BuildPackage: QemuQ35Pkg
-        BuildFile: "Platforms/QemuQ35Pkg/PlatformBuild.py"
-        BuildFlags: ""
-        BuildTarget: "DEBUG"
-        BuildExtraTag: "ON_ARM"
-        BuildExtraStep:
-          - script: echo No extra steps provided
-        Run: false
-        RunFlags: "SHUTDOWN_AFTER_RUN=TRUE QEMU_HEADLESS=TRUE EMPTY_DRIVE=TRUE BLD_*_QEMU_CORE_NUM=2 TEST_REGEX=*TestApp*.efi RUN_TESTS=TRUE"
-        SelfHostAgent: true
-        BuildArtifactsBinary: |
-          **/QEMUQ35_*.fd
-          **/*/*TestApp.efi
-        BuildArtifactsOther: "**/unit_test_results/*"
-
-      QemuQ35_RELEASE_ARM:
-        BuildPackage: QemuQ35Pkg
-        BuildFile: "Platforms/QemuQ35Pkg/PlatformBuild.py"
-        BuildFlags: ""
-        BuildTarget: "RELEASE"
-        BuildExtraTag: "ON_ARM"
-        BuildExtraStep:
-          - script: echo No extra steps provided
-        Run: false
-        RunFlags: "SHUTDOWN_AFTER_RUN=TRUE QEMU_HEADLESS=TRUE EMPTY_DRIVE=TRUE BLD_*_QEMU_CORE_NUM=2 TEST_REGEX=*TestApp*.efi RUN_TESTS=TRUE"
-        SelfHostAgent: true
-        BuildArtifactsBinary: |
-          **/QEMUQ35_*.fd
-          **/*/*TestApp.efi
-        BuildArtifactsOther: "**/unit_test_results/*"
->>>>>>> cc72a508
-
-      QemuQ35_NO_SMM_RELEASE:
-        BuildPackage: QemuQ35Pkg
-        BuildFile: "Platforms/QemuQ35Pkg/PlatformBuild.py"
-        BuildFlags: "BLD_*_SMM_ENABLED=FALSE"
-        BuildTarget: "RELEASE"
-        BuildExtraTag: "NO_SMM"
-        BuildExtraStep:
-          - template: Steps/RustSetupSteps.yml@mu_devops
-        Run: true
-        RunFlags: "SHUTDOWN_AFTER_RUN=TRUE QEMU_HEADLESS=TRUE BLD_*_QEMU_CORE_NUM=2 BLD_*_SMM_ENABLED=FALSE"
-        BuildArtifactsBinary: |
-          **/QEMUQ35_*.fd
-        BuildArtifactsOther: ""
-
-<<<<<<< HEAD
-      # QemuQ35_CODE_COVERAGE:
-      #   BuildPackage: QemuQ35Pkg
-      #   BuildFile: "Platforms/QemuQ35Pkg/Test/PlatformTest.py"
-      #   BuildArch: "X64"
-      #   BuildFlags: "CODE_COVERAGE=TRUE CC_FULL=TRUE CC_FLATTEN=TRUE REPORTTYPES=Cobertura,HtmlSummary,JsonSummary"
-      #   BuildTarget: "NOOPT"
-      #   BuildExtraTag: "UNIT_TESTS"
-      #   BuildExtraStep:
-      #     - script: dotnet tool install -g dotnet-reportgenerator-globaltool
-      #       displayName: Install Report Generator
-      #   BuildArtifactsOther: "**/Coverage/**"
-      #   Run: false
-
-      # QemuSbsa_CODE_COVERAGE:
-      #   BuildPackage: QemuSbsaPkg
-      #   BuildFile: "Platforms/QemuSbsaPkg/Test/PlatformTest.py"
-      #   BuildArch: "AARCH64"
-      #   BuildFlags: "CODE_COVERAGE=TRUE CC_FULL=TRUE CC_FLATTEN=TRUE REPORTTYPES=Cobertura,HtmlSummary,JsonSummary"
-      #   BuildTarget: "NOOPT"
-      #   BuildExtraTag: "UNIT_TESTS"
-      #   BuildExtraStep:
-      #     - script: dotnet tool install -g dotnet-reportgenerator-globaltool
-      #       displayName: Install Report Generator
-      #   BuildArtifactsOther: "**/Coverage/**"
-      #   Run: false
-
-=======
-      QemuQ35_CODE_COVERAGE:
-        BuildPackage: QemuQ35Pkg
-        BuildFile: "Platforms/QemuQ35Pkg/Test/PlatformTest.py"
-        BuildFlags: "CODE_COVERAGE=TRUE CC_FULL=TRUE CC_FLATTEN=TRUE REPORTTYPES=Cobertura,HtmlSummary,JsonSummary"
-        BuildTarget: "NOOPT"
-        BuildExtraTag: "UNIT_TESTS"
-        BuildExtraStep:
-          - script: dotnet tool install -g dotnet-reportgenerator-globaltool
-            displayName: Install Report Generator
-        BuildArtifactsOther: "**/Coverage/**"
-        Run: false
-
-      QemuSbsa_CODE_COVERAGE:
-        BuildPackage: QemuSbsaPkg
-        BuildFile: "Platforms/QemuSbsaPkg/Test/PlatformTest.py"
-        BuildFlags: "CODE_COVERAGE=TRUE CC_FULL=TRUE CC_FLATTEN=TRUE REPORTTYPES=Cobertura,HtmlSummary,JsonSummary"
-        BuildTarget: "NOOPT"
-        BuildExtraTag: "UNIT_TESTS"
-        BuildExtraStep:
-          - script: dotnet tool install -g dotnet-reportgenerator-globaltool
-            displayName: Install Report Generator
-        BuildArtifactsOther: "**/Coverage/**"
-        Run: false
-
-- template: Platform-Build-Job.yml
-  parameters:
-    extra_install_step:
-    - template: Steps/InstallCoverageTools.yml@mu_devops
-    tool_chain_tag: 'CLANGPDB'
-    vm_image: $(vm_image)
-    os_type: Windows_NT
-    build_matrix:
-      QemuQ35_DEBUG_CLANGPDB:
-        BuildPackage: QemuQ35Pkg
-        BuildFile: "Platforms/QemuQ35Pkg/PlatformBuild.py"
-        BuildFlags: ""
-        BuildTarget: "DEBUG"
-        BuildExtraTag: ""
-        BuildExtraStep:
-          - template: Steps/RustSetupSteps.yml@mu_devops
-        Run: true
-        RunFlags: "SHUTDOWN_AFTER_RUN=TRUE QEMU_HEADLESS=TRUE EMPTY_DRIVE=TRUE BLD_*_QEMU_CORE_NUM=2 TEST_REGEX=*TestApp*.efi RUN_TESTS=TRUE"
-        BuildArtifactsBinary: |
-          **/QEMUQ35_*.fd
-        BuildArtifactsOther: "**/unit_test_results/*"
-
-      QemuQ35_RELEASE_CLANGPDB:
-        BuildPackage: QemuQ35Pkg
-        BuildFile: "Platforms/QemuQ35Pkg/PlatformBuild.py"
-        BuildFlags: ""
-        BuildTarget: "RELEASE"
-        BuildExtraTag: ""
-        BuildExtraStep:
-          - template: Steps/RustSetupSteps.yml@mu_devops
-        Run: true
-        RunFlags: "SHUTDOWN_AFTER_RUN=TRUE QEMU_HEADLESS=TRUE EMPTY_DRIVE=TRUE BLD_*_QEMU_CORE_NUM=2 TEST_REGEX=*TestApp*.efi RUN_TESTS=TRUE"
-        BuildArtifactsBinary: |
-          **/QEMUQ35_*.fd
-        BuildArtifactsOther: "**/unit_test_results/*"
-
-      QemuSbsa_DEBUG_CLANGPDB:
-        BuildPackage: QemuSbsaPkg
-        BuildFile: "Platforms/QemuSbsaPkg/PlatformBuild.py"
-        BuildTarget: "DEBUG"
-        BuildExtraTag: ""
-        BuildExtraStep:
-          - template: Steps/RustSetupSteps.yml@mu_devops
-          - template: Steps/SetupToolChainTagPreReqs.yml@mu_devops
-        Run: true
-        RunFlags: "SHUTDOWN_AFTER_RUN=TRUE QEMU_HEADLESS=TRUE EMPTY_DRIVE=TRUE TEST_REGEX=*TestApp*.efi RUN_TESTS=TRUE"
-        BuildArtifactsBinary: |
-          **/QEMU_EFI.fd
-          **/SECURE_FLASH0.fd
-        BuildArtifactsOther: "**/unit_test_results/*"
-
-      QemuSbsa_RELEASE_CLANGPDB:
-        BuildPackage: QemuSbsaPkg
-        BuildFile: "Platforms/QemuSbsaPkg/PlatformBuild.py"
-        BuildFlags: ""
-        BuildTarget: "RELEASE"
-        BuildExtraTag: ""
-        BuildExtraStep:
-          - template: Steps/RustSetupSteps.yml@mu_devops
-          - template: Steps/SetupToolChainTagPreReqs.yml@mu_devops
-        Run: true
-        RunFlags: "SHUTDOWN_AFTER_RUN=TRUE QEMU_HEADLESS=TRUE EMPTY_DRIVE=TRUE TEST_REGEX=*TestApp*.efi RUN_TESTS=TRUE"
-        BuildArtifactsBinary: |
-          **/QEMU_EFI.fd
-          **/SECURE_FLASH0.fd
-        BuildArtifactsOther: "**/unit_test_results/*"
-
->>>>>>> cc72a508
+## @file
+# Azure Pipeline build file for building platforms with VS.
+#
+# Copyright (c) Microsoft Corporation.
+# SPDX-License-Identifier: BSD-2-Clause-Patent
+##
+
+resources:
+  repositories:
+    - repository: mu_devops
+      type: github
+      endpoint: microsoft
+      name: microsoft/mu_devops
+      ref: refs/tags/v10.0.0
+
+variables:
+- group: tool-chain-windows-visual-studio-latest
+- group: 'UEFI Rust Tokens'
+
+jobs:
+- template: Platform-Build-Job.yml
+  parameters:
+    extra_install_step:
+    - template: Steps/InstallCoverageTools.yml@mu_devops
+    tool_chain_tag: 'VS2022'
+    vm_image: $(vm_image)
+    os_type: Windows_NT
+    build_matrix:
+      QemuQ35_DEBUG:
+        BuildPackage: QemuQ35Pkg
+        BuildFile: "Platforms/QemuQ35Pkg/PlatformBuild.py"
+        BuildFlags: ""
+        BuildTarget: "DEBUG"
+        BuildExtraTag: ""
+        BuildExtraStep:
+          - template: Steps/RustSetupSteps.yml@mu_devops
+        Run: true
+        RunFlags: "SHUTDOWN_AFTER_RUN=TRUE QEMU_HEADLESS=TRUE EMPTY_DRIVE=TRUE BLD_*_QEMU_CORE_NUM=2"
+        BuildArtifactsBinary: |
+          **/QEMUQ35_*.fd
+        BuildArtifactsOther: ""
+
+      QemuQ35_RELEASE:
+        BuildPackage: QemuQ35Pkg
+        BuildFile: "Platforms/QemuQ35Pkg/PlatformBuild.py"
+        BuildFlags: ""
+        BuildTarget: "RELEASE"
+        BuildExtraTag: ""
+        BuildExtraStep:
+          - template: Steps/RustSetupSteps.yml@mu_devops
+        Run: true
+        RunFlags: "SHUTDOWN_AFTER_RUN=TRUE QEMU_HEADLESS=TRUE EMPTY_DRIVE=TRUE BLD_*_QEMU_CORE_NUM=2"
+        BuildArtifactsBinary: |
+          **/QEMUQ35_*.fd
+        BuildArtifactsOther: ""
+
+      # QemuQ35_DEBUG_ARM:
+      #   BuildPackage: QemuQ35Pkg
+      #   BuildFile: "Platforms/QemuQ35Pkg/PlatformBuild.py"
+      #   BuildFlags: ""
+      #   BuildTarget: "DEBUG"
+      #   BuildExtraTag: "ON_ARM"
+      #   BuildExtraStep:
+      #     - script: echo No extra steps provided
+      #   Run: false
+      #   RunFlags: "SHUTDOWN_AFTER_RUN=TRUE QEMU_HEADLESS=TRUE EMPTY_DRIVE=TRUE BLD_*_QEMU_CORE_NUM=2 TEST_REGEX=*TestApp*.efi RUN_TESTS=TRUE"
+      #   SelfHostAgent: true
+      #   BuildArtifactsBinary: |
+      #     **/QEMUQ35_*.fd
+      #     **/*/*TestApp.efi
+      #   BuildArtifactsOther: "**/unit_test_results/*"
+
+      # QemuQ35_RELEASE_ARM:
+      #   BuildPackage: QemuQ35Pkg
+      #   BuildFile: "Platforms/QemuQ35Pkg/PlatformBuild.py"
+      #   BuildFlags: ""
+      #   BuildTarget: "RELEASE"
+      #   BuildExtraTag: "ON_ARM"
+      #   BuildExtraStep:
+      #     - script: echo No extra steps provided
+      #   Run: false
+      #   RunFlags: "SHUTDOWN_AFTER_RUN=TRUE QEMU_HEADLESS=TRUE EMPTY_DRIVE=TRUE BLD_*_QEMU_CORE_NUM=2 TEST_REGEX=*TestApp*.efi RUN_TESTS=TRUE"
+      #   SelfHostAgent: true
+      #   BuildArtifactsBinary: |
+      #     **/QEMUQ35_*.fd
+      #     **/*/*TestApp.efi
+      #   BuildArtifactsOther: "**/unit_test_results/*"
+
+      QemuQ35_NO_SMM_RELEASE:
+        BuildPackage: QemuQ35Pkg
+        BuildFile: "Platforms/QemuQ35Pkg/PlatformBuild.py"
+        BuildFlags: "BLD_*_SMM_ENABLED=FALSE"
+        BuildTarget: "RELEASE"
+        BuildExtraTag: "NO_SMM"
+        BuildExtraStep:
+          - template: Steps/RustSetupSteps.yml@mu_devops
+        Run: true
+        RunFlags: "SHUTDOWN_AFTER_RUN=TRUE QEMU_HEADLESS=TRUE BLD_*_QEMU_CORE_NUM=2 BLD_*_SMM_ENABLED=FALSE"
+        BuildArtifactsBinary: |
+          **/QEMUQ35_*.fd
+        BuildArtifactsOther: ""
+
+      # QemuQ35_CODE_COVERAGE:
+      #   BuildPackage: QemuQ35Pkg
+      #   BuildFile: "Platforms/QemuQ35Pkg/Test/PlatformTest.py"
+      #   BuildFlags: "CODE_COVERAGE=TRUE CC_FULL=TRUE CC_FLATTEN=TRUE REPORTTYPES=Cobertura,HtmlSummary,JsonSummary"
+      #   BuildTarget: "NOOPT"
+      #   BuildExtraTag: "UNIT_TESTS"
+      #   BuildExtraStep:
+      #     - script: dotnet tool install -g dotnet-reportgenerator-globaltool
+      #       displayName: Install Report Generator
+      #   BuildArtifactsOther: "**/Coverage/**"
+      #   Run: false
+
+      # QemuSbsa_CODE_COVERAGE:
+      #   BuildPackage: QemuSbsaPkg
+      #   BuildFile: "Platforms/QemuSbsaPkg/Test/PlatformTest.py"
+      #   BuildFlags: "CODE_COVERAGE=TRUE CC_FULL=TRUE CC_FLATTEN=TRUE REPORTTYPES=Cobertura,HtmlSummary,JsonSummary"
+      #   BuildTarget: "NOOPT"
+      #   BuildExtraTag: "UNIT_TESTS"
+      #   BuildExtraStep:
+      #     - script: dotnet tool install -g dotnet-reportgenerator-globaltool
+      #       displayName: Install Report Generator
+      #   BuildArtifactsOther: "**/Coverage/**"
+      #   Run: false