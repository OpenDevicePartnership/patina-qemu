## @file
# Azure Pipeline build file to perform a release in this repo.
#
# Note: This file should be invoked immediately after a release has been published
#       on GitHub.
#
# Copyright (c) Microsoft Corporation.
# SPDX-License-Identifier: BSD-2-Clause-Patent
##

trigger: none
pr: none

resources:
  repositories:
    - repository: mu_devops
      type: github
      endpoint: microsoft
      name: microsoft/mu_devops
      ref: ref: refs/tags/v9.1.9
  containers:
    - container: linux-gcc
<<<<<<< HEAD
      image: ghcr.io/microsoft/mu_devops/ubuntu-22-test:0e124c1
=======
      image: ghcr.io/microsoft/mu_devops/ubuntu-24-test:latest
>>>>>>> eb0af537
      options: --name mu_devops_build_container

name: $(Date:yyyyMMdd)$(Rev:.r) Mu Tiano Platforms Release

stages:
- stage: LinuxBuildQemuPlatforms
  displayName: Build QEMU Platforms on Linux

  variables:
  - group: tool-chain-ubuntu-gcc

  jobs:
    - template: Platform-Build-Job.yml
      parameters:
        tool_chain_tag: 'GCC5'
        vm_image: ubuntu-latest
        os_type: Linux
        container_image: linux-gcc
        build_matrix:
          QemuQ35_GCC_DEBUG:
            BuildPackage: QemuQ35Pkg
            BuildFile: "Platforms/QemuQ35Pkg/PlatformBuild.py"
            BuildArch: IA32,X64
            BuildFlags: ""
            BuildTarget: "DEBUG"
            BuildExtraTag: ""
            BuildExtraStep:
              - template: Steps/RustSetupSteps.yml@mu_devops
            Run: true
            RunFlags: "SHUTDOWN_AFTER_RUN=TRUE QEMU_HEADLESS=TRUE EMPTY_DRIVE=TRUE BLD_*_QEMU_CORE_NUM=2 TEST_REGEX=*TestApp*.efi RUN_TESTS=TRUE"
            BuildArtifactsBinary: |
              **/QEMUQ35_*.fd
            BuildArtifactsOther: "**/unit_test_results/*"

          QemuQ35_GCC_RELEASE:
            BuildPackage: QemuQ35Pkg
            BuildFile: "Platforms/QemuQ35Pkg/PlatformBuild.py"
            BuildArch: IA32,X64
            BuildFlags: ""
            BuildTarget: "RELEASE"
            BuildExtraTag: ""
            BuildExtraStep:
              - template: Steps/RustSetupSteps.yml@mu_devops
            Run: true
            RunFlags: "SHUTDOWN_AFTER_RUN=TRUE QEMU_HEADLESS=TRUE EMPTY_DRIVE=TRUE BLD_*_QEMU_CORE_NUM=2 TEST_REGEX=*TestApp*.efi RUN_TESTS=TRUE"
            BuildArtifactsBinary: |
              **/QEMUQ35_*.fd
            BuildArtifactsOther: "**/unit_test_results/*"

          QemuQ35_GCC_NO_SMM_RELEASE:
            BuildPackage: QemuQ35Pkg
            BuildFile: "Platforms/QemuQ35Pkg/PlatformBuild.py"
            BuildArch: IA32,X64
            BuildFlags: "BLD_*_SMM_ENABLED=FALSE"
            BuildTarget: "RELEASE"
            BuildExtraTag: "NO_SMM"
            BuildExtraStep:
              - template: Steps/RustSetupSteps.yml@mu_devops
            Run: true
            RunFlags: "SHUTDOWN_AFTER_RUN=TRUE QEMU_HEADLESS=TRUE BLD_*_QEMU_CORE_NUM=2 BLD_*_SMM_ENABLED=FALSE"
            BuildArtifactsBinary: |
              **/QEMUQ35_*.fd
            BuildArtifactsOther: ""

          QemuSbsa_GCC_DEBUG:
            BuildPackage: QemuSbsaPkg
            BuildFile: "Platforms/QemuSbsaPkg/PlatformBuild.py"
            BuildArch: AARCH64
            BuildFlags: ""
            BuildTarget: "DEBUG"
            BuildExtraTag: ""
            BuildExtraStep:
              - script: sudo apt-get install -y libssl-dev
                displayName: Install openssl
              - template: Steps/RustSetupSteps.yml@mu_devops
            Run: true
            RunFlags: "SHUTDOWN_AFTER_RUN=TRUE QEMU_HEADLESS=TRUE EMPTY_DRIVE=TRUE TEST_REGEX=*TestApp*.efi RUN_TESTS=TRUE"
            BuildArtifactsBinary: |
              **/QEMU_EFI.fd
              **/SECURE_FLASH0.fd
            BuildArtifactsOther: "**/unit_test_results/*"

          QemuSbsa_GCC_RELEASE:
            BuildPackage: QemuSbsaPkg
            BuildFile: "Platforms/QemuSbsaPkg/PlatformBuild.py"
            BuildArch: AARCH64
            BuildFlags: ""
            BuildTarget: "RELEASE"
            BuildExtraTag: ""
            BuildExtraStep:
              - script: sudo apt-get install -y libssl-dev
                displayName: Install openssl
              - template: Steps/RustSetupSteps.yml@mu_devops
            Run: true
            RunFlags: "SHUTDOWN_AFTER_RUN=TRUE QEMU_HEADLESS=TRUE EMPTY_DRIVE=TRUE TEST_REGEX=*TestApp*.efi RUN_TESTS=TRUE"
            BuildArtifactsBinary: |
              **/QEMU_EFI.fd
              **/SECURE_FLASH0.fd
            BuildArtifactsOther: "**/unit_test_results/*"

- stage: WindowsBuildQemuPlatforms
  displayName: Build QEMU Platforms on Windows
  dependsOn: []

  variables:
  - group: tool-chain-windows-visual-studio-latest

  jobs:
    - template: Platform-Build-Job.yml
      parameters:
        extra_install_step:
        - powershell: |
            $qemuVersion = (Get-Content -Path WindowsQemuVersion.json | ConvertFrom-Json).version
            choco install qemu --version=$qemuVersion; Write-Host "##vso[task.prependpath]c:\Program Files\qemu"
          workingDirectory: .azurepipelines/
          displayName: Install QEMU and Set QEMU on path # friendly name displayed in the UI
          condition: and(gt(variables.pkg_count, 0), succeeded())
        tool_chain_tag: 'VS2022'
        vm_image: windows-latest
        os_type: Windows_NT
        build_matrix:
          QemuQ35_VS_DEBUG:
            BuildPackage: QemuQ35Pkg
            BuildFile: "Platforms/QemuQ35Pkg/PlatformBuild.py"
            BuildArch: IA32,X64
            BuildFlags: ""
            BuildTarget: "DEBUG"
            BuildExtraTag: ""
            BuildExtraStep:
              - template: Steps/RustSetupSteps.yml@mu_devops
            Run: true
            RunFlags: "SHUTDOWN_AFTER_RUN=TRUE QEMU_HEADLESS=TRUE EMPTY_DRIVE=TRUE BLD_*_QEMU_CORE_NUM=2 TEST_REGEX=*TestApp*.efi RUN_TESTS=TRUE"
            BuildArtifactsBinary: |
              **/QEMUQ35_*.fd
            BuildArtifactsOther: "**/unit_test_results/*"

          QemuQ35_VS_RELEASE:
            BuildPackage: QemuQ35Pkg
            BuildFile: "Platforms/QemuQ35Pkg/PlatformBuild.py"
            BuildArch: IA32,X64
            BuildFlags: ""
            BuildTarget: "RELEASE"
            BuildExtraTag: ""
            BuildExtraStep:
              - template: Steps/RustSetupSteps.yml@mu_devops
            Run: true
            RunFlags: "SHUTDOWN_AFTER_RUN=TRUE QEMU_HEADLESS=TRUE EMPTY_DRIVE=TRUE BLD_*_QEMU_CORE_NUM=2 TEST_REGEX=*TestApp*.efi RUN_TESTS=TRUE"
            BuildArtifactsBinary: |
              **/QEMUQ35_*.fd
            BuildArtifactsOther: "**/unit_test_results/*"

          QemuQ35_VS_NO_SMM_RELEASE:
            BuildPackage: QemuQ35Pkg
            BuildFile: "Platforms/QemuQ35Pkg/PlatformBuild.py"
            BuildArch: IA32,X64
            BuildFlags: "BLD_*_SMM_ENABLED=FALSE"
            BuildTarget: "RELEASE"
            BuildExtraTag: "NO_SMM"
            BuildExtraStep:
              - template: Steps/RustSetupSteps.yml@mu_devops
            Run: true
            RunFlags: "SHUTDOWN_AFTER_RUN=TRUE QEMU_HEADLESS=TRUE BLD_*_QEMU_CORE_NUM=2 BLD_*_SMM_ENABLED=FALSE"
            BuildArtifactsBinary: |
              **/QEMUQ35_*.fd
            BuildArtifactsOther: ""

- stage: PublishReleaseArtifacts
  displayName: Publish Release Artifacts
  dependsOn:
  - LinuxBuildQemuPlatforms
  - WindowsBuildQemuPlatforms
  jobs:
    - template: templates/Job-Publish.yml
<|MERGE_RESOLUTION|>--- conflicted
+++ resolved
@@ -1,200 +1,196 @@
-## @file
-# Azure Pipeline build file to perform a release in this repo.
-#
-# Note: This file should be invoked immediately after a release has been published
-#       on GitHub.
-#
-# Copyright (c) Microsoft Corporation.
-# SPDX-License-Identifier: BSD-2-Clause-Patent
-##
-
-trigger: none
-pr: none
-
-resources:
-  repositories:
-    - repository: mu_devops
-      type: github
-      endpoint: microsoft
-      name: microsoft/mu_devops
-      ref: ref: refs/tags/v9.1.9
-  containers:
-    - container: linux-gcc
-<<<<<<< HEAD
-      image: ghcr.io/microsoft/mu_devops/ubuntu-22-test:0e124c1
-=======
-      image: ghcr.io/microsoft/mu_devops/ubuntu-24-test:latest
->>>>>>> eb0af537
-      options: --name mu_devops_build_container
-
-name: $(Date:yyyyMMdd)$(Rev:.r) Mu Tiano Platforms Release
-
-stages:
-- stage: LinuxBuildQemuPlatforms
-  displayName: Build QEMU Platforms on Linux
-
-  variables:
-  - group: tool-chain-ubuntu-gcc
-
-  jobs:
-    - template: Platform-Build-Job.yml
-      parameters:
-        tool_chain_tag: 'GCC5'
-        vm_image: ubuntu-latest
-        os_type: Linux
-        container_image: linux-gcc
-        build_matrix:
-          QemuQ35_GCC_DEBUG:
-            BuildPackage: QemuQ35Pkg
-            BuildFile: "Platforms/QemuQ35Pkg/PlatformBuild.py"
-            BuildArch: IA32,X64
-            BuildFlags: ""
-            BuildTarget: "DEBUG"
-            BuildExtraTag: ""
-            BuildExtraStep:
-              - template: Steps/RustSetupSteps.yml@mu_devops
-            Run: true
-            RunFlags: "SHUTDOWN_AFTER_RUN=TRUE QEMU_HEADLESS=TRUE EMPTY_DRIVE=TRUE BLD_*_QEMU_CORE_NUM=2 TEST_REGEX=*TestApp*.efi RUN_TESTS=TRUE"
-            BuildArtifactsBinary: |
-              **/QEMUQ35_*.fd
-            BuildArtifactsOther: "**/unit_test_results/*"
-
-          QemuQ35_GCC_RELEASE:
-            BuildPackage: QemuQ35Pkg
-            BuildFile: "Platforms/QemuQ35Pkg/PlatformBuild.py"
-            BuildArch: IA32,X64
-            BuildFlags: ""
-            BuildTarget: "RELEASE"
-            BuildExtraTag: ""
-            BuildExtraStep:
-              - template: Steps/RustSetupSteps.yml@mu_devops
-            Run: true
-            RunFlags: "SHUTDOWN_AFTER_RUN=TRUE QEMU_HEADLESS=TRUE EMPTY_DRIVE=TRUE BLD_*_QEMU_CORE_NUM=2 TEST_REGEX=*TestApp*.efi RUN_TESTS=TRUE"
-            BuildArtifactsBinary: |
-              **/QEMUQ35_*.fd
-            BuildArtifactsOther: "**/unit_test_results/*"
-
-          QemuQ35_GCC_NO_SMM_RELEASE:
-            BuildPackage: QemuQ35Pkg
-            BuildFile: "Platforms/QemuQ35Pkg/PlatformBuild.py"
-            BuildArch: IA32,X64
-            BuildFlags: "BLD_*_SMM_ENABLED=FALSE"
-            BuildTarget: "RELEASE"
-            BuildExtraTag: "NO_SMM"
-            BuildExtraStep:
-              - template: Steps/RustSetupSteps.yml@mu_devops
-            Run: true
-            RunFlags: "SHUTDOWN_AFTER_RUN=TRUE QEMU_HEADLESS=TRUE BLD_*_QEMU_CORE_NUM=2 BLD_*_SMM_ENABLED=FALSE"
-            BuildArtifactsBinary: |
-              **/QEMUQ35_*.fd
-            BuildArtifactsOther: ""
-
-          QemuSbsa_GCC_DEBUG:
-            BuildPackage: QemuSbsaPkg
-            BuildFile: "Platforms/QemuSbsaPkg/PlatformBuild.py"
-            BuildArch: AARCH64
-            BuildFlags: ""
-            BuildTarget: "DEBUG"
-            BuildExtraTag: ""
-            BuildExtraStep:
-              - script: sudo apt-get install -y libssl-dev
-                displayName: Install openssl
-              - template: Steps/RustSetupSteps.yml@mu_devops
-            Run: true
-            RunFlags: "SHUTDOWN_AFTER_RUN=TRUE QEMU_HEADLESS=TRUE EMPTY_DRIVE=TRUE TEST_REGEX=*TestApp*.efi RUN_TESTS=TRUE"
-            BuildArtifactsBinary: |
-              **/QEMU_EFI.fd
-              **/SECURE_FLASH0.fd
-            BuildArtifactsOther: "**/unit_test_results/*"
-
-          QemuSbsa_GCC_RELEASE:
-            BuildPackage: QemuSbsaPkg
-            BuildFile: "Platforms/QemuSbsaPkg/PlatformBuild.py"
-            BuildArch: AARCH64
-            BuildFlags: ""
-            BuildTarget: "RELEASE"
-            BuildExtraTag: ""
-            BuildExtraStep:
-              - script: sudo apt-get install -y libssl-dev
-                displayName: Install openssl
-              - template: Steps/RustSetupSteps.yml@mu_devops
-            Run: true
-            RunFlags: "SHUTDOWN_AFTER_RUN=TRUE QEMU_HEADLESS=TRUE EMPTY_DRIVE=TRUE TEST_REGEX=*TestApp*.efi RUN_TESTS=TRUE"
-            BuildArtifactsBinary: |
-              **/QEMU_EFI.fd
-              **/SECURE_FLASH0.fd
-            BuildArtifactsOther: "**/unit_test_results/*"
-
-- stage: WindowsBuildQemuPlatforms
-  displayName: Build QEMU Platforms on Windows
-  dependsOn: []
-
-  variables:
-  - group: tool-chain-windows-visual-studio-latest
-
-  jobs:
-    - template: Platform-Build-Job.yml
-      parameters:
-        extra_install_step:
-        - powershell: |
-            $qemuVersion = (Get-Content -Path WindowsQemuVersion.json | ConvertFrom-Json).version
-            choco install qemu --version=$qemuVersion; Write-Host "##vso[task.prependpath]c:\Program Files\qemu"
-          workingDirectory: .azurepipelines/
-          displayName: Install QEMU and Set QEMU on path # friendly name displayed in the UI
-          condition: and(gt(variables.pkg_count, 0), succeeded())
-        tool_chain_tag: 'VS2022'
-        vm_image: windows-latest
-        os_type: Windows_NT
-        build_matrix:
-          QemuQ35_VS_DEBUG:
-            BuildPackage: QemuQ35Pkg
-            BuildFile: "Platforms/QemuQ35Pkg/PlatformBuild.py"
-            BuildArch: IA32,X64
-            BuildFlags: ""
-            BuildTarget: "DEBUG"
-            BuildExtraTag: ""
-            BuildExtraStep:
-              - template: Steps/RustSetupSteps.yml@mu_devops
-            Run: true
-            RunFlags: "SHUTDOWN_AFTER_RUN=TRUE QEMU_HEADLESS=TRUE EMPTY_DRIVE=TRUE BLD_*_QEMU_CORE_NUM=2 TEST_REGEX=*TestApp*.efi RUN_TESTS=TRUE"
-            BuildArtifactsBinary: |
-              **/QEMUQ35_*.fd
-            BuildArtifactsOther: "**/unit_test_results/*"
-
-          QemuQ35_VS_RELEASE:
-            BuildPackage: QemuQ35Pkg
-            BuildFile: "Platforms/QemuQ35Pkg/PlatformBuild.py"
-            BuildArch: IA32,X64
-            BuildFlags: ""
-            BuildTarget: "RELEASE"
-            BuildExtraTag: ""
-            BuildExtraStep:
-              - template: Steps/RustSetupSteps.yml@mu_devops
-            Run: true
-            RunFlags: "SHUTDOWN_AFTER_RUN=TRUE QEMU_HEADLESS=TRUE EMPTY_DRIVE=TRUE BLD_*_QEMU_CORE_NUM=2 TEST_REGEX=*TestApp*.efi RUN_TESTS=TRUE"
-            BuildArtifactsBinary: |
-              **/QEMUQ35_*.fd
-            BuildArtifactsOther: "**/unit_test_results/*"
-
-          QemuQ35_VS_NO_SMM_RELEASE:
-            BuildPackage: QemuQ35Pkg
-            BuildFile: "Platforms/QemuQ35Pkg/PlatformBuild.py"
-            BuildArch: IA32,X64
-            BuildFlags: "BLD_*_SMM_ENABLED=FALSE"
-            BuildTarget: "RELEASE"
-            BuildExtraTag: "NO_SMM"
-            BuildExtraStep:
-              - template: Steps/RustSetupSteps.yml@mu_devops
-            Run: true
-            RunFlags: "SHUTDOWN_AFTER_RUN=TRUE QEMU_HEADLESS=TRUE BLD_*_QEMU_CORE_NUM=2 BLD_*_SMM_ENABLED=FALSE"
-            BuildArtifactsBinary: |
-              **/QEMUQ35_*.fd
-            BuildArtifactsOther: ""
-
-- stage: PublishReleaseArtifacts
-  displayName: Publish Release Artifacts
-  dependsOn:
-  - LinuxBuildQemuPlatforms
-  - WindowsBuildQemuPlatforms
-  jobs:
-    - template: templates/Job-Publish.yml
+## @file
+# Azure Pipeline build file to perform a release in this repo.
+#
+# Note: This file should be invoked immediately after a release has been published
+#       on GitHub.
+#
+# Copyright (c) Microsoft Corporation.
+# SPDX-License-Identifier: BSD-2-Clause-Patent
+##
+
+trigger: none
+pr: none
+
+resources:
+  repositories:
+    - repository: mu_devops
+      type: github
+      endpoint: microsoft
+      name: microsoft/mu_devops
+      ref: ref: refs/tags/v9.1.9
+  containers:
+    - container: linux-gcc
+      image: ghcr.io/microsoft/mu_devops/ubuntu-24-test:latest
+      options: --name mu_devops_build_container
+
+name: $(Date:yyyyMMdd)$(Rev:.r) Mu Tiano Platforms Release
+
+stages:
+- stage: LinuxBuildQemuPlatforms
+  displayName: Build QEMU Platforms on Linux
+
+  variables:
+  - group: tool-chain-ubuntu-gcc
+
+  jobs:
+    - template: Platform-Build-Job.yml
+      parameters:
+        tool_chain_tag: 'GCC5'
+        vm_image: ubuntu-latest
+        os_type: Linux
+        container_image: linux-gcc
+        build_matrix:
+          QemuQ35_GCC_DEBUG:
+            BuildPackage: QemuQ35Pkg
+            BuildFile: "Platforms/QemuQ35Pkg/PlatformBuild.py"
+            BuildArch: IA32,X64
+            BuildFlags: ""
+            BuildTarget: "DEBUG"
+            BuildExtraTag: ""
+            BuildExtraStep:
+              - template: Steps/RustSetupSteps.yml@mu_devops
+            Run: true
+            RunFlags: "SHUTDOWN_AFTER_RUN=TRUE QEMU_HEADLESS=TRUE EMPTY_DRIVE=TRUE BLD_*_QEMU_CORE_NUM=2 TEST_REGEX=*TestApp*.efi RUN_TESTS=TRUE"
+            BuildArtifactsBinary: |
+              **/QEMUQ35_*.fd
+            BuildArtifactsOther: "**/unit_test_results/*"
+
+          QemuQ35_GCC_RELEASE:
+            BuildPackage: QemuQ35Pkg
+            BuildFile: "Platforms/QemuQ35Pkg/PlatformBuild.py"
+            BuildArch: IA32,X64
+            BuildFlags: ""
+            BuildTarget: "RELEASE"
+            BuildExtraTag: ""
+            BuildExtraStep:
+              - template: Steps/RustSetupSteps.yml@mu_devops
+            Run: true
+            RunFlags: "SHUTDOWN_AFTER_RUN=TRUE QEMU_HEADLESS=TRUE EMPTY_DRIVE=TRUE BLD_*_QEMU_CORE_NUM=2 TEST_REGEX=*TestApp*.efi RUN_TESTS=TRUE"
+            BuildArtifactsBinary: |
+              **/QEMUQ35_*.fd
+            BuildArtifactsOther: "**/unit_test_results/*"
+
+          QemuQ35_GCC_NO_SMM_RELEASE:
+            BuildPackage: QemuQ35Pkg
+            BuildFile: "Platforms/QemuQ35Pkg/PlatformBuild.py"
+            BuildArch: IA32,X64
+            BuildFlags: "BLD_*_SMM_ENABLED=FALSE"
+            BuildTarget: "RELEASE"
+            BuildExtraTag: "NO_SMM"
+            BuildExtraStep:
+              - template: Steps/RustSetupSteps.yml@mu_devops
+            Run: true
+            RunFlags: "SHUTDOWN_AFTER_RUN=TRUE QEMU_HEADLESS=TRUE BLD_*_QEMU_CORE_NUM=2 BLD_*_SMM_ENABLED=FALSE"
+            BuildArtifactsBinary: |
+              **/QEMUQ35_*.fd
+            BuildArtifactsOther: ""
+
+          QemuSbsa_GCC_DEBUG:
+            BuildPackage: QemuSbsaPkg
+            BuildFile: "Platforms/QemuSbsaPkg/PlatformBuild.py"
+            BuildArch: AARCH64
+            BuildFlags: ""
+            BuildTarget: "DEBUG"
+            BuildExtraTag: ""
+            BuildExtraStep:
+              - script: sudo apt-get install -y libssl-dev
+                displayName: Install openssl
+              - template: Steps/RustSetupSteps.yml@mu_devops
+            Run: true
+            RunFlags: "SHUTDOWN_AFTER_RUN=TRUE QEMU_HEADLESS=TRUE EMPTY_DRIVE=TRUE TEST_REGEX=*TestApp*.efi RUN_TESTS=TRUE"
+            BuildArtifactsBinary: |
+              **/QEMU_EFI.fd
+              **/SECURE_FLASH0.fd
+            BuildArtifactsOther: "**/unit_test_results/*"
+
+          QemuSbsa_GCC_RELEASE:
+            BuildPackage: QemuSbsaPkg
+            BuildFile: "Platforms/QemuSbsaPkg/PlatformBuild.py"
+            BuildArch: AARCH64
+            BuildFlags: ""
+            BuildTarget: "RELEASE"
+            BuildExtraTag: ""
+            BuildExtraStep:
+              - script: sudo apt-get install -y libssl-dev
+                displayName: Install openssl
+              - template: Steps/RustSetupSteps.yml@mu_devops
+            Run: true
+            RunFlags: "SHUTDOWN_AFTER_RUN=TRUE QEMU_HEADLESS=TRUE EMPTY_DRIVE=TRUE TEST_REGEX=*TestApp*.efi RUN_TESTS=TRUE"
+            BuildArtifactsBinary: |
+              **/QEMU_EFI.fd
+              **/SECURE_FLASH0.fd
+            BuildArtifactsOther: "**/unit_test_results/*"
+
+- stage: WindowsBuildQemuPlatforms
+  displayName: Build QEMU Platforms on Windows
+  dependsOn: []
+
+  variables:
+  - group: tool-chain-windows-visual-studio-latest
+
+  jobs:
+    - template: Platform-Build-Job.yml
+      parameters:
+        extra_install_step:
+        - powershell: |
+            $qemuVersion = (Get-Content -Path WindowsQemuVersion.json | ConvertFrom-Json).version
+            choco install qemu --version=$qemuVersion; Write-Host "##vso[task.prependpath]c:\Program Files\qemu"
+          workingDirectory: .azurepipelines/
+          displayName: Install QEMU and Set QEMU on path # friendly name displayed in the UI
+          condition: and(gt(variables.pkg_count, 0), succeeded())
+        tool_chain_tag: 'VS2022'
+        vm_image: windows-latest
+        os_type: Windows_NT
+        build_matrix:
+          QemuQ35_VS_DEBUG:
+            BuildPackage: QemuQ35Pkg
+            BuildFile: "Platforms/QemuQ35Pkg/PlatformBuild.py"
+            BuildArch: IA32,X64
+            BuildFlags: ""
+            BuildTarget: "DEBUG"
+            BuildExtraTag: ""
+            BuildExtraStep:
+              - template: Steps/RustSetupSteps.yml@mu_devops
+            Run: true
+            RunFlags: "SHUTDOWN_AFTER_RUN=TRUE QEMU_HEADLESS=TRUE EMPTY_DRIVE=TRUE BLD_*_QEMU_CORE_NUM=2 TEST_REGEX=*TestApp*.efi RUN_TESTS=TRUE"
+            BuildArtifactsBinary: |
+              **/QEMUQ35_*.fd
+            BuildArtifactsOther: "**/unit_test_results/*"
+
+          QemuQ35_VS_RELEASE:
+            BuildPackage: QemuQ35Pkg
+            BuildFile: "Platforms/QemuQ35Pkg/PlatformBuild.py"
+            BuildArch: IA32,X64
+            BuildFlags: ""
+            BuildTarget: "RELEASE"
+            BuildExtraTag: ""
+            BuildExtraStep:
+              - template: Steps/RustSetupSteps.yml@mu_devops
+            Run: true
+            RunFlags: "SHUTDOWN_AFTER_RUN=TRUE QEMU_HEADLESS=TRUE EMPTY_DRIVE=TRUE BLD_*_QEMU_CORE_NUM=2 TEST_REGEX=*TestApp*.efi RUN_TESTS=TRUE"
+            BuildArtifactsBinary: |
+              **/QEMUQ35_*.fd
+            BuildArtifactsOther: "**/unit_test_results/*"
+
+          QemuQ35_VS_NO_SMM_RELEASE:
+            BuildPackage: QemuQ35Pkg
+            BuildFile: "Platforms/QemuQ35Pkg/PlatformBuild.py"
+            BuildArch: IA32,X64
+            BuildFlags: "BLD_*_SMM_ENABLED=FALSE"
+            BuildTarget: "RELEASE"
+            BuildExtraTag: "NO_SMM"
+            BuildExtraStep:
+              - template: Steps/RustSetupSteps.yml@mu_devops
+            Run: true
+            RunFlags: "SHUTDOWN_AFTER_RUN=TRUE QEMU_HEADLESS=TRUE BLD_*_QEMU_CORE_NUM=2 BLD_*_SMM_ENABLED=FALSE"
+            BuildArtifactsBinary: |
+              **/QEMUQ35_*.fd
+            BuildArtifactsOther: ""
+
+- stage: PublishReleaseArtifacts
+  displayName: Publish Release Artifacts
+  dependsOn:
+  - LinuxBuildQemuPlatforms
+  - WindowsBuildQemuPlatforms
+  jobs:
+    - template: templates/Job-Publish.yml