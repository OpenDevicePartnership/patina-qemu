# This workflow automatically approves pull requests under certain conditions.
#
# NOTE: This file is automatically synchronized from Mu DevOps. Update the original file there
#       instead of the file in this repo.
#
# NOTE: This file uses a reusable workflow. Do not make changes to the file that should be made
#       in the common/reusable workflow.
#
# - Mu DevOps Repo: https://github.com/microsoft/mu_devops
# - File Sync Settings: https://github.com/microsoft/mu_devops/blob/main/.sync/Files.yml
#
# Copyright (c) Microsoft Corporation.
# SPDX-License-Identifier: BSD-2-Clause-Patent
#

name: Auto Approve Pull Request

on:
  pull_request_target:
    types:
      - opened
      - reopened

jobs:
  approval_check:
    if: |
      github.event.pull_request.user.login == 'dependabot[bot]' || github.event.pull_request.user.login == 'uefibot'
<<<<<<< HEAD
    uses: microsoft/mu_devops/.github/workflows/AutoApprover.yml@v2.3.1
=======
    uses: microsoft/mu_devops/.github/workflows/AutoApprover.yml@v5.0.1
>>>>>>> e3556fe8
    secrets: inherit
<|MERGE_RESOLUTION|>--- conflicted
+++ resolved
@@ -1,33 +1,29 @@
-# This workflow automatically approves pull requests under certain conditions.
-#
-# NOTE: This file is automatically synchronized from Mu DevOps. Update the original file there
-#       instead of the file in this repo.
-#
-# NOTE: This file uses a reusable workflow. Do not make changes to the file that should be made
-#       in the common/reusable workflow.
-#
-# - Mu DevOps Repo: https://github.com/microsoft/mu_devops
-# - File Sync Settings: https://github.com/microsoft/mu_devops/blob/main/.sync/Files.yml
-#
-# Copyright (c) Microsoft Corporation.
-# SPDX-License-Identifier: BSD-2-Clause-Patent
-#
-
-name: Auto Approve Pull Request
-
-on:
-  pull_request_target:
-    types:
-      - opened
-      - reopened
-
-jobs:
-  approval_check:
-    if: |
-      github.event.pull_request.user.login == 'dependabot[bot]' || github.event.pull_request.user.login == 'uefibot'
-<<<<<<< HEAD
-    uses: microsoft/mu_devops/.github/workflows/AutoApprover.yml@v2.3.1
-=======
-    uses: microsoft/mu_devops/.github/workflows/AutoApprover.yml@v5.0.1
->>>>>>> e3556fe8
-    secrets: inherit
+# This workflow automatically approves pull requests under certain conditions.
+#
+# NOTE: This file is automatically synchronized from Mu DevOps. Update the original file there
+#       instead of the file in this repo.
+#
+# NOTE: This file uses a reusable workflow. Do not make changes to the file that should be made
+#       in the common/reusable workflow.
+#
+# - Mu DevOps Repo: https://github.com/microsoft/mu_devops
+# - File Sync Settings: https://github.com/microsoft/mu_devops/blob/main/.sync/Files.yml
+#
+# Copyright (c) Microsoft Corporation.
+# SPDX-License-Identifier: BSD-2-Clause-Patent
+#
+
+name: Auto Approve Pull Request
+
+on:
+  pull_request_target:
+    types:
+      - opened
+      - reopened
+
+jobs:
+  approval_check:
+    if: |
+      github.event.pull_request.user.login == 'dependabot[bot]' || github.event.pull_request.user.login == 'uefibot'
+    uses: microsoft/mu_devops/.github/workflows/AutoApprover.yml@v5.0.1
+    secrets: inherit