# This workflow automatically merges pull requests under certain conditions.
#
# NOTE: This file is automatically synchronized from Mu DevOps. Update the original file there
#       instead of the file in this repo.
#
# NOTE: This file uses a reusable workflow. Do not make changes to the file that should be made
#       in the common/reusable workflow.
#
# - Mu DevOps Repo: https://github.com/microsoft/mu_devops
# - File Sync Settings: https://github.com/microsoft/mu_devops/blob/main/.sync/Files.yml
#
# Copyright (c) Microsoft Corporation.
# SPDX-License-Identifier: BSD-2-Clause-Patent
#

name: Auto Merge Pull Request

on:
  pull_request_target:
    types:
      - opened
      - reopened
      - synchronize

jobs:
  merge_check:
    if: |
      github.event.pull_request.user.login == 'dependabot[bot]' || github.event.pull_request.user.login == 'uefibot'
<<<<<<< HEAD
    uses: microsoft/mu_devops/.github/workflows/AutoMerger.yml@v6.5.1
=======
    uses: microsoft/mu_devops/.github/workflows/AutoMerger.yml@v7.0.1
>>>>>>> bfb167d7
    secrets: inherit
<|MERGE_RESOLUTION|>--- conflicted
+++ resolved
@@ -1,34 +1,30 @@
-# This workflow automatically merges pull requests under certain conditions.
-#
-# NOTE: This file is automatically synchronized from Mu DevOps. Update the original file there
-#       instead of the file in this repo.
-#
-# NOTE: This file uses a reusable workflow. Do not make changes to the file that should be made
-#       in the common/reusable workflow.
-#
-# - Mu DevOps Repo: https://github.com/microsoft/mu_devops
-# - File Sync Settings: https://github.com/microsoft/mu_devops/blob/main/.sync/Files.yml
-#
-# Copyright (c) Microsoft Corporation.
-# SPDX-License-Identifier: BSD-2-Clause-Patent
-#
-
-name: Auto Merge Pull Request
-
-on:
-  pull_request_target:
-    types:
-      - opened
-      - reopened
-      - synchronize
-
-jobs:
-  merge_check:
-    if: |
-      github.event.pull_request.user.login == 'dependabot[bot]' || github.event.pull_request.user.login == 'uefibot'
-<<<<<<< HEAD
-    uses: microsoft/mu_devops/.github/workflows/AutoMerger.yml@v6.5.1
-=======
-    uses: microsoft/mu_devops/.github/workflows/AutoMerger.yml@v7.0.1
->>>>>>> bfb167d7
-    secrets: inherit
+# This workflow automatically merges pull requests under certain conditions.
+#
+# NOTE: This file is automatically synchronized from Mu DevOps. Update the original file there
+#       instead of the file in this repo.
+#
+# NOTE: This file uses a reusable workflow. Do not make changes to the file that should be made
+#       in the common/reusable workflow.
+#
+# - Mu DevOps Repo: https://github.com/microsoft/mu_devops
+# - File Sync Settings: https://github.com/microsoft/mu_devops/blob/main/.sync/Files.yml
+#
+# Copyright (c) Microsoft Corporation.
+# SPDX-License-Identifier: BSD-2-Clause-Patent
+#
+
+name: Auto Merge Pull Request
+
+on:
+  pull_request_target:
+    types:
+      - opened
+      - reopened
+      - synchronize
+
+jobs:
+  merge_check:
+    if: |
+      github.event.pull_request.user.login == 'dependabot[bot]' || github.event.pull_request.user.login == 'uefibot'
+    uses: microsoft/mu_devops/.github/workflows/AutoMerger.yml@v7.0.1
+    secrets: inherit