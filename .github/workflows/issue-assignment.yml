# This workflow provides actions that should be applied when an issue is assigned.
#
# NOTE: This file is automatically synchronized from Mu DevOps. Update the original file there
#       instead of the file in this repo.
#
# - Mu DevOps Repo: https://github.com/microsoft/mu_devops
# - File Sync Settings: https://github.com/microsoft/mu_devops/blob/main/.sync/Files.yml
#
# Copyright (c) Microsoft Corporation.
# SPDX-License-Identifier: BSD-2-Clause-Patent
#

name: React to Issue Assignment

on:
  issues:
    types: assigned

jobs:
  apply:

    permissions:
      contents: read
      issues: write

<<<<<<< HEAD
    uses: microsoft/mu_devops/.github/workflows/IssueAssignment.yml@v12.2.0

=======
    uses: microsoft/mu_devops/.github/workflows/IssueAssignment.yml@v13.0.0

>>>>>>> eb0af537
<|MERGE_RESOLUTION|>--- conflicted
+++ resolved
@@ -1,32 +1,26 @@
-# This workflow provides actions that should be applied when an issue is assigned.
-#
-# NOTE: This file is automatically synchronized from Mu DevOps. Update the original file there
-#       instead of the file in this repo.
-#
-# - Mu DevOps Repo: https://github.com/microsoft/mu_devops
-# - File Sync Settings: https://github.com/microsoft/mu_devops/blob/main/.sync/Files.yml
-#
-# Copyright (c) Microsoft Corporation.
-# SPDX-License-Identifier: BSD-2-Clause-Patent
-#
-
-name: React to Issue Assignment
-
-on:
-  issues:
-    types: assigned
-
-jobs:
-  apply:
-
-    permissions:
-      contents: read
-      issues: write
-
-<<<<<<< HEAD
-    uses: microsoft/mu_devops/.github/workflows/IssueAssignment.yml@v12.2.0
-
-=======
-    uses: microsoft/mu_devops/.github/workflows/IssueAssignment.yml@v13.0.0
-
->>>>>>> eb0af537
+# This workflow provides actions that should be applied when an issue is assigned.
+#
+# NOTE: This file is automatically synchronized from Mu DevOps. Update the original file there
+#       instead of the file in this repo.
+#
+# - Mu DevOps Repo: https://github.com/microsoft/mu_devops
+# - File Sync Settings: https://github.com/microsoft/mu_devops/blob/main/.sync/Files.yml
+#
+# Copyright (c) Microsoft Corporation.
+# SPDX-License-Identifier: BSD-2-Clause-Patent
+#
+
+name: React to Issue Assignment
+
+on:
+  issues:
+    types: assigned
+
+jobs:
+  apply:
+
+    permissions:
+      contents: read
+      issues: write
+
+    uses: microsoft/mu_devops/.github/workflows/IssueAssignment.yml@v13.0.0