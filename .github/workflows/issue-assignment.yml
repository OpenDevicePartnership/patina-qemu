# This workflow provides actions that should be applied when an issue is assigned.
#
# NOTE: This file is automatically synchronized from Mu DevOps. Update the original file there
#       instead of the file in this repo.
#
# - Mu DevOps Repo: https://github.com/microsoft/mu_devops
# - File Sync Settings: https://github.com/microsoft/mu_devops/blob/main/.sync/Files.yml
#
# Copyright (c) Microsoft Corporation.
# SPDX-License-Identifier: BSD-2-Clause-Patent
#

name: React to Issue Assignment

on:
  issues:
    types: assigned

jobs:
  apply:
<<<<<<< HEAD
    uses: microsoft/mu_devops/.github/workflows/IssueAssignment.yml@v6.5.1

=======
    uses: microsoft/mu_devops/.github/workflows/IssueAssignment.yml@v7.0.1

>>>>>>> bfb167d7
<|MERGE_RESOLUTION|>--- conflicted
+++ resolved
@@ -1,27 +1,21 @@
-# This workflow provides actions that should be applied when an issue is assigned.
-#
-# NOTE: This file is automatically synchronized from Mu DevOps. Update the original file there
-#       instead of the file in this repo.
-#
-# - Mu DevOps Repo: https://github.com/microsoft/mu_devops
-# - File Sync Settings: https://github.com/microsoft/mu_devops/blob/main/.sync/Files.yml
-#
-# Copyright (c) Microsoft Corporation.
-# SPDX-License-Identifier: BSD-2-Clause-Patent
-#
-
-name: React to Issue Assignment
-
-on:
-  issues:
-    types: assigned
-
-jobs:
-  apply:
-<<<<<<< HEAD
-    uses: microsoft/mu_devops/.github/workflows/IssueAssignment.yml@v6.5.1
-
-=======
-    uses: microsoft/mu_devops/.github/workflows/IssueAssignment.yml@v7.0.1
-
->>>>>>> bfb167d7
+# This workflow provides actions that should be applied when an issue is assigned.
+#
+# NOTE: This file is automatically synchronized from Mu DevOps. Update the original file there
+#       instead of the file in this repo.
+#
+# - Mu DevOps Repo: https://github.com/microsoft/mu_devops
+# - File Sync Settings: https://github.com/microsoft/mu_devops/blob/main/.sync/Files.yml
+#
+# Copyright (c) Microsoft Corporation.
+# SPDX-License-Identifier: BSD-2-Clause-Patent
+#
+
+name: React to Issue Assignment
+
+on:
+  issues:
+    types: assigned
+
+jobs:
+  apply:
+    uses: microsoft/mu_devops/.github/workflows/IssueAssignment.yml@v7.0.1