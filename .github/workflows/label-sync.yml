--- conflicted
+++ resolved
@@ -1,37 +1,31 @@
-# This workflow syncs GitHub labels to the common set of labels defined in Mu DevOps.
-#
-# All repos should sync at the same time.
-#   '0 0,12 * * *''
-#
-# NOTE: This file is automatically synchronized from Mu DevOps. Update the original file there
-#       instead of the file in this repo.
-#
-# - Mu DevOps Repo: https://github.com/microsoft/mu_devops
-# - File Sync Settings: https://github.com/microsoft/mu_devops/blob/main/.sync/Files.yml
-#
-# Copyright (c) Microsoft Corporation.
-# SPDX-License-Identifier: BSD-2-Clause-Patent
-#
-
-name: Sync GitHub Labels
-
-on:
-  schedule:
-    # At minute 0 past hour 0 and 12
-    # https://crontab.guru/#0_0,12_*_*_*
-    - cron: '0 0,12 * * *'
-  workflow_dispatch:
-
-jobs:
-  sync:
-
-    permissions:
-      issues: write
-
-<<<<<<< HEAD
-    uses: microsoft/mu_devops/.github/workflows/LabelSyncer.yml@v9.1.6
-
-=======
-    uses: microsoft/mu_devops/.github/workflows/LabelSyncer.yml@v9.1.8
-
->>>>>>> b02fbbb5
+# This workflow syncs GitHub labels to the common set of labels defined in Mu DevOps.
+#
+# All repos should sync at the same time.
+#   '0 0,12 * * *''
+#
+# NOTE: This file is automatically synchronized from Mu DevOps. Update the original file there
+#       instead of the file in this repo.
+#
+# - Mu DevOps Repo: https://github.com/microsoft/mu_devops
+# - File Sync Settings: https://github.com/microsoft/mu_devops/blob/main/.sync/Files.yml
+#
+# Copyright (c) Microsoft Corporation.
+# SPDX-License-Identifier: BSD-2-Clause-Patent
+#
+
+name: Sync GitHub Labels
+
+on:
+  schedule:
+    # At minute 0 past hour 0 and 12
+    # https://crontab.guru/#0_0,12_*_*_*
+    - cron: '0 0,12 * * *'
+  workflow_dispatch:
+
+jobs:
+  sync:
+
+    permissions:
+      issues: write
+
+    uses: microsoft/mu_devops/.github/workflows/LabelSyncer.yml@v9.1.8