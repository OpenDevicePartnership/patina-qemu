--- conflicted
+++ resolved
@@ -1,33 +1,27 @@
-# This workflow warns and then closes issues and PRs that have had no activity for a specified amount of time.
-#
-# NOTE: This file is automatically synchronized from Mu DevOps. Update the original file there
-#       instead of the file in this repo.
-#
-# - Mu DevOps Repo: https://github.com/microsoft/mu_devops
-# - File Sync Settings: https://github.com/microsoft/mu_devops/blob/main/.sync/Files.yml
-#
-# Copyright (c) Microsoft Corporation.
-# SPDX-License-Identifier: BSD-2-Clause-Patent
-#
-# You can adjust the behavior by modifying this file.
-# For more information, see:
-# https://github.com/actions/stale
-
-name: Check for Stale Issues and Pull Requests
-
-on:
-  schedule:
-    # At 23:35 on every day-of-week from Sunday through Saturday
-    # https://crontab.guru/#35_23_*_*_0-6
-    - cron: '35 23 * * 0-6'
-  workflow_dispatch:
-
-jobs:
-  check:
-<<<<<<< HEAD
-    uses: microsoft/mu_devops/.github/workflows/Stale.yml@v6.5.1
-
-=======
-    uses: microsoft/mu_devops/.github/workflows/Stale.yml@v7.0.1
-
->>>>>>> bfb167d7
+# This workflow warns and then closes issues and PRs that have had no activity for a specified amount of time.
+#
+# NOTE: This file is automatically synchronized from Mu DevOps. Update the original file there
+#       instead of the file in this repo.
+#
+# - Mu DevOps Repo: https://github.com/microsoft/mu_devops
+# - File Sync Settings: https://github.com/microsoft/mu_devops/blob/main/.sync/Files.yml
+#
+# Copyright (c) Microsoft Corporation.
+# SPDX-License-Identifier: BSD-2-Clause-Patent
+#
+# You can adjust the behavior by modifying this file.
+# For more information, see:
+# https://github.com/actions/stale
+
+name: Check for Stale Issues and Pull Requests
+
+on:
+  schedule:
+    # At 23:35 on every day-of-week from Sunday through Saturday
+    # https://crontab.guru/#35_23_*_*_0-6
+    - cron: '35 23 * * 0-6'
+  workflow_dispatch:
+
+jobs:
+  check:
+    uses: microsoft/mu_devops/.github/workflows/Stale.yml@v7.0.1