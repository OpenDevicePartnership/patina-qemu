--- conflicted
+++ resolved
@@ -1,37 +1,33 @@
-[submodule "MU_BASECORE"]
-	path = MU_BASECORE
-	url = https://github.com/microsoft/mu_basecore.git
-<<<<<<< HEAD
-	branch = rust_build/202202
-=======
-	branch = release/202208
->>>>>>> f9a8b7f1
-[submodule "Common/MU_TIANO"]
-	path = Common/MU_TIANO
-	url = https://github.com/microsoft/mu_tiano_plus.git
-	branch = release/202208
-[submodule "Common/MU"]
-	path = Common/MU
-	url = https://github.com/microsoft/mu_plus.git
-	branch = release/202208
-[submodule "Common/MU_OEM_SAMPLE"]
-	path = Common/MU_OEM_SAMPLE
-	url = https://github.com/microsoft/mu_oem_sample.git
-	branch = release/202208
-[submodule "Silicon/Arm/MU_TIANO"]
-	path = Silicon/Arm/MU_TIANO
-	url = https://github.com/microsoft/mu_silicon_arm_tiano.git
-	branch = release/202208
-[submodule "Silicon/Arm/TFA"]
-	path = Silicon/Arm/TFA
-	url = https://github.com/ARM-software/arm-trusted-firmware.git
-	branch = v2.7
-[submodule "Features/DFCI"]
-	path = Features/DFCI
-	url = https://github.com/microsoft/mu_feature_dfci
-[submodule "Features/CONFIG"]
-	path = Features/CONFIG
-	url = https://github.com/microsoft/mu_feature_config.git
-[submodule "Features/MM_SUPV"]
-	path = Features/MM_SUPV
-	url = https://github.com/microsoft/mu_feature_mm_supv.git+[submodule "MU_BASECORE"]
+	path = MU_BASECORE
+	url = https://github.com/microsoft/mu_basecore.git
+	branch = rust_build/202208
+[submodule "Common/MU_TIANO"]
+	path = Common/MU_TIANO
+	url = https://github.com/microsoft/mu_tiano_plus.git
+	branch = release/202208
+[submodule "Common/MU"]
+	path = Common/MU
+	url = https://github.com/microsoft/mu_plus.git
+	branch = release/202208
+[submodule "Common/MU_OEM_SAMPLE"]
+	path = Common/MU_OEM_SAMPLE
+	url = https://github.com/microsoft/mu_oem_sample.git
+	branch = release/202208
+[submodule "Silicon/Arm/MU_TIANO"]
+	path = Silicon/Arm/MU_TIANO
+	url = https://github.com/microsoft/mu_silicon_arm_tiano.git
+	branch = release/202208
+[submodule "Silicon/Arm/TFA"]
+	path = Silicon/Arm/TFA
+	url = https://github.com/ARM-software/arm-trusted-firmware.git
+	branch = v2.7
+[submodule "Features/DFCI"]
+	path = Features/DFCI
+	url = https://github.com/microsoft/mu_feature_dfci
+[submodule "Features/CONFIG"]
+	path = Features/CONFIG
+	url = https://github.com/microsoft/mu_feature_config.git
+[submodule "Features/MM_SUPV"]
+	path = Features/MM_SUPV
+	url = https://github.com/microsoft/mu_feature_mm_supv.git