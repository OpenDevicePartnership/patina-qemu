--- conflicted
+++ resolved
@@ -1,83 +1,65 @@
-## @file
-#  This FDF include file computes the end of the scratch buffer used in
-<<<<<<< HEAD
-#  DecompressMemFvs() [OvmfPkg/Sec/SecMain.c]. It is based on the decompressed
-=======
-#  DecompressMemFvs() [QemuQ35Pkg/Sec/SecMain.c]. It is based on the decompressed
->>>>>>> f9a8b7f1
-#  (ie. original) size of the LZMA-compressed section of the one FFS file in
-#  the FVMAIN_COMPACT firmware volume.
-#
-#  Copyright (C) 2015, Red Hat, Inc.
-#
-#  SPDX-License-Identifier: BSD-2-Clause-Patent
-##
-
-# The GUID EE4E5898-3914-4259-9D6E-DC7BD79403CF means "LzmaCustomDecompress".
-# The decompressed output will have the following structure (see the file
-# "9E21FD93-9C72-4c15-8C4B-E77F1DB2D792SEC1.guided.dummy" in the
-# Build/Ovmf*/*/FV/Ffs/9E21FD93-9C72-4c15-8C4B-E77F1DB2D792/ directory):
-#
-# Size                 Contents
-# -------------------  --------------------------------------------------------
-#                   4  EFI_COMMON_SECTION_HEADER, stating size 124 (0x7C) and
-#                      type 0x19 (EFI_SECTION_RAW). The purpose of this section
-#                      is to pad the start of PEIFV to 128 bytes.
-#                 120  Zero bytes (padding).
-#
-#                   4  EFI_COMMON_SECTION_HEADER, stating size
-#                      (PcdOvmfPeiMemFvSize + 4), and type 0x17
-#                      (EFI_SECTION_FIRMWARE_VOLUME_IMAGE).
-# PcdOvmfPeiMemFvSize  PEIFV. Note that the above sizes pad the offset of this
-#                      object to 128 bytes. See also the "guided.dummy.txt"
-#                      file in the same directory.
-#
-#                   4  EFI_COMMON_SECTION_HEADER, stating size 12 (0xC) and
-#                      type 0x19 (EFI_SECTION_RAW). The purpose of this section
-#                      is to pad the start of DXEFV to 16 bytes.
-#                   8  Zero bytes (padding).
-#
-#                   4  EFI_COMMON_SECTION_HEADER, stating size
-#                      (PcdOvmfDxeMemFvSize + 4), and type 0x17
-#                      (EFI_SECTION_FIRMWARE_VOLUME_IMAGE).
-# PcdOvmfDxeMemFvSize  DXEFV. Note that the above sizes pad the offset of this
-#                      object to 16 bytes. See also the "guided.dummy.txt" file
-#                      in the same directory.
-#
-# The total size after decompression is (128 + PcdOvmfPeiMemFvSize + 16 +
-# PcdOvmfDxeMemFvSize).
-
-<<<<<<< HEAD
-DEFINE OUTPUT_SIZE = (128 + gUefiOvmfPkgTokenSpaceGuid.PcdOvmfPeiMemFvSize + 16 + gUefiOvmfPkgTokenSpaceGuid.PcdOvmfDxeMemFvSize)
-=======
-DEFINE OUTPUT_SIZE = (128 + gUefiQemuQ35PkgTokenSpaceGuid.PcdOvmfPeiMemFvSize + 16 + gUefiQemuQ35PkgTokenSpaceGuid.PcdOvmfDxeMemFvSize)
->>>>>>> f9a8b7f1
-
-# LzmaCustomDecompressLib uses a constant scratch buffer size of 64KB; see
-# SCRATCH_BUFFER_REQUEST_SIZE in
-# "MdeModulePkg/Library/LzmaCustomDecompressLib/LzmaDecompress.c".
-
-DEFINE DECOMP_SCRATCH_SIZE = 0x00010000
-
-# Note: when we use PcdOvmfDxeMemFvBase in this context, BaseTools have not yet
-# offset it with MEMFD's base address. For that reason we have to do it manually.
-#
-<<<<<<< HEAD
-# The calculation below mirrors DecompressMemFvs() [OvmfPkg/Sec/SecMain.c].
-
-DEFINE OUTPUT_BASE                   = ($(MEMFD_BASE_ADDRESS) + gUefiOvmfPkgTokenSpaceGuid.PcdOvmfDxeMemFvBase + 0x00100000)
-=======
-# The calculation below mirrors DecompressMemFvs() [QemuQ35Pkg/Sec/SecMain.c].
-
-DEFINE OUTPUT_BASE                   = ($(MEMFD_BASE_ADDRESS) + gUefiQemuQ35PkgTokenSpaceGuid.PcdOvmfDxeMemFvBase + 0x00100000)
->>>>>>> f9a8b7f1
-DEFINE DECOMP_SCRATCH_BASE_UNALIGNED = ($(OUTPUT_BASE) + $(OUTPUT_SIZE))
-DEFINE DECOMP_SCRATCH_BASE_ALIGNMENT = 0x000FFFFF
-DEFINE DECOMP_SCRATCH_BASE_MASK      = 0xFFF00000
-DEFINE DECOMP_SCRATCH_BASE           = (($(DECOMP_SCRATCH_BASE_UNALIGNED) + $(DECOMP_SCRATCH_BASE_ALIGNMENT)) & $(DECOMP_SCRATCH_BASE_MASK))
-
-<<<<<<< HEAD
-SET gUefiOvmfPkgTokenSpaceGuid.PcdOvmfDecompressionScratchEnd = $(DECOMP_SCRATCH_BASE) + $(DECOMP_SCRATCH_SIZE)
-=======
-SET gUefiQemuQ35PkgTokenSpaceGuid.PcdOvmfDecompressionScratchEnd = $(DECOMP_SCRATCH_BASE) + $(DECOMP_SCRATCH_SIZE)
->>>>>>> f9a8b7f1
+## @file
+#  This FDF include file computes the end of the scratch buffer used in
+#  DecompressMemFvs() [QemuQ35Pkg/Sec/SecMain.c]. It is based on the decompressed
+#  (ie. original) size of the LZMA-compressed section of the one FFS file in
+#  the FVMAIN_COMPACT firmware volume.
+#
+#  Copyright (C) 2015, Red Hat, Inc.
+#
+#  SPDX-License-Identifier: BSD-2-Clause-Patent
+##
+
+# The GUID EE4E5898-3914-4259-9D6E-DC7BD79403CF means "LzmaCustomDecompress".
+# The decompressed output will have the following structure (see the file
+# "9E21FD93-9C72-4c15-8C4B-E77F1DB2D792SEC1.guided.dummy" in the
+# Build/Ovmf*/*/FV/Ffs/9E21FD93-9C72-4c15-8C4B-E77F1DB2D792/ directory):
+#
+# Size                 Contents
+# -------------------  --------------------------------------------------------
+#                   4  EFI_COMMON_SECTION_HEADER, stating size 124 (0x7C) and
+#                      type 0x19 (EFI_SECTION_RAW). The purpose of this section
+#                      is to pad the start of PEIFV to 128 bytes.
+#                 120  Zero bytes (padding).
+#
+#                   4  EFI_COMMON_SECTION_HEADER, stating size
+#                      (PcdOvmfPeiMemFvSize + 4), and type 0x17
+#                      (EFI_SECTION_FIRMWARE_VOLUME_IMAGE).
+# PcdOvmfPeiMemFvSize  PEIFV. Note that the above sizes pad the offset of this
+#                      object to 128 bytes. See also the "guided.dummy.txt"
+#                      file in the same directory.
+#
+#                   4  EFI_COMMON_SECTION_HEADER, stating size 12 (0xC) and
+#                      type 0x19 (EFI_SECTION_RAW). The purpose of this section
+#                      is to pad the start of DXEFV to 16 bytes.
+#                   8  Zero bytes (padding).
+#
+#                   4  EFI_COMMON_SECTION_HEADER, stating size
+#                      (PcdOvmfDxeMemFvSize + 4), and type 0x17
+#                      (EFI_SECTION_FIRMWARE_VOLUME_IMAGE).
+# PcdOvmfDxeMemFvSize  DXEFV. Note that the above sizes pad the offset of this
+#                      object to 16 bytes. See also the "guided.dummy.txt" file
+#                      in the same directory.
+#
+# The total size after decompression is (128 + PcdOvmfPeiMemFvSize + 16 +
+# PcdOvmfDxeMemFvSize).
+
+DEFINE OUTPUT_SIZE = (128 + gUefiQemuQ35PkgTokenSpaceGuid.PcdOvmfPeiMemFvSize + 16 + gUefiQemuQ35PkgTokenSpaceGuid.PcdOvmfDxeMemFvSize)
+
+# LzmaCustomDecompressLib uses a constant scratch buffer size of 64KB; see
+# SCRATCH_BUFFER_REQUEST_SIZE in
+# "MdeModulePkg/Library/LzmaCustomDecompressLib/LzmaDecompress.c".
+
+DEFINE DECOMP_SCRATCH_SIZE = 0x00010000
+
+# Note: when we use PcdOvmfDxeMemFvBase in this context, BaseTools have not yet
+# offset it with MEMFD's base address. For that reason we have to do it manually.
+#
+# The calculation below mirrors DecompressMemFvs() [QemuQ35Pkg/Sec/SecMain.c].
+
+DEFINE OUTPUT_BASE                   = ($(MEMFD_BASE_ADDRESS) + gUefiQemuQ35PkgTokenSpaceGuid.PcdOvmfDxeMemFvBase + 0x00100000)
+DEFINE DECOMP_SCRATCH_BASE_UNALIGNED = ($(OUTPUT_BASE) + $(OUTPUT_SIZE))
+DEFINE DECOMP_SCRATCH_BASE_ALIGNMENT = 0x000FFFFF
+DEFINE DECOMP_SCRATCH_BASE_MASK      = 0xFFF00000
+DEFINE DECOMP_SCRATCH_BASE           = (($(DECOMP_SCRATCH_BASE_UNALIGNED) + $(DECOMP_SCRATCH_BASE_ALIGNMENT)) & $(DECOMP_SCRATCH_BASE_MASK))
+
+SET gUefiQemuQ35PkgTokenSpaceGuid.PcdOvmfDecompressionScratchEnd = $(DECOMP_SCRATCH_BASE) + $(DECOMP_SCRATCH_SIZE)