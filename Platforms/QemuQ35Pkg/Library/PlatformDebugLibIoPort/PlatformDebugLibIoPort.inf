--- conflicted
+++ resolved
@@ -1,65 +1,49 @@
-## @file
-<<<<<<< HEAD
-#Override : 00000002 | OvmfPkg/Library/PlatformDebugLibIoPort/PlatformDebugLibIoPort.inf | d0ea8971e0a90afb3d821573fcf137a5 | 2022-03-11T23-08-57 | 008b5a0135986dc0170017a1ab37d50f317bbe33
-=======
->>>>>>> f9a8b7f1
-#  Instance of Debug Library for the QEMU debug console port.
-#  It uses Print Library to produce formatted output strings.
-#
-#  Copyright (c) 2006 - 2018, Intel Corporation. All rights reserved.<BR>
-#  Copyright (c) 2012, Red Hat, Inc.<BR>
-#
-#  SPDX-License-Identifier: BSD-2-Clause-Patent
-#
-#
-##
-
-[Defines]
-  INF_VERSION                    = 0x00010005
-  BASE_NAME                      = PlatformDebugLibIoPort
-  FILE_GUID                      = bd09a188-c7a6-49d0-8a7c-3c464f0d6fb9 # MU_CHANGE
-  MODULE_TYPE                    = BASE
-  VERSION_STRING                 = 1.0
-<<<<<<< HEAD
-  LIBRARY_CLASS                  = DebugLib|PEI_CORE PEIM DXE_CORE DXE_DRIVER DXE_RUNTIME_DRIVER SMM_CORE DXE_SMM_DRIVER UEFI_DRIVER UEFI_APPLICATION
-=======
-  LIBRARY_CLASS                  = DebugLib|PEI_CORE PEIM DXE_CORE DXE_DRIVER DXE_RUNTIME_DRIVER SMM_CORE DXE_SMM_DRIVER UEFI_DRIVER UEFI_APPLICATION MM_CORE_STANDALONE MM_STANDALONE
->>>>>>> f9a8b7f1
-  CONSTRUCTOR                    = PlatformDebugLibIoPortConstructor
-
-#
-#  VALID_ARCHITECTURES           = IA32 X64 EBC
-#
-
-[Sources]
-  DebugIoPortQemu.c
-  DebugLib.c
-  DebugLibDetect.c
-  DebugLibDetect.h
-
-[Packages]
-  MdePkg/MdePkg.dec
-<<<<<<< HEAD
-  OvmfPkg/OvmfPkg.dec
-=======
-  QemuQ35Pkg/QemuQ35Pkg.dec
->>>>>>> f9a8b7f1
-
-[LibraryClasses]
-  BaseMemoryLib
-  IoLib
-  PcdLib
-  PrintLib
-  BaseLib
-  DebugPrintErrorLevelLib
-
-[Pcd]
-<<<<<<< HEAD
-  gUefiOvmfPkgTokenSpaceGuid.PcdDebugIoPort                ## CONSUMES
-=======
-  gUefiQemuQ35PkgTokenSpaceGuid.PcdDebugIoPort                ## CONSUMES
->>>>>>> f9a8b7f1
-  gEfiMdePkgTokenSpaceGuid.PcdDebugClearMemoryValue        ## CONSUMES
-  gEfiMdePkgTokenSpaceGuid.PcdDebugPropertyMask            ## CONSUMES
-  gEfiMdePkgTokenSpaceGuid.PcdFixedDebugPrintErrorLevel    ## CONSUMES
-
+## @file
+#  Instance of Debug Library for the QEMU debug console port.
+#  It uses Print Library to produce formatted output strings.
+#
+#  Copyright (c) 2006 - 2018, Intel Corporation. All rights reserved.<BR>
+#  Copyright (c) 2012, Red Hat, Inc.<BR>
+#
+#  SPDX-License-Identifier: BSD-2-Clause-Patent
+#
+#
+##
+
+[Defines]
+  INF_VERSION                    = 0x00010005
+  BASE_NAME                      = PlatformDebugLibIoPort
+  FILE_GUID                      = bd09a188-c7a6-49d0-8a7c-3c464f0d6fb9 # MU_CHANGE
+  MODULE_TYPE                    = BASE
+  VERSION_STRING                 = 1.0
+  LIBRARY_CLASS                  = DebugLib|PEI_CORE PEIM DXE_CORE DXE_DRIVER DXE_RUNTIME_DRIVER SMM_CORE DXE_SMM_DRIVER UEFI_DRIVER UEFI_APPLICATION MM_CORE_STANDALONE MM_STANDALONE
+  CONSTRUCTOR                    = PlatformDebugLibIoPortConstructor
+
+#
+#  VALID_ARCHITECTURES           = IA32 X64 EBC
+#
+
+[Sources]
+  DebugIoPortQemu.c
+  DebugLib.c
+  DebugLibDetect.c
+  DebugLibDetect.h
+
+[Packages]
+  MdePkg/MdePkg.dec
+  QemuQ35Pkg/QemuQ35Pkg.dec
+
+[LibraryClasses]
+  BaseMemoryLib
+  IoLib
+  PcdLib
+  PrintLib
+  BaseLib
+  DebugPrintErrorLevelLib
+
+[Pcd]
+  gUefiQemuQ35PkgTokenSpaceGuid.PcdDebugIoPort                ## CONSUMES
+  gEfiMdePkgTokenSpaceGuid.PcdDebugClearMemoryValue        ## CONSUMES
+  gEfiMdePkgTokenSpaceGuid.PcdDebugPropertyMask            ## CONSUMES
+  gEfiMdePkgTokenSpaceGuid.PcdFixedDebugPrintErrorLevel    ## CONSUMES
+