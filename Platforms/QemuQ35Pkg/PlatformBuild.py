--- conflicted
+++ resolved
@@ -1,514 +1,511 @@
-# @file
-# Script to Build QemuQ35 Mu UEFI firmware
-#
-# Copyright (c) Microsoft Corporation.
-# SPDX-License-Identifier: BSD-2-Clause-Patent
-##
-import datetime
-import glob
-import logging
-import os
-import sys
-import uuid
-from io import StringIO
-from pathlib import Path
-from typing import Tuple
-
-from edk2toolext import codeql as codeql_helpers
-from edk2toolext.environment import shell_environment
-from edk2toolext.environment.uefi_build import UefiBuilder
-from edk2toolext.invocables.edk2_platform_build import BuildSettingsManager
-from edk2toolext.invocables.edk2_pr_eval import PrEvalSettingsManager
-from edk2toolext.invocables.edk2_setup import (RequiredSubmodule,
-                                               SetupSettingsManager)
-from edk2toolext.invocables.edk2_update import UpdateSettingsManager
-from edk2toollib.utility_functions import GetHostInfo, RunCmd
-
-WORKSPACE_ROOT = str(Path(__file__).parent.parent.parent)
-
-# Declare test whose failure will not return a non-zero exit code
-FAILURE_EXEMPT_TESTS = {
-    # example "PiValueTestApp.efi": datetime.datetime(3141, 5, 9, 2, 6, 53, 589793),
-<<<<<<< HEAD
-=======
-    "DxePagingAuditTestApp.efi": datetime.datetime(2023, 10, 16, 0, 0, 0, 0)
->>>>>>> bfb167d7
-}
-
-# Allow failure exempt tests to be ignored for 90 days
-FAILURE_EXEMPT_OMISSION_LENGTH = 90*24*60*60
-
-
-# ####################################################################################### #
-#                                Common Configuration                                     #
-# ####################################################################################### #
-class CommonPlatform():
-    ''' Common settings for this platform.  Define static data here and use
-        for the different parts of stuart
-    '''
-    PackagesSupported = ("QemuQ35Pkg",)
-    ArchSupported = ("IA32", "X64")
-    TargetsSupported = ("DEBUG", "RELEASE", "NOOPT")
-    Scopes = ('qemu', 'qemuq35', 'edk2-build', 'cibuild', 'configdata')
-    PackagesPath = (
-        "Platforms",
-        "MU_BASECORE",
-        "Common/MU",
-        "Common/MU_TIANO",
-        "Common/MU_OEM_SAMPLE",
-        "Features/DFCI",
-        "Features/CONFIG",
-        "Features/MM_SUPV"
-    )
-
-    @staticmethod
-    def add_common_command_line_options(parserObj) -> None:
-        """Adds command line options common to settings managers."""
-        codeql_helpers.add_command_line_option(parserObj)
-
-    @staticmethod
-    def is_codeql_enabled(args) -> bool:
-        """Retrieves whether CodeQL is enabled."""
-        return codeql_helpers.is_codeql_enabled_on_command_line(args)
-
-    @staticmethod
-    def get_active_scopes(codeql_enabled: bool) -> Tuple[str]:
-        """Returns the active scopes for the platform."""
-        active_scopes = CommonPlatform.Scopes
-        active_scopes += codeql_helpers.get_scopes(codeql_enabled)
-
-        if codeql_enabled:
-            codeql_filter_files = [str(n) for n in glob.glob(
-                os.path.join(WORKSPACE_ROOT,
-                             '**/CodeQlFilters.yml'), recursive=True)]
-            shell_environment.GetBuildVars().SetValue(
-                "STUART_CODEQL_FILTER_FILES",
-                ','.join(codeql_filter_files),
-                "Set in CISettings.py")
-
-        return active_scopes
-
-    # ####################################################################################### #
-    #                         Configuration for Update & Setup                                #
-    # ####################################################################################### #
-class SettingsManager(UpdateSettingsManager, SetupSettingsManager, PrEvalSettingsManager):
-
-    def AddCommandLineOptions(self, parserObj):
-        """Add command line options to the argparser"""
-        CommonPlatform.add_common_command_line_options(parserObj)
-
-    def RetrieveCommandLineOptions(self, args):
-        """Retrieve command line options from the argparser"""
-        self.codeql = CommonPlatform.is_codeql_enabled(args)
-
-    def GetPackagesSupported(self):
-        ''' return iterable of edk2 packages supported by this build.
-        These should be edk2 workspace relative paths '''
-        return CommonPlatform.PackagesSupported
-
-    def GetArchitecturesSupported(self):
-        ''' return iterable of edk2 architectures supported by this build '''
-        return CommonPlatform.ArchSupported
-
-    def GetTargetsSupported(self):
-        ''' return iterable of edk2 target tags supported by this build '''
-        return CommonPlatform.TargetsSupported
-
-    def GetRequiredSubmodules(self):
-        """Return iterable containing RequiredSubmodule objects.
-
-        !!! note
-            If no RequiredSubmodules return an empty iterable
-        """
-        return [
-            RequiredSubmodule("MU_BASECORE", True),
-            RequiredSubmodule("Common/MU", True),
-            RequiredSubmodule("Common/MU_TIANO", True),
-            RequiredSubmodule("Common/MU_OEM_SAMPLE", True),
-            RequiredSubmodule("Features/DFCI", True),
-            RequiredSubmodule("Features/CONFIG", True),
-            RequiredSubmodule("Features/MM_SUPV", True),
-        ]
-
-    def SetArchitectures(self, list_of_requested_architectures):
-        ''' Confirm the requests architecture list is valid and configure SettingsManager
-        to run only the requested architectures.
-
-        Raise Exception if a list_of_requested_architectures is not supported
-        '''
-        unsupported = set(list_of_requested_architectures) - \
-            set(self.GetArchitecturesSupported())
-        if(len(unsupported) > 0):
-            errorString = (
-                "Unsupported Architecture Requested: " + " ".join(unsupported))
-            logging.critical( errorString )
-            raise Exception( errorString )
-        self.ActualArchitectures = list_of_requested_architectures
-
-    def GetWorkspaceRoot(self):
-        ''' get WorkspacePath '''
-        return WORKSPACE_ROOT
-
-    def GetActiveScopes(self):
-        ''' return tuple containing scopes that should be active for this process '''
-        return CommonPlatform.get_active_scopes(self.codeql)
-
-    def FilterPackagesToTest(self, changedFilesList: list, potentialPackagesList: list) -> list:
-        ''' Filter other cases that this package should be built
-        based on changed files. This should cover things that can't
-        be detected as dependencies. '''
-        build_these_packages = []
-        possible_packages = potentialPackagesList.copy()
-        for f in changedFilesList:
-            # BaseTools files that might change the build
-            if "BaseTools" in f:
-                if os.path.splitext(f) not in [".txt", ".md"]:
-                    build_these_packages = possible_packages
-                    break
-
-            # if the azure pipeline platform template file changed
-            if "platform-build-run-steps.yml" in f:
-                build_these_packages = possible_packages
-                break
-
-        return build_these_packages
-
-    def GetPlatformDscAndConfig(self) -> tuple:
-        ''' If a platform desires to provide its DSC then Policy 4 will evaluate if
-        any of the changes will be built in the dsc.
-
-        The tuple should be (<workspace relative path to dsc file>, <input dictionary of dsc key value pairs>)
-        '''
-        return ("QemuQ35Pkg/QemuQ35Pkg.dsc", {})
-
-    def GetName(self):
-        return "QemuQ35"
-
-    def GetPackagesPath(self):
-        ''' Return a list of paths that should be mapped as edk2 PackagesPath '''
-        return CommonPlatform.PackagesPath
-
-    # ####################################################################################### #
-    #                         Actual Configuration for Platform Build                         #
-    # ####################################################################################### #
-class PlatformBuilder(UefiBuilder, BuildSettingsManager):
-    def __init__(self):
-        UefiBuilder.__init__(self)
-
-    def AddCommandLineOptions(self, parserObj):
-        ''' Add command line options to the argparser '''
-
-        # In an effort to support common server based builds this parameter is added.  It is
-        # checked for correctness but is never uses as this platform only supports a single set of
-        # architectures.
-        parserObj.add_argument('-a', "--arch", dest="build_arch", type=str, default="IA32,X64",
-            help="Optional - CSV of architecture to build.  IA32,X64 will use IA32 for PEI and "
-            "X64 for DXE and is the only valid option for this platform.")
-        parserObj.add_argument('-p', '--package', dest='package', type=str, default="QemuQ35Pkg",
-                               help="Optional - Support common CI builds. Must be QemuQ35Pkg")
-        parserObj.add_argument('-t', '--target', dest='target', type=str, default = None,
-                               help="Optional - A second way to set the target, to support common CI builds.")
-
-        CommonPlatform.add_common_command_line_options(parserObj)
-
-    def RetrieveCommandLineOptions(self, args):
-        '''  Retrieve command line options from the argparser '''
-        if args.build_arch.upper() != "IA32,X64":
-            raise Exception("Invalid Arch Specified.  Please see comments in PlatformBuild.py::PlatformBuilder::AddCommandLineOptions")
-
-        if args.package.upper() != "QEMUQ35PKG":
-            raise Exception("Invalid Package specified. Must be QemuQ35Pkg")
-
-        if args.target is not None:
-            shell_environment.GetBuildVars().SetValue("TARGET", args.target, "Set via command line argument")
-
-        self.codeql = CommonPlatform.is_codeql_enabled(args)
-
-    def GetWorkspaceRoot(self):
-        ''' get WorkspacePath '''
-        return WORKSPACE_ROOT
-
-    def GetPackagesPath(self):
-        ''' Return a list of workspace relative paths that should be mapped as edk2 PackagesPath '''
-        result = [
-            shell_environment.GetBuildVars().GetValue("FEATURE_CONFIG_PATH", ""),
-            shell_environment.GetBuildVars().GetValue("FEATURE_MM_SUPV_PATH", "")
-        ]
-        for a in CommonPlatform.PackagesPath:
-            result.append(a)
-        return result
-
-    def GetActiveScopes(self):
-        ''' return tuple containing scopes that should be active for this process '''
-        return CommonPlatform.get_active_scopes(self.codeql)
-
-    def GetName(self):
-        ''' Get the name of the repo, platform, or product being build '''
-        ''' Used for naming the log file, among others '''
-        # Check the FlashImage bool and rename the log file if true.
-        # Two builds are done during CI: one without the --FlashOnly flag
-        # followed by one with the flag. self.FlashImage will be true if the
-        # --FlashOnly flag is passed, meaning we will keep separate build and run logs
-        if(self.FlashImage):
-            return "QemuQ35Pkg_Run"
-        return "QemuQ35Pkg"
-
-    def GetLoggingLevel(self, loggerType):
-        """Get the logging level depending on logger type.
-
-        Args:
-            loggerType (str): type of logger being logged to
-
-        Returns:
-            (Logging.Level): The logging level
-
-        !!! note "loggerType possible values"
-            "base": lowest logging level supported
-
-            "con": logs to screen
-
-            "txt": logs to plain text file
-        """
-        return logging.INFO
-        return super().GetLoggingLevel(loggerType)
-
-    def SetPlatformEnv(self):
-        logging.debug("PlatformBuilder SetPlatformEnv")
-        self.env.SetValue("PRODUCT_NAME", "QemuQ35", "Platform Hardcoded")
-        self.env.SetValue("ACTIVE_PLATFORM", "QemuQ35Pkg/QemuQ35Pkg.dsc", "Platform Hardcoded")
-        self.env.SetValue("TARGET_ARCH", "IA32 X64", "Platform Hardcoded")
-        self.env.SetValue("EMPTY_DRIVE", "FALSE", "Default to false")
-        self.env.SetValue("RUN_TESTS", "FALSE", "Default to false")
-        self.env.SetValue("QEMU_HEADLESS", "FALSE", "Default to false")
-        self.env.SetValue("SHUTDOWN_AFTER_RUN", "TRUE", "Default to true")
-        # needed to make FV size build report happy
-        self.env.SetValue("BLD_*_BUILDID_STRING", "Unknown", "Default")
-        # Default turn on build reporting.
-        self.env.SetValue("BUILDREPORTING", "TRUE", "Enabling build report")
-        self.env.SetValue("BUILDREPORT_TYPES", "PCD DEPEX FLASH BUILD_FLAGS LIBRARY FIXED_ADDRESS HASH", "Setting build report types")
-        self.env.SetValue("BLD_*_QEMU_CORE_NUM", "4", "Default")
-        self.env.SetValue("BLD_*_MEMORY_PROTECTION", "TRUE", "Default")
-        # Include the MFCI test cert by default, override on the commandline with "BLD_*_SHIP_MODE=TRUE" if you want the retail MFCI cert
-        self.env.SetValue("BLD_*_SHIP_MODE", "FALSE", "Default")
-        self.env.SetValue("CONF_AUTOGEN_INCLUDE_PATH", self.edk2path.GetAbsolutePathOnThisSystemFromEdk2RelativePath("QemuQ35Pkg", "Include"), "Platform Defined")
-
-        self.env.SetValue('MU_SCHEMA_DIR', self.edk2path.GetAbsolutePathOnThisSystemFromEdk2RelativePath("QemuQ35Pkg", "CfgData"), "Platform Defined")
-        self.env.SetValue('MU_SCHEMA_FILE_NAME', "QemuQ35PkgCfgData.xml", "Platform Hardcoded")
-        self.env.SetValue('CONF_PROFILE_PATHS',
-                          self.edk2path.GetAbsolutePathOnThisSystemFromEdk2RelativePath('QemuQ35Pkg', 'CfgData', 'Profile0QemuQ35PkgCfgData.csv') + " " +
-                          self.edk2path.GetAbsolutePathOnThisSystemFromEdk2RelativePath('QemuQ35Pkg', 'CfgData', 'Profile1QemuQ35PkgCfgData.csv'),
-                          "Platform Hardcoded"
-        )
-        self.env.SetValue('CONF_PROFILE_NAMES', "P0,P1", "Platform Hardcoded")
-
-        # Globally set CodeQL failures to be ignored in this repo.
-        # Note: This has no impact if CodeQL is not active/enabled.
-        self.env.SetValue("STUART_CODEQL_AUDIT_ONLY", "true", "Platform Defined")
-
-        # Enabled all of the SMM modules
-        self.env.SetValue("BLD_*_SMM_ENABLED", "TRUE", "Default")
-
-        # Needed until Advanced Logger support is added to DxeRust
-        self.env.SetValue("BLD_*_DEBUG_ON_SERIAL_PORT", "TRUE", "Advanced Logger Workaround")
-
-        return 0
-
-    def SetPlatformEnvAfterTarget(self):
-        logging.debug("PlatformBuilder SetPlatformEnvAfterTarget")
-        if os.name == 'nt':
-            self.env.SetValue("VIRTUAL_DRIVE_PATH", Path(self.env.GetValue("BUILD_OUTPUT_BASE"), "VirtualDrive.vhd"), "Platform Hardcoded.")
-        else:
-            self.env.SetValue("VIRTUAL_DRIVE_PATH", Path(self.env.GetValue("BUILD_OUTPUT_BASE"), "VirtualDrive.img"), "Platform Hardcoded.")
-
-        return 0
-
-    def PlatformPreBuild(self):
-        import pathlib
-        import shutil
-
-        shell_env = shell_environment.GetEnvironment()
-
-        dxe_rust_dir = pathlib.Path(WORKSPACE_ROOT, "Build", "QemuQ35Pkg",
-                                    f"{self.env.GetValue('TARGET')}_{self.env.GetValue('TOOL_CHAIN_TAG').upper()}",
-                                    "X64", "QemuQ35Pkg", "DxeRust")
-
-        if dxe_rust_dir.exists():
-            logging.warning(f"Deleting DXE Rust build folder at\n  {str(dxe_rust_dir)}")
-            shutil.rmtree(dxe_rust_dir)
-
-        # Unless explicitly set, default to RUSTC_BOOTSTRAP=1
-        if shell_env.get_shell_var("RUSTC_BOOTSTRAP") is None:
-            rustc_bootstrap = self.env.GetValue("RUSTC_BOOTSTRAP", "1")
-            shell_env.set_shell_var("RUSTC_BOOTSTRAP", rustc_bootstrap)
-            logging.info("Override: RUSTC_BOOTSTRAP={}".format(rustc_bootstrap))
-
-        # Here we build the secure policy blob for build system to use and add into the targeted FV
-        policy_example_dir = self.edk2path.GetAbsolutePathOnThisSystemFromEdk2RelativePath("MmSupervisorPkg", "SupervisorPolicyTools", "MmIsolationPoliciesExample.xml")
-        output_dir = os.path.join(self.env.GetValue("BUILD_OUTPUT_BASE"), "Policy")
-        if (not os.path.isdir(output_dir)):
-            os.makedirs (output_dir)
-        output_name = os.path.join(output_dir, "secure_policy.bin")
-
-        ret = self.Helper.MakeSupervisorPolicy(xml_file_path=policy_example_dir, output_binary_path=output_name)
-        if(ret != 0):
-            raise Exception("SupervisorPolicyMaker Failed: Errorcode %d" % ret)
-        self.env.SetValue("BLD_*_POLICY_BIN_PATH", output_name, "Set generated secure policy path")
-        return ret
-
-    # TODO: Validation should be done by parsing the cpu.c file from qemu
-    def __ValidateCpuModelInfo(self):
-        output_file = os.path.join(self.ws, "Build", "BUILDLOG_" +  self.GetName() + ".txt")
-        cpu_brandname_dict = {
-            "phenom": "AMD Phenom(tm) 9550 Quad-Core Processor",
-            "coreduo": "Genuine Intel(R) CPU           T2600  @ 2.16GHz",
-            "core2duo": "Intel(R) Core(TM)2 Duo CPU     T7700  @ 2.40GHz",
-            "Skylake-Client-v1": "Intel Core Processor (Skylake)",
-            "Skylake-Client-v2": "Intel Core Processor (Skylake, IBRS)",
-            "Skylake-Client-v3": "Intel Core Processor (Skylake, IBRS, no TSX)",
-            "Skylake-Client-v4": "Intel Core Processor (Skylake)",
-        }
-
-        cpu_model = self.env.GetValue("CPU_MODEL")
-        cpu_brandname_log = 'CPU Brand Name:'
-
-        with open(output_file, 'r') as handle:
-            logs = handle.readlines()
-            for line in logs:
-                if cpu_brandname_log in line:
-                    cpu_brandname = line.split(cpu_brandname_log)[-1].strip()
-
-                    if cpu_brandname_dict[cpu_model] == cpu_brandname:
-                        logging.critical("CPU brandname matches")
-                        return 0
-
-        # If the right logs are not found
-        logging.error("CPU branding logs missing or incorrect")
-        return -1
-
-
-    def __SetEsrtGuidVars(self, var_name, guid_str, desc_string):
-        cur_guid = uuid.UUID(guid_str)
-        self.env.SetValue("BLD_*_%s_REGISTRY" % var_name, guid_str, desc_string)
-        self.env.SetValue("BLD_*_%s_BYTES" % var_name, "'{" + (",".join(("0x%X" % byte) for byte in cur_guid.bytes_le)) + "}'", desc_string)
-        return
-
-    def FlashRomImage(self):
-        run_tests = (self.env.GetValue("RUN_TESTS", "FALSE").upper() == "TRUE")
-        output_base = self.env.GetValue("BUILD_OUTPUT_BASE")
-        shutdown_after_run = (self.env.GetValue("SHUTDOWN_AFTER_RUN", "FALSE").upper() == "TRUE")
-        empty_drive = (self.env.GetValue("EMPTY_DRIVE", "FALSE").upper() == "TRUE")
-        test_regex = self.env.GetValue("TEST_REGEX", "")
-        drive_path = self.env.GetValue("VIRTUAL_DRIVE_PATH")
-        run_paging_audit = False
-
-        # General debugging information for users
-        if run_tests:
-            if test_regex == "":
-                logging.warning("Running tests, but no Tests specified. use TEST_REGEX to specify tests to run.")
-
-            if not empty_drive:
-                logging.info("EMPTY_DRIVE=FALSE. Old files can persist, could effect test results.")
-
-            if not shutdown_after_run:
-                logging.info("SHUTDOWN_AFTER_RUN=FALSE. You will need to close qemu manually to gather test results.")
-
-        # Get a reference to the virtual drive, creating / wiping as necessary
-        # Helper located at QemuPkg/Plugins/VirtualDriveManager
-        virtual_drive = self.Helper.get_virtual_drive(drive_path)
-        if empty_drive:
-            virtual_drive.wipe()
-
-        if not virtual_drive.exists():
-            virtual_drive.make_drive()
-
-        # Add tests if requested, auto run if requested
-        # Creates a startup script with the requested tests
-        if test_regex != "":
-            test_list = []
-            for pattern in test_regex.split(","):
-                test_list.extend(Path(output_base, "X64").glob(pattern))
-
-            if any("DxePagingAuditTestApp.efi" in os.path.basename(test) for test in test_list):
-                run_paging_audit = True
-
-            self.Helper.add_tests(virtual_drive, test_list, auto_run = run_tests, auto_shutdown = shutdown_after_run, paging_audit = run_paging_audit)
-        # Otherwise add an empty startup script
-        else:
-            virtual_drive.add_startup_script([], auto_shutdown=shutdown_after_run)
-
-        # Get the version number (repo release)
-        outstream = StringIO()
-        version = "Unknown"
-        ret = RunCmd('git', "rev-parse HEAD", outstream=outstream)
-        if ret == 0:
-            commithash = outstream.getvalue().strip()
-            outstream = StringIO()
-            # See git-describe docs for a breakdown of this command output
-            ret = RunCmd("git", f'describe {commithash} --tags', outstream=outstream)
-            if ret == 0:
-                version = outstream.getvalue().strip()
-
-        self.env.SetValue("VERSION", version, "Set Version value")
-
-        # Run Qemu
-        # Helper located at Platforms/QemuQ35Pkg/Plugins/QemuRunner
-        ret = self.Helper.QemuRun(self.env)
-        if ret != 0:
-            logging.critical("Failed running Qemu")
-            return ret
-
-        if self.env.GetValue("CPU_MODEL") is not None:
-            self.__ValidateCpuModelInfo()
-
-        if not run_tests:
-            return 0
-
-        # Gather test results if they were run.
-        now = datetime.datetime.now()
-        FET = FAILURE_EXEMPT_TESTS
-        FEOL = FAILURE_EXEMPT_OMISSION_LENGTH
-
-        if run_paging_audit:
-            self.Helper.generate_paging_audit (virtual_drive, Path(drive_path).parent / "unit_test_results", self.env.GetValue("VERSION"), "Q35")
-
-        # Filter out tests that are exempt
-        tests = list(filter(lambda file: file.name not in FET or not (now - FET.get(file.name)).total_seconds() < FEOL, test_list))
-        tests_exempt = list(filter(lambda file: file.name in FET and (now - FET.get(file.name)).total_seconds() < FEOL, test_list))
-        if len(tests_exempt) > 0:
-            self.Helper.report_results(virtual_drive, tests_exempt, Path(drive_path).parent / "unit_test_results")
-        # Helper located at QemuPkg/Plugins/VirtualDriveManager
-        return self.Helper.report_results(virtual_drive, tests, Path(drive_path).parent / "unit_test_results")
-
-if __name__ == "__main__":
-    import argparse
-    import sys
-
-    from edk2toolext.invocables.edk2_platform_build import Edk2PlatformBuild
-    from edk2toolext.invocables.edk2_setup import Edk2PlatformSetup
-    from edk2toolext.invocables.edk2_update import Edk2Update
-    print("Invoking Stuart")
-    print("     ) _     _")
-    print("    ( (^)-~-(^)")
-    print("__,-.\_( 0 0 )__,-.___")
-    print("  'W'   \   /   'W'")
-    print("         >o<")
-    SCRIPT_PATH = os.path.relpath(__file__)
-    parser = argparse.ArgumentParser(add_help=False)
-    parse_group = parser.add_mutually_exclusive_group()
-    parse_group.add_argument("--update", "--UPDATE",
-                             action='store_true', help="Invokes stuart_update")
-    parse_group.add_argument("--setup", "--SETUP",
-                             action='store_true', help="Invokes stuart_setup")
-    args, remaining = parser.parse_known_args()
-    new_args = ["stuart", "-c", SCRIPT_PATH]
-    new_args = new_args + remaining
-    sys.argv = new_args
-    if args.setup:
-        print("Running stuart_setup -c " + SCRIPT_PATH)
-        Edk2PlatformSetup().Invoke()
-    elif args.update:
-        print("Running stuart_update -c " + SCRIPT_PATH)
-        Edk2Update().Invoke()
-    else:
-        print("Running stuart_build -c " + SCRIPT_PATH)
-        Edk2PlatformBuild().Invoke()
+# @file
+# Script to Build QemuQ35 Mu UEFI firmware
+#
+# Copyright (c) Microsoft Corporation.
+# SPDX-License-Identifier: BSD-2-Clause-Patent
+##
+import datetime
+import glob
+import logging
+import os
+import sys
+import uuid
+from io import StringIO
+from pathlib import Path
+from typing import Tuple
+
+from edk2toolext import codeql as codeql_helpers
+from edk2toolext.environment import shell_environment
+from edk2toolext.environment.uefi_build import UefiBuilder
+from edk2toolext.invocables.edk2_platform_build import BuildSettingsManager
+from edk2toolext.invocables.edk2_pr_eval import PrEvalSettingsManager
+from edk2toolext.invocables.edk2_setup import (RequiredSubmodule,
+                                               SetupSettingsManager)
+from edk2toolext.invocables.edk2_update import UpdateSettingsManager
+from edk2toollib.utility_functions import GetHostInfo, RunCmd
+
+WORKSPACE_ROOT = str(Path(__file__).parent.parent.parent)
+
+# Declare test whose failure will not return a non-zero exit code
+FAILURE_EXEMPT_TESTS = {
+    # example "PiValueTestApp.efi": datetime.datetime(3141, 5, 9, 2, 6, 53, 589793),
+    "DxePagingAuditTestApp.efi": datetime.datetime(2023, 10, 16, 0, 0, 0, 0)
+}
+
+# Allow failure exempt tests to be ignored for 90 days
+FAILURE_EXEMPT_OMISSION_LENGTH = 90*24*60*60
+
+
+# ####################################################################################### #
+#                                Common Configuration                                     #
+# ####################################################################################### #
+class CommonPlatform():
+    ''' Common settings for this platform.  Define static data here and use
+        for the different parts of stuart
+    '''
+    PackagesSupported = ("QemuQ35Pkg",)
+    ArchSupported = ("IA32", "X64")
+    TargetsSupported = ("DEBUG", "RELEASE", "NOOPT")
+    Scopes = ('qemu', 'qemuq35', 'edk2-build', 'cibuild', 'configdata')
+    PackagesPath = (
+        "Platforms",
+        "MU_BASECORE",
+        "Common/MU",
+        "Common/MU_TIANO",
+        "Common/MU_OEM_SAMPLE",
+        "Features/DFCI",
+        "Features/CONFIG",
+        "Features/MM_SUPV"
+    )
+
+    @staticmethod
+    def add_common_command_line_options(parserObj) -> None:
+        """Adds command line options common to settings managers."""
+        codeql_helpers.add_command_line_option(parserObj)
+
+    @staticmethod
+    def is_codeql_enabled(args) -> bool:
+        """Retrieves whether CodeQL is enabled."""
+        return codeql_helpers.is_codeql_enabled_on_command_line(args)
+
+    @staticmethod
+    def get_active_scopes(codeql_enabled: bool) -> Tuple[str]:
+        """Returns the active scopes for the platform."""
+        active_scopes = CommonPlatform.Scopes
+        active_scopes += codeql_helpers.get_scopes(codeql_enabled)
+
+        if codeql_enabled:
+            codeql_filter_files = [str(n) for n in glob.glob(
+                os.path.join(WORKSPACE_ROOT,
+                             '**/CodeQlFilters.yml'), recursive=True)]
+            shell_environment.GetBuildVars().SetValue(
+                "STUART_CODEQL_FILTER_FILES",
+                ','.join(codeql_filter_files),
+                "Set in CISettings.py")
+
+        return active_scopes
+
+    # ####################################################################################### #
+    #                         Configuration for Update & Setup                                #
+    # ####################################################################################### #
+class SettingsManager(UpdateSettingsManager, SetupSettingsManager, PrEvalSettingsManager):
+
+    def AddCommandLineOptions(self, parserObj):
+        """Add command line options to the argparser"""
+        CommonPlatform.add_common_command_line_options(parserObj)
+
+    def RetrieveCommandLineOptions(self, args):
+        """Retrieve command line options from the argparser"""
+        self.codeql = CommonPlatform.is_codeql_enabled(args)
+
+    def GetPackagesSupported(self):
+        ''' return iterable of edk2 packages supported by this build.
+        These should be edk2 workspace relative paths '''
+        return CommonPlatform.PackagesSupported
+
+    def GetArchitecturesSupported(self):
+        ''' return iterable of edk2 architectures supported by this build '''
+        return CommonPlatform.ArchSupported
+
+    def GetTargetsSupported(self):
+        ''' return iterable of edk2 target tags supported by this build '''
+        return CommonPlatform.TargetsSupported
+
+    def GetRequiredSubmodules(self):
+        """Return iterable containing RequiredSubmodule objects.
+
+        !!! note
+            If no RequiredSubmodules return an empty iterable
+        """
+        return [
+            RequiredSubmodule("MU_BASECORE", True),
+            RequiredSubmodule("Common/MU", True),
+            RequiredSubmodule("Common/MU_TIANO", True),
+            RequiredSubmodule("Common/MU_OEM_SAMPLE", True),
+            RequiredSubmodule("Features/DFCI", True),
+            RequiredSubmodule("Features/CONFIG", True),
+            RequiredSubmodule("Features/MM_SUPV", True),
+        ]
+
+    def SetArchitectures(self, list_of_requested_architectures):
+        ''' Confirm the requests architecture list is valid and configure SettingsManager
+        to run only the requested architectures.
+
+        Raise Exception if a list_of_requested_architectures is not supported
+        '''
+        unsupported = set(list_of_requested_architectures) - \
+            set(self.GetArchitecturesSupported())
+        if(len(unsupported) > 0):
+            errorString = (
+                "Unsupported Architecture Requested: " + " ".join(unsupported))
+            logging.critical( errorString )
+            raise Exception( errorString )
+        self.ActualArchitectures = list_of_requested_architectures
+
+    def GetWorkspaceRoot(self):
+        ''' get WorkspacePath '''
+        return WORKSPACE_ROOT
+
+    def GetActiveScopes(self):
+        ''' return tuple containing scopes that should be active for this process '''
+        return CommonPlatform.get_active_scopes(self.codeql)
+
+    def FilterPackagesToTest(self, changedFilesList: list, potentialPackagesList: list) -> list:
+        ''' Filter other cases that this package should be built
+        based on changed files. This should cover things that can't
+        be detected as dependencies. '''
+        build_these_packages = []
+        possible_packages = potentialPackagesList.copy()
+        for f in changedFilesList:
+            # BaseTools files that might change the build
+            if "BaseTools" in f:
+                if os.path.splitext(f) not in [".txt", ".md"]:
+                    build_these_packages = possible_packages
+                    break
+
+            # if the azure pipeline platform template file changed
+            if "platform-build-run-steps.yml" in f:
+                build_these_packages = possible_packages
+                break
+
+        return build_these_packages
+
+    def GetPlatformDscAndConfig(self) -> tuple:
+        ''' If a platform desires to provide its DSC then Policy 4 will evaluate if
+        any of the changes will be built in the dsc.
+
+        The tuple should be (<workspace relative path to dsc file>, <input dictionary of dsc key value pairs>)
+        '''
+        return ("QemuQ35Pkg/QemuQ35Pkg.dsc", {})
+
+    def GetName(self):
+        return "QemuQ35"
+
+    def GetPackagesPath(self):
+        ''' Return a list of paths that should be mapped as edk2 PackagesPath '''
+        return CommonPlatform.PackagesPath
+
+    # ####################################################################################### #
+    #                         Actual Configuration for Platform Build                         #
+    # ####################################################################################### #
+class PlatformBuilder(UefiBuilder, BuildSettingsManager):
+    def __init__(self):
+        UefiBuilder.__init__(self)
+
+    def AddCommandLineOptions(self, parserObj):
+        ''' Add command line options to the argparser '''
+
+        # In an effort to support common server based builds this parameter is added.  It is
+        # checked for correctness but is never uses as this platform only supports a single set of
+        # architectures.
+        parserObj.add_argument('-a', "--arch", dest="build_arch", type=str, default="IA32,X64",
+            help="Optional - CSV of architecture to build.  IA32,X64 will use IA32 for PEI and "
+            "X64 for DXE and is the only valid option for this platform.")
+        parserObj.add_argument('-p', '--package', dest='package', type=str, default="QemuQ35Pkg",
+                               help="Optional - Support common CI builds. Must be QemuQ35Pkg")
+        parserObj.add_argument('-t', '--target', dest='target', type=str, default = None,
+                               help="Optional - A second way to set the target, to support common CI builds.")
+
+        CommonPlatform.add_common_command_line_options(parserObj)
+
+    def RetrieveCommandLineOptions(self, args):
+        '''  Retrieve command line options from the argparser '''
+        if args.build_arch.upper() != "IA32,X64":
+            raise Exception("Invalid Arch Specified.  Please see comments in PlatformBuild.py::PlatformBuilder::AddCommandLineOptions")
+
+        if args.package.upper() != "QEMUQ35PKG":
+            raise Exception("Invalid Package specified. Must be QemuQ35Pkg")
+
+        if args.target is not None:
+            shell_environment.GetBuildVars().SetValue("TARGET", args.target, "Set via command line argument")
+
+        self.codeql = CommonPlatform.is_codeql_enabled(args)
+
+    def GetWorkspaceRoot(self):
+        ''' get WorkspacePath '''
+        return WORKSPACE_ROOT
+
+    def GetPackagesPath(self):
+        ''' Return a list of workspace relative paths that should be mapped as edk2 PackagesPath '''
+        result = [
+            shell_environment.GetBuildVars().GetValue("FEATURE_CONFIG_PATH", ""),
+            shell_environment.GetBuildVars().GetValue("FEATURE_MM_SUPV_PATH", "")
+        ]
+        for a in CommonPlatform.PackagesPath:
+            result.append(a)
+        return result
+
+    def GetActiveScopes(self):
+        ''' return tuple containing scopes that should be active for this process '''
+        return CommonPlatform.get_active_scopes(self.codeql)
+
+    def GetName(self):
+        ''' Get the name of the repo, platform, or product being build '''
+        ''' Used for naming the log file, among others '''
+        # Check the FlashImage bool and rename the log file if true.
+        # Two builds are done during CI: one without the --FlashOnly flag
+        # followed by one with the flag. self.FlashImage will be true if the
+        # --FlashOnly flag is passed, meaning we will keep separate build and run logs
+        if(self.FlashImage):
+            return "QemuQ35Pkg_Run"
+        return "QemuQ35Pkg"
+
+    def GetLoggingLevel(self, loggerType):
+        """Get the logging level depending on logger type.
+
+        Args:
+            loggerType (str): type of logger being logged to
+
+        Returns:
+            (Logging.Level): The logging level
+
+        !!! note "loggerType possible values"
+            "base": lowest logging level supported
+
+            "con": logs to screen
+
+            "txt": logs to plain text file
+        """
+        return logging.INFO
+        return super().GetLoggingLevel(loggerType)
+
+    def SetPlatformEnv(self):
+        logging.debug("PlatformBuilder SetPlatformEnv")
+        self.env.SetValue("PRODUCT_NAME", "QemuQ35", "Platform Hardcoded")
+        self.env.SetValue("ACTIVE_PLATFORM", "QemuQ35Pkg/QemuQ35Pkg.dsc", "Platform Hardcoded")
+        self.env.SetValue("TARGET_ARCH", "IA32 X64", "Platform Hardcoded")
+        self.env.SetValue("EMPTY_DRIVE", "FALSE", "Default to false")
+        self.env.SetValue("RUN_TESTS", "FALSE", "Default to false")
+        self.env.SetValue("QEMU_HEADLESS", "FALSE", "Default to false")
+        self.env.SetValue("SHUTDOWN_AFTER_RUN", "TRUE", "Default to true")
+        # needed to make FV size build report happy
+        self.env.SetValue("BLD_*_BUILDID_STRING", "Unknown", "Default")
+        # Default turn on build reporting.
+        self.env.SetValue("BUILDREPORTING", "TRUE", "Enabling build report")
+        self.env.SetValue("BUILDREPORT_TYPES", "PCD DEPEX FLASH BUILD_FLAGS LIBRARY FIXED_ADDRESS HASH", "Setting build report types")
+        self.env.SetValue("BLD_*_QEMU_CORE_NUM", "4", "Default")
+        self.env.SetValue("BLD_*_MEMORY_PROTECTION", "TRUE", "Default")
+        # Include the MFCI test cert by default, override on the commandline with "BLD_*_SHIP_MODE=TRUE" if you want the retail MFCI cert
+        self.env.SetValue("BLD_*_SHIP_MODE", "FALSE", "Default")
+        self.env.SetValue("CONF_AUTOGEN_INCLUDE_PATH", self.edk2path.GetAbsolutePathOnThisSystemFromEdk2RelativePath("QemuQ35Pkg", "Include"), "Platform Defined")
+
+        self.env.SetValue('MU_SCHEMA_DIR', self.edk2path.GetAbsolutePathOnThisSystemFromEdk2RelativePath("QemuQ35Pkg", "CfgData"), "Platform Defined")
+        self.env.SetValue('MU_SCHEMA_FILE_NAME', "QemuQ35PkgCfgData.xml", "Platform Hardcoded")
+        self.env.SetValue('CONF_PROFILE_PATHS',
+                          self.edk2path.GetAbsolutePathOnThisSystemFromEdk2RelativePath('QemuQ35Pkg', 'CfgData', 'Profile0QemuQ35PkgCfgData.csv') + " " +
+                          self.edk2path.GetAbsolutePathOnThisSystemFromEdk2RelativePath('QemuQ35Pkg', 'CfgData', 'Profile1QemuQ35PkgCfgData.csv'),
+                          "Platform Hardcoded"
+        )
+        self.env.SetValue('CONF_PROFILE_NAMES', "P0,P1", "Platform Hardcoded")
+
+        # Globally set CodeQL failures to be ignored in this repo.
+        # Note: This has no impact if CodeQL is not active/enabled.
+        self.env.SetValue("STUART_CODEQL_AUDIT_ONLY", "true", "Platform Defined")
+
+        # Enabled all of the SMM modules
+        self.env.SetValue("BLD_*_SMM_ENABLED", "TRUE", "Default")
+
+        # Needed until Advanced Logger support is added to DxeRust
+        self.env.SetValue("BLD_*_DEBUG_ON_SERIAL_PORT", "TRUE", "Advanced Logger Workaround")
+
+        return 0
+
+    def SetPlatformEnvAfterTarget(self):
+        logging.debug("PlatformBuilder SetPlatformEnvAfterTarget")
+        if os.name == 'nt':
+            self.env.SetValue("VIRTUAL_DRIVE_PATH", Path(self.env.GetValue("BUILD_OUTPUT_BASE"), "VirtualDrive.vhd"), "Platform Hardcoded.")
+        else:
+            self.env.SetValue("VIRTUAL_DRIVE_PATH", Path(self.env.GetValue("BUILD_OUTPUT_BASE"), "VirtualDrive.img"), "Platform Hardcoded.")
+
+        return 0
+
+    def PlatformPreBuild(self):
+        import pathlib
+        import shutil
+
+        shell_env = shell_environment.GetEnvironment()
+
+        dxe_rust_dir = pathlib.Path(WORKSPACE_ROOT, "Build", "QemuQ35Pkg",
+                                    f"{self.env.GetValue('TARGET')}_{self.env.GetValue('TOOL_CHAIN_TAG').upper()}",
+                                    "X64", "QemuQ35Pkg", "DxeRust")
+
+        if dxe_rust_dir.exists():
+            logging.warning(f"Deleting DXE Rust build folder at\n  {str(dxe_rust_dir)}")
+            shutil.rmtree(dxe_rust_dir)
+
+        # Unless explicitly set, default to RUSTC_BOOTSTRAP=1
+        if shell_env.get_shell_var("RUSTC_BOOTSTRAP") is None:
+            rustc_bootstrap = self.env.GetValue("RUSTC_BOOTSTRAP", "1")
+            shell_env.set_shell_var("RUSTC_BOOTSTRAP", rustc_bootstrap)
+            logging.info("Override: RUSTC_BOOTSTRAP={}".format(rustc_bootstrap))
+
+        # Here we build the secure policy blob for build system to use and add into the targeted FV
+        policy_example_dir = self.edk2path.GetAbsolutePathOnThisSystemFromEdk2RelativePath("MmSupervisorPkg", "SupervisorPolicyTools", "MmIsolationPoliciesExample.xml")
+        output_dir = os.path.join(self.env.GetValue("BUILD_OUTPUT_BASE"), "Policy")
+        if (not os.path.isdir(output_dir)):
+            os.makedirs (output_dir)
+        output_name = os.path.join(output_dir, "secure_policy.bin")
+
+        ret = self.Helper.MakeSupervisorPolicy(xml_file_path=policy_example_dir, output_binary_path=output_name)
+        if(ret != 0):
+            raise Exception("SupervisorPolicyMaker Failed: Errorcode %d" % ret)
+        self.env.SetValue("BLD_*_POLICY_BIN_PATH", output_name, "Set generated secure policy path")
+        return ret
+
+    # TODO: Validation should be done by parsing the cpu.c file from qemu
+    def __ValidateCpuModelInfo(self):
+        output_file = os.path.join(self.ws, "Build", "BUILDLOG_" +  self.GetName() + ".txt")
+        cpu_brandname_dict = {
+            "phenom": "AMD Phenom(tm) 9550 Quad-Core Processor",
+            "coreduo": "Genuine Intel(R) CPU           T2600  @ 2.16GHz",
+            "core2duo": "Intel(R) Core(TM)2 Duo CPU     T7700  @ 2.40GHz",
+            "Skylake-Client-v1": "Intel Core Processor (Skylake)",
+            "Skylake-Client-v2": "Intel Core Processor (Skylake, IBRS)",
+            "Skylake-Client-v3": "Intel Core Processor (Skylake, IBRS, no TSX)",
+            "Skylake-Client-v4": "Intel Core Processor (Skylake)",
+        }
+
+        cpu_model = self.env.GetValue("CPU_MODEL")
+        cpu_brandname_log = 'CPU Brand Name:'
+
+        with open(output_file, 'r') as handle:
+            logs = handle.readlines()
+            for line in logs:
+                if cpu_brandname_log in line:
+                    cpu_brandname = line.split(cpu_brandname_log)[-1].strip()
+
+                    if cpu_brandname_dict[cpu_model] == cpu_brandname:
+                        logging.critical("CPU brandname matches")
+                        return 0
+
+        # If the right logs are not found
+        logging.error("CPU branding logs missing or incorrect")
+        return -1
+
+
+    def __SetEsrtGuidVars(self, var_name, guid_str, desc_string):
+        cur_guid = uuid.UUID(guid_str)
+        self.env.SetValue("BLD_*_%s_REGISTRY" % var_name, guid_str, desc_string)
+        self.env.SetValue("BLD_*_%s_BYTES" % var_name, "'{" + (",".join(("0x%X" % byte) for byte in cur_guid.bytes_le)) + "}'", desc_string)
+        return
+
+    def FlashRomImage(self):
+        run_tests = (self.env.GetValue("RUN_TESTS", "FALSE").upper() == "TRUE")
+        output_base = self.env.GetValue("BUILD_OUTPUT_BASE")
+        shutdown_after_run = (self.env.GetValue("SHUTDOWN_AFTER_RUN", "FALSE").upper() == "TRUE")
+        empty_drive = (self.env.GetValue("EMPTY_DRIVE", "FALSE").upper() == "TRUE")
+        test_regex = self.env.GetValue("TEST_REGEX", "")
+        drive_path = self.env.GetValue("VIRTUAL_DRIVE_PATH")
+        run_paging_audit = False
+
+        # General debugging information for users
+        if run_tests:
+            if test_regex == "":
+                logging.warning("Running tests, but no Tests specified. use TEST_REGEX to specify tests to run.")
+
+            if not empty_drive:
+                logging.info("EMPTY_DRIVE=FALSE. Old files can persist, could effect test results.")
+
+            if not shutdown_after_run:
+                logging.info("SHUTDOWN_AFTER_RUN=FALSE. You will need to close qemu manually to gather test results.")
+
+        # Get a reference to the virtual drive, creating / wiping as necessary
+        # Helper located at QemuPkg/Plugins/VirtualDriveManager
+        virtual_drive = self.Helper.get_virtual_drive(drive_path)
+        if empty_drive:
+            virtual_drive.wipe()
+
+        if not virtual_drive.exists():
+            virtual_drive.make_drive()
+
+        # Add tests if requested, auto run if requested
+        # Creates a startup script with the requested tests
+        if test_regex != "":
+            test_list = []
+            for pattern in test_regex.split(","):
+                test_list.extend(Path(output_base, "X64").glob(pattern))
+
+            if any("DxePagingAuditTestApp.efi" in os.path.basename(test) for test in test_list):
+                run_paging_audit = True
+
+            self.Helper.add_tests(virtual_drive, test_list, auto_run = run_tests, auto_shutdown = shutdown_after_run, paging_audit = run_paging_audit)
+        # Otherwise add an empty startup script
+        else:
+            virtual_drive.add_startup_script([], auto_shutdown=shutdown_after_run)
+
+        # Get the version number (repo release)
+        outstream = StringIO()
+        version = "Unknown"
+        ret = RunCmd('git', "rev-parse HEAD", outstream=outstream)
+        if ret == 0:
+            commithash = outstream.getvalue().strip()
+            outstream = StringIO()
+            # See git-describe docs for a breakdown of this command output
+            ret = RunCmd("git", f'describe {commithash} --tags', outstream=outstream)
+            if ret == 0:
+                version = outstream.getvalue().strip()
+
+        self.env.SetValue("VERSION", version, "Set Version value")
+
+        # Run Qemu
+        # Helper located at Platforms/QemuQ35Pkg/Plugins/QemuRunner
+        ret = self.Helper.QemuRun(self.env)
+        if ret != 0:
+            logging.critical("Failed running Qemu")
+            return ret
+
+        if self.env.GetValue("CPU_MODEL") is not None:
+            self.__ValidateCpuModelInfo()
+
+        if not run_tests:
+            return 0
+
+        # Gather test results if they were run.
+        now = datetime.datetime.now()
+        FET = FAILURE_EXEMPT_TESTS
+        FEOL = FAILURE_EXEMPT_OMISSION_LENGTH
+
+        if run_paging_audit:
+            self.Helper.generate_paging_audit (virtual_drive, Path(drive_path).parent / "unit_test_results", self.env.GetValue("VERSION"), "Q35")
+
+        # Filter out tests that are exempt
+        tests = list(filter(lambda file: file.name not in FET or not (now - FET.get(file.name)).total_seconds() < FEOL, test_list))
+        tests_exempt = list(filter(lambda file: file.name in FET and (now - FET.get(file.name)).total_seconds() < FEOL, test_list))
+        if len(tests_exempt) > 0:
+            self.Helper.report_results(virtual_drive, tests_exempt, Path(drive_path).parent / "unit_test_results")
+        # Helper located at QemuPkg/Plugins/VirtualDriveManager
+        return self.Helper.report_results(virtual_drive, tests, Path(drive_path).parent / "unit_test_results")
+
+if __name__ == "__main__":
+    import argparse
+    import sys
+
+    from edk2toolext.invocables.edk2_platform_build import Edk2PlatformBuild
+    from edk2toolext.invocables.edk2_setup import Edk2PlatformSetup
+    from edk2toolext.invocables.edk2_update import Edk2Update
+    print("Invoking Stuart")
+    print("     ) _     _")
+    print("    ( (^)-~-(^)")
+    print("__,-.\_( 0 0 )__,-.___")
+    print("  'W'   \   /   'W'")
+    print("         >o<")
+    SCRIPT_PATH = os.path.relpath(__file__)
+    parser = argparse.ArgumentParser(add_help=False)
+    parse_group = parser.add_mutually_exclusive_group()
+    parse_group.add_argument("--update", "--UPDATE",
+                             action='store_true', help="Invokes stuart_update")
+    parse_group.add_argument("--setup", "--SETUP",
+                             action='store_true', help="Invokes stuart_setup")
+    args, remaining = parser.parse_known_args()
+    new_args = ["stuart", "-c", SCRIPT_PATH]
+    new_args = new_args + remaining
+    sys.argv = new_args
+    if args.setup:
+        print("Running stuart_setup -c " + SCRIPT_PATH)
+        Edk2PlatformSetup().Invoke()
+    elif args.update:
+        print("Running stuart_update -c " + SCRIPT_PATH)
+        Edk2Update().Invoke()
+    else:
+        print("Running stuart_build -c " + SCRIPT_PATH)
+        Edk2PlatformBuild().Invoke()