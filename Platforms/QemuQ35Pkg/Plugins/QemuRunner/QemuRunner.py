--- conflicted
+++ resolved
@@ -1,249 +1,242 @@
-##
-# This plugin runs the QEMU command and monitors for asserts.
-# It can also possibly run tests and parse the results
-#
-# Copyright (c) Microsoft Corporation
-# SPDX-License-Identifier: BSD-2-Clause-Patent
-##
-
-import logging
-import os
-import datetime
-import re
-import io
-import shutil
-from pathlib import Path
-from edk2toolext.environment.plugintypes import uefi_helper_plugin
-from edk2toollib import utility_functions
-
-class QemuRunner(uefi_helper_plugin.IUefiHelperPlugin):
-
-    def __init__(self):
-        self.logger = logging.getLogger(__name__)
-
-    def RegisterHelpers(self, obj):
-        fp = os.path.abspath(__file__)
-        obj.Register("QemuRun", QemuRunner.Runner, fp)
-        return 0
-
-    @staticmethod
-    # raw helper function to extract version number from QEMU
-    def QueryQemuVersion(exec):
-        if exec is None:
-            return None
-
-        result = io.StringIO()
-        ret = utility_functions.RunCmd(exec, "--version", outstream=result)
-        if ret != 0:
-            return None
-
-        # expected version string will be "QEMU emulator version maj.min.rev"
-        res = result.getvalue()
-        ver_str = re.search(r'version\s*([\d.]+)', res).group(1)
-
-        return ver_str.split('.')
-
-
-    @staticmethod
-    def Runner(env):
-        ''' Runs QEMU '''
-        VirtualDrive = env.GetValue("VIRTUAL_DRIVE_PATH")
-        OutputPath_FV = os.path.join(env.GetValue("BUILD_OUTPUT_BASE"), "FV")
-        shutdown_after_run = (env.GetValue("SHUTDOWN_AFTER_RUN", "TRUE")=="TRUE")
-        repo_version = env.GetValue("VERSION", "Unknown")
-
-        # Use a provided QEMU path. Default to the system path if not provided.
-        executable = env.GetValue("QEMU_PATH", "qemu-system-x86_64")
-
-        # First query the version
-        qemu_version = QemuRunner.QueryQemuVersion(executable)
-
-        # write messages to stdio
-        args = "-debugcon stdio"
-        # debug messages out thru virtual io port
-        args += " -global isa-debugcon.iobase=0x402"
-        # Turn off S3 support
-        args += " -global ICH9-LPC.disable_s3=1"
-
-        if env.GetBuildValue("SMM_ENABLED") is None or env.GetBuildValue("SMM_ENABLED").lower() == "true":
-            smm_enabled = "on"
-        else:
-            smm_enabled = "off"
-
-        accel = ""
-        if env.GetValue("QEMU_ACCEL") is not None:
-            if env.GetValue("QEMU_ACCEL").lower() == "kvm":
-                accel = ",accel=kvm"
-            elif env.GetValue("QEMU_ACCEL").lower() == "tcg":
-                accel = ",accel=tcg"
-            elif env.GetValue("QEMU_ACCEL").lower() == "whpx":
-                accel = ",accel=whpx"
-
-        args += " -machine q35,smm=" + smm_enabled + accel
-        path_to_os = env.GetValue("PATH_TO_OS")
-        if path_to_os is not None:
-            # Potentially dealing with big daddy, give it more juice...
-            args += " -m 8192"
-
-            file_extension = Path(path_to_os).suffix.lower().replace('"', '')
-
-            storage_format = {
-                ".vhd": "raw",
-                ".qcow2": "qcow2",
-                ".iso": "iso",
-            }.get(file_extension, None)
-
-            if storage_format is None:
-                raise Exception(f"Unknown OS storage type: {path_to_os}")
-
-            if storage_format == "iso":
-                args += f" -cdrom \"{path_to_os}\""
-            else:
-                args += f" -drive file=\"{path_to_os}\",format={storage_format},if=none,id=os_nvme"
-                args += " -device nvme,serial=nvme-1,drive=os_nvme"
-        else:
-            args += " -m 2048"
-
-        cpu_model = env.GetValue("CPU_MODEL")
-        if cpu_model is None:
-            cpu_model = "qemu64"
-
-        logging.log(logging.INFO, "CPU model: " + cpu_model)
-
-        #args += " -cpu qemu64,+rdrand,umip,+smep,+popcnt" # most compatible x64 CPU model + RDRAND + UMIP + SMEP +POPCNT support (not included by default)
-        cpu_arg = " -cpu " + cpu_model + ",rdrand=on,umip=on,smep=on,pdpe1gb=on,popcnt=on"
-        args += cpu_arg
-
-        if env.GetBuildValue ("QEMU_CORE_NUM") is not None:
-            args += " -smp " + env.GetBuildValue ("QEMU_CORE_NUM")
-        if smm_enabled == "on":
-            args += " -global driver=cfi.pflash01,property=secure,value=on"
-
-        code_fd = os.path.join(OutputPath_FV, "QEMUQ35_CODE.fd")
-        args += " -drive if=pflash,format=raw,unit=0,file=" + \
-                code_fd + ",readonly=on"
-
-        orig_var_store = os.path.join(OutputPath_FV, "QEMUQ35_VARS.fd")
-        dfci_var_store =env.GetValue("DFCI_VAR_STORE")
-        if dfci_var_store is not None:
-            if not os.path.isfile(dfci_var_store):
-                shutil.copy(orig_var_store, dfci_var_store)
-            use_this_varstore = dfci_var_store
-        else:
-            use_this_varstore = orig_var_store
-        args += " -drive if=pflash,format=raw,unit=1,file=" + use_this_varstore
-
-        # Add XHCI USB controller and mouse
-        args += " -device qemu-xhci,id=usb"
-        args += " -device usb-tablet,id=input0,bus=usb.0,port=1"  # add a usb mouse
-        #args += " -device usb-kbd,id=input1,bus=usb.0,port=2"    # add a usb keyboard
-
-        dfci_files = env.GetValue("DFCI_FILES")
-        if dfci_files is not None:
-            args += f" -drive file=fat:rw:{dfci_files},format=raw,media=disk,if=none,id=dfci_disk"
-            args += " -device usb-storage,bus=usb.0,drive=dfci_disk"
-
-        install_files = env.GetValue("INSTALL_FILES")
-        if install_files is not None:
-            args += f" -drive file={install_files},format=raw,media=disk,if=none,id=install_disk"
-            args += " -device usb-storage,bus=usb.0,drive=install_disk"
-
-        boot_selection = ''
-        boot_to_front_page = env.GetValue("BOOT_TO_FRONT_PAGE")
-        if boot_to_front_page is not None:
-            if (boot_to_front_page.upper() == "TRUE"):
-                boot_selection += ",version=Vol+"
-
-        alt_boot_enable = env.GetValue("ALT_BOOT_ENABLE")
-        if alt_boot_enable is not None:
-            if alt_boot_enable.upper() == "TRUE":
-                boot_selection += ",version=Vol-"
-
-        # If DFCI_VAR_STORE is enabled, don't enable the Virtual Drive, and enable the network
-        dfci_var_store = env.GetValue("DFCI_VAR_STORE")
-        if dfci_var_store is None:
-            # turn off network
-            args += " -net none"
-            # Mount disk with startup.nsh
-            if os.path.isfile(VirtualDrive):
-                args += f" -drive file={VirtualDrive},if=virtio"
-            elif os.path.isdir(VirtualDrive):
-                args += f" -drive file=fat:rw:{VirtualDrive},format=raw,media=disk"
-            else:
-                logging.critical("Virtual Drive Path Invalid")
-        else:
-            if boot_to_front_page is None:
-                # Booting to Windows, use a PCI nic
-                args += " -device e1000,netdev=net0"
-            else:
-                # Booting to UEFI, use virtio-net-pci
-                args += " -device virtio-net-pci,netdev=net0"
-
-            # forward ports for robotframework 8270 and 8271
-            args += " -netdev user,id=net0,hostfwd=tcp::8270-:8270,hostfwd=tcp::8271-:8271"
-
-        creation_time = Path(code_fd).stat().st_ctime
-        creation_datetime = datetime.datetime.fromtimestamp(creation_time)
-        creation_date = creation_datetime.strftime("%m/%d/%Y")
-
-        args += f" -smbios type=0,vendor=\"Project Mu\",version=\"mu_tiano_platforms-{repo_version}\",date={creation_date},uefi=on"
-        args += f" -smbios type=1,manufacturer=Palindrome,product=\"QEMU Q35\",family=QEMU,version=\"{'.'.join(qemu_version)}\",serial=42-42-42-42,uuid=9de555c0-05d7-4aa1-84ab-bb511e3a8bef"
-        args += f" -smbios type=3,manufacturer=Palindrome,serial=40-41-42-43{boot_selection}"
-
-        # TPM in Linux
-        tpm_dev = env.GetValue("TPM_DEV")
-        if tpm_dev is not None:
-            args += f" -chardev socket,id=chrtpm,path={tpm_dev}"
-            args += " -tpmdev emulator,id=tpm0,chardev=chrtpm"
-            args += " -device tpm-tis,tpmdev=tpm0"
-
-        if (env.GetValue("QEMU_HEADLESS").upper() == "TRUE"):
-            args += " -display none"  # no graphics
-        else:
-            args += " -vga cirrus" #std is what the default is
-
-        # Check for gdb server setting
-        gdb_port = env.GetValue("GDB_SERVER")
-        if (gdb_port != None):
-            logging.log(logging.INFO, "Enabling GDB server at port tcp::" + gdb_port + ".")
-            args += " -gdb tcp::" + gdb_port
-
-        # write ConOut messages to telnet localhost port
-        serial_port = env.GetValue("SERIAL_PORT")
-        if serial_port != None:
-            args += " -serial tcp:127.0.0.1:" + serial_port + ",server,nowait"
-
-        # Connect the debug monitor to a telnet localhost port
-        monitor_port = env.GetValue("MONITOR_PORT")
-        if monitor_port is not None:
-            args += " -monitor tcp:127.0.0.1:" + monitor_port + ",server,nowait"
-
-        # If set, allows Qemu to listen for a debug command to shutdown, if set
-        if shutdown_after_run:
-            args += " -device isa-debug-exit,iobase=0xf4,iosize=0x04"
-
-        # Run QEMU
-<<<<<<< HEAD
-        ret = QemuRunner.RunCmd(executable, args,  thread_target=QemuRunner.QemuCmdReader)
-        # Disable for now: "stty: 'standard input': Inappropriate ioctl for device"
-        # if ret != 0 and os.name != 'nt':
-        #     # Linux version of QEMU will mess with the print if its run failed, this is to restore it
-        #     utility_functions.RunCmd ('stty', 'echo')
-=======
-        ret = utility_functions.RunCmd(executable, args)
-        if ret != 0 and os.name != 'nt':
-            # Linux version of QEMU will mess with the print if its run failed, this is to restore it
-            utility_functions.RunCmd ('stty', 'echo')
->>>>>>> 676642c8
-
-        ## TODO: restore the customized RunCmd once unit tests with asserts are figured out
-        if ret == 0xc0000005 or ret == 33:
-            ret = 0
-
-        ## TODO: remove this once we upgrade to newer QEMU
-        if ret == 0x8B and qemu_version[0] == '4':
-            # QEMU v4 will return segmentation fault when shutting down.
-            # Tested same FDs on QEMU 6 and 7, not observing the same.
-            ret = 0
-
-        return ret
+##
+# This plugin runs the QEMU command and monitors for asserts.
+# It can also possibly run tests and parse the results
+#
+# Copyright (c) Microsoft Corporation
+# SPDX-License-Identifier: BSD-2-Clause-Patent
+##
+
+import logging
+import os
+import datetime
+import re
+import io
+import shutil
+from pathlib import Path
+from edk2toolext.environment.plugintypes import uefi_helper_plugin
+from edk2toollib import utility_functions
+
+class QemuRunner(uefi_helper_plugin.IUefiHelperPlugin):
+
+    def __init__(self):
+        self.logger = logging.getLogger(__name__)
+
+    def RegisterHelpers(self, obj):
+        fp = os.path.abspath(__file__)
+        obj.Register("QemuRun", QemuRunner.Runner, fp)
+        return 0
+
+    @staticmethod
+    # raw helper function to extract version number from QEMU
+    def QueryQemuVersion(exec):
+        if exec is None:
+            return None
+
+        result = io.StringIO()
+        ret = utility_functions.RunCmd(exec, "--version", outstream=result)
+        if ret != 0:
+            return None
+
+        # expected version string will be "QEMU emulator version maj.min.rev"
+        res = result.getvalue()
+        ver_str = re.search(r'version\s*([\d.]+)', res).group(1)
+
+        return ver_str.split('.')
+
+
+    @staticmethod
+    def Runner(env):
+        ''' Runs QEMU '''
+        VirtualDrive = env.GetValue("VIRTUAL_DRIVE_PATH")
+        OutputPath_FV = os.path.join(env.GetValue("BUILD_OUTPUT_BASE"), "FV")
+        shutdown_after_run = (env.GetValue("SHUTDOWN_AFTER_RUN", "TRUE")=="TRUE")
+        repo_version = env.GetValue("VERSION", "Unknown")
+
+        # Use a provided QEMU path. Default to the system path if not provided.
+        executable = env.GetValue("QEMU_PATH", "qemu-system-x86_64")
+
+        # First query the version
+        qemu_version = QemuRunner.QueryQemuVersion(executable)
+
+        # write messages to stdio
+        args = "-debugcon stdio"
+        # debug messages out thru virtual io port
+        args += " -global isa-debugcon.iobase=0x402"
+        # Turn off S3 support
+        args += " -global ICH9-LPC.disable_s3=1"
+
+        if env.GetBuildValue("SMM_ENABLED") is None or env.GetBuildValue("SMM_ENABLED").lower() == "true":
+            smm_enabled = "on"
+        else:
+            smm_enabled = "off"
+
+        accel = ""
+        if env.GetValue("QEMU_ACCEL") is not None:
+            if env.GetValue("QEMU_ACCEL").lower() == "kvm":
+                accel = ",accel=kvm"
+            elif env.GetValue("QEMU_ACCEL").lower() == "tcg":
+                accel = ",accel=tcg"
+            elif env.GetValue("QEMU_ACCEL").lower() == "whpx":
+                accel = ",accel=whpx"
+
+        args += " -machine q35,smm=" + smm_enabled + accel
+        path_to_os = env.GetValue("PATH_TO_OS")
+        if path_to_os is not None:
+            # Potentially dealing with big daddy, give it more juice...
+            args += " -m 8192"
+
+            file_extension = Path(path_to_os).suffix.lower().replace('"', '')
+
+            storage_format = {
+                ".vhd": "raw",
+                ".qcow2": "qcow2",
+                ".iso": "iso",
+            }.get(file_extension, None)
+
+            if storage_format is None:
+                raise Exception(f"Unknown OS storage type: {path_to_os}")
+
+            if storage_format == "iso":
+                args += f" -cdrom \"{path_to_os}\""
+            else:
+                args += f" -drive file=\"{path_to_os}\",format={storage_format},if=none,id=os_nvme"
+                args += " -device nvme,serial=nvme-1,drive=os_nvme"
+        else:
+            args += " -m 2048"
+
+        cpu_model = env.GetValue("CPU_MODEL")
+        if cpu_model is None:
+            cpu_model = "qemu64"
+
+        logging.log(logging.INFO, "CPU model: " + cpu_model)
+
+        #args += " -cpu qemu64,+rdrand,umip,+smep,+popcnt" # most compatible x64 CPU model + RDRAND + UMIP + SMEP +POPCNT support (not included by default)
+        cpu_arg = " -cpu " + cpu_model + ",rdrand=on,umip=on,smep=on,pdpe1gb=on,popcnt=on"
+        args += cpu_arg
+
+        if env.GetBuildValue ("QEMU_CORE_NUM") is not None:
+            args += " -smp " + env.GetBuildValue ("QEMU_CORE_NUM")
+        if smm_enabled == "on":
+            args += " -global driver=cfi.pflash01,property=secure,value=on"
+
+        code_fd = os.path.join(OutputPath_FV, "QEMUQ35_CODE.fd")
+        args += " -drive if=pflash,format=raw,unit=0,file=" + \
+                code_fd + ",readonly=on"
+
+        orig_var_store = os.path.join(OutputPath_FV, "QEMUQ35_VARS.fd")
+        dfci_var_store =env.GetValue("DFCI_VAR_STORE")
+        if dfci_var_store is not None:
+            if not os.path.isfile(dfci_var_store):
+                shutil.copy(orig_var_store, dfci_var_store)
+            use_this_varstore = dfci_var_store
+        else:
+            use_this_varstore = orig_var_store
+        args += " -drive if=pflash,format=raw,unit=1,file=" + use_this_varstore
+
+        # Add XHCI USB controller and mouse
+        args += " -device qemu-xhci,id=usb"
+        args += " -device usb-tablet,id=input0,bus=usb.0,port=1"  # add a usb mouse
+        #args += " -device usb-kbd,id=input1,bus=usb.0,port=2"    # add a usb keyboard
+
+        dfci_files = env.GetValue("DFCI_FILES")
+        if dfci_files is not None:
+            args += f" -drive file=fat:rw:{dfci_files},format=raw,media=disk,if=none,id=dfci_disk"
+            args += " -device usb-storage,bus=usb.0,drive=dfci_disk"
+
+        install_files = env.GetValue("INSTALL_FILES")
+        if install_files is not None:
+            args += f" -drive file={install_files},format=raw,media=disk,if=none,id=install_disk"
+            args += " -device usb-storage,bus=usb.0,drive=install_disk"
+
+        boot_selection = ''
+        boot_to_front_page = env.GetValue("BOOT_TO_FRONT_PAGE")
+        if boot_to_front_page is not None:
+            if (boot_to_front_page.upper() == "TRUE"):
+                boot_selection += ",version=Vol+"
+
+        alt_boot_enable = env.GetValue("ALT_BOOT_ENABLE")
+        if alt_boot_enable is not None:
+            if alt_boot_enable.upper() == "TRUE":
+                boot_selection += ",version=Vol-"
+
+        # If DFCI_VAR_STORE is enabled, don't enable the Virtual Drive, and enable the network
+        dfci_var_store = env.GetValue("DFCI_VAR_STORE")
+        if dfci_var_store is None:
+            # turn off network
+            args += " -net none"
+            # Mount disk with startup.nsh
+            if os.path.isfile(VirtualDrive):
+                args += f" -drive file={VirtualDrive},if=virtio"
+            elif os.path.isdir(VirtualDrive):
+                args += f" -drive file=fat:rw:{VirtualDrive},format=raw,media=disk"
+            else:
+                logging.critical("Virtual Drive Path Invalid")
+        else:
+            if boot_to_front_page is None:
+                # Booting to Windows, use a PCI nic
+                args += " -device e1000,netdev=net0"
+            else:
+                # Booting to UEFI, use virtio-net-pci
+                args += " -device virtio-net-pci,netdev=net0"
+
+            # forward ports for robotframework 8270 and 8271
+            args += " -netdev user,id=net0,hostfwd=tcp::8270-:8270,hostfwd=tcp::8271-:8271"
+
+        creation_time = Path(code_fd).stat().st_ctime
+        creation_datetime = datetime.datetime.fromtimestamp(creation_time)
+        creation_date = creation_datetime.strftime("%m/%d/%Y")
+
+        args += f" -smbios type=0,vendor=\"Project Mu\",version=\"mu_tiano_platforms-{repo_version}\",date={creation_date},uefi=on"
+        args += f" -smbios type=1,manufacturer=Palindrome,product=\"QEMU Q35\",family=QEMU,version=\"{'.'.join(qemu_version)}\",serial=42-42-42-42,uuid=9de555c0-05d7-4aa1-84ab-bb511e3a8bef"
+        args += f" -smbios type=3,manufacturer=Palindrome,serial=40-41-42-43{boot_selection}"
+
+        # TPM in Linux
+        tpm_dev = env.GetValue("TPM_DEV")
+        if tpm_dev is not None:
+            args += f" -chardev socket,id=chrtpm,path={tpm_dev}"
+            args += " -tpmdev emulator,id=tpm0,chardev=chrtpm"
+            args += " -device tpm-tis,tpmdev=tpm0"
+
+        if (env.GetValue("QEMU_HEADLESS").upper() == "TRUE"):
+            args += " -display none"  # no graphics
+        else:
+            args += " -vga cirrus" #std is what the default is
+
+        # Check for gdb server setting
+        gdb_port = env.GetValue("GDB_SERVER")
+        if (gdb_port != None):
+            logging.log(logging.INFO, "Enabling GDB server at port tcp::" + gdb_port + ".")
+            args += " -gdb tcp::" + gdb_port
+
+        # write ConOut messages to telnet localhost port
+        serial_port = env.GetValue("SERIAL_PORT")
+        if serial_port != None:
+            args += " -serial tcp:127.0.0.1:" + serial_port + ",server,nowait"
+
+        # Connect the debug monitor to a telnet localhost port
+        monitor_port = env.GetValue("MONITOR_PORT")
+        if monitor_port is not None:
+            args += " -monitor tcp:127.0.0.1:" + monitor_port + ",server,nowait"
+
+        # If set, allows Qemu to listen for a debug command to shutdown, if set
+        if shutdown_after_run:
+            args += " -device isa-debug-exit,iobase=0xf4,iosize=0x04"
+
+        # Run QEMU
+        ret = utility_functions.RunCmd(executable, args)
+        # Disable for now: "stty: 'standard input': Inappropriate ioctl for device"
+        # if ret != 0 and os.name != 'nt':
+        #     # Linux version of QEMU will mess with the print if its run failed, this is to restore it
+        #     utility_functions.RunCmd ('stty', 'echo')
+
+        ## TODO: restore the customized RunCmd once unit tests with asserts are figured out
+        if ret == 0xc0000005 or ret == 33:
+            ret = 0
+
+        ## TODO: remove this once we upgrade to newer QEMU
+        if ret == 0x8B and qemu_version[0] == '4':
+            # QEMU v4 will return segmentation fault when shutting down.
+            # Tested same FDs on QEMU 6 and 7, not observing the same.
+            ret = 0
+
+        return ret