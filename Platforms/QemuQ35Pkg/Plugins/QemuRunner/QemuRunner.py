--- conflicted
+++ resolved
@@ -1,304 +1,296 @@
-##
-# This plugin runs the QEMU command and monitors for asserts.
-# It can also possibly run tests and parse the results
-#
-# Copyright (c) Microsoft Corporation
-# SPDX-License-Identifier: BSD-2-Clause-Patent
-##
-
-import logging
-import os
-import sys
-import time
-import threading
-import datetime
-import subprocess
-import re
-import io
-from edk2toolext.environment import plugin_manager
-from edk2toolext.environment.plugintypes import uefi_helper_plugin
-from edk2toollib import utility_functions
-from edk2toollib.uefi.edk2.parsers.dsc_parser import DscParser
-from edk2toollib.uefi.edk2.parsers.inf_parser import InfParser
-from edk2toolext.environment.multiple_workspace import MultipleWorkspace
-
-class QemuRunner(uefi_helper_plugin.IUefiHelperPlugin):
-
-    def __init__(self):
-        self.logger = logging.getLogger(__name__)
-
-    def RegisterHelpers(self, obj):
-        fp = os.path.abspath(__file__)
-        obj.Register("QemuRun", QemuRunner.Runner, fp)
-        return 0
-
-    @staticmethod
-    # raw helper function to extract version number from QEMU
-    def QueryQemuVersion(exec):
-        if exec is None:
-            return None
-
-        result = io.StringIO()
-        ret = utility_functions.RunCmd(exec, "--version", outstream=result)
-        if ret != 0:
-            return None
-
-        # expected version string will be "QEMU emulator version maj.min.rev"
-        res = result.getvalue()
-        ver_str = re.search(r'version\s*([\d.]+)', res).group(1)
-
-        return ver_str.split('.')
-
-
-    @staticmethod
-    def Runner(env):
-        ''' Runs QEMU '''
-        VirtualDrive = env.GetValue("VIRTUAL_DRIVE_PATH")
-        OutputPath_FV = os.path.join(env.GetValue("BUILD_OUTPUT_BASE"), "FV")
-        shutdown_after_run = (env.GetValue("SHUTDOWN_AFTER_RUN", "TRUE")=="TRUE")
-
-        # Check if QEMU is on the path, if not find it
-        executable = "qemu-system-x86_64"
-
-        # First query the version
-        ver = QemuRunner.QueryQemuVersion(executable)
-
-        # write messages to stdio
-        args = "-debugcon stdio"
-        # debug messages out thru virtual io port
-        args += " -global isa-debugcon.iobase=0x402"
-        # Turn off S3 support
-        args += " -global ICH9-LPC.disable_s3=1"
-        # turn off network
-        args += " -net none"
-        # Mount disk with startup.nsh
-        if os.path.isfile(VirtualDrive):
-            args += f" -hdd {VirtualDrive}"
-        elif os.path.isdir(VirtualDrive):
-            args += f" -drive file=fat:rw:{VirtualDrive},format=raw,media=disk"
-        else:
-            logging.critical("Virtual Drive Path Invalid")
-
-        args += " -machine q35,smm=on" #,accel=(tcg|kvm)"
-        if env.GetValue("PATH_TO_OS") is not None:
-            # Potentially dealing with big daddy, give it more juice...
-            args += " -m 8192"
-            args += " -hda \"" + env.GetValue("PATH_TO_OS") + "\""
-        else:
-            args += " -m 2048"
-        args += " -cpu qemu64,+rdrand,umip,+smep" # most compatible x64 CPU model + RDRAND + UMIP + SMEP support (not included by default)
-        if env.GetBuildValue ("QEMU_CORE_NUM") is not None:
-          args += " -smp " + env.GetBuildValue ("QEMU_CORE_NUM")
-        args += " -global driver=cfi.pflash01,property=secure,value=on"
-        args += " -drive if=pflash,format=raw,unit=0,file=" + \
-            os.path.join(OutputPath_FV, "QEMUQ35_CODE.fd") + ",readonly=on"
-        args += " -drive if=pflash,format=raw,unit=1,file=" + \
-            os.path.join(OutputPath_FV, "QEMUQ35_VARS.fd")
-
-        # Add XHCI USB controller and mouse
-        args += " -device qemu-xhci,id=usb"
-        args += " -device usb-mouse,id=input0,bus=usb.0,port=1"  # add a usb mouse
-        #args += " -device usb-kbd,id=input1,bus=usb.0,port=2"    # add a usb keyboar
-        args += " -smbios type=0,vendor=Palindrome,uefi=on -smbios type=1,manufacturer=Palindrome,product=MuQemuQ35,serial=42-42-42-42"
-
-        if (env.GetValue("QEMU_HEADLESS").upper() == "TRUE"):
-            args += " -display none"  # no graphics
-        else:
-            args += " -vga cirrus" #std is what the default is
-
-        # Check for gdb server setting
-        gdb_port = env.GetValue("GDB_SERVER")
-        if (gdb_port != None):
-            logging.log(logging.INFO, "Enabling GDB server at port tcp::" + gdb_port + ".")
-            args += " -gdb tcp::" + gdb_port
-
-        # write ConOut messages to telnet localhost port
-        serial_port = env.GetValue("SERIAL_PORT")
-        if serial_port != None:
-            args += " -serial tcp:127.0.0.1:" + serial_port + ",server,nowait"
-
-<<<<<<< HEAD
-        # If set, allows Qemu to listen for a debug command to shutdown, if set
-        if shutdown_after_run:
-            args += " -device isa-debug-exit,iobase=0xf4,iosize=0x04"
-
-        # Run QEMU
-        ret = QemuRunner.RunCmd(executable, args,  thread_target=QemuRunner.QemuCmdReader)
-
-        # ret == 33 for qemu_exit(success)
-        if ret == 0xc0000005 or ret == 33:
-=======
-        # Connect the debug monitor to a telnet localhost port
-        monitor_port = env.GetValue("MONITOR_PORT")
-        if monitor_port is not None:
-            args += " -monitor tcp:127.0.0.1:" + monitor_port + ",server,nowait"
-
-        # Run QEMU
-        #ret = QemuRunner.RunCmd(executable, args,  thread_target=QemuRunner.QemuCmdReader)
-        ret = utility_functions.RunCmd(executable, args)
-        if ret != 0 and os.name != 'nt':
-            # Linux version of QEMU will mess with the print if its run failed, this is to restore it
-            utility_functions.RunCmd ('stty', 'echo')
-
-        ## TODO: restore the customized RunCmd once unit tests with asserts are figured out
-        if ret == 0xc0000005:
->>>>>>> f9a8b7f1
-            ret = 0
-
-        ## TODO: remove this once we upgrade to newer QEMU
-        if ret == 0x8B and ver[0] == '4':
-            # QEMU v4 will return segmentation fault when shutting down.
-            # Tested same FDs on QEMU 6 and 7, not observing the same.
-            ret = 0
-
-        return ret
-
-    ####
-    # Helper functions for running commands from the shell in python environment
-    # Don't use directly
-    #
-    # process output stream and write to log.
-    # part of the threading pattern.
-    #
-    #  http://stackoverflow.com/questions/19423008/logged-subprocess-communicate
-    ####
-    @staticmethod
-    def QemuCmdReader(filepath, outstream, stream, logging_level=logging.INFO):
-        f = None
-        # open file if caller provided path
-        error_found = False
-        if(filepath):
-            f = open(filepath, "w")
-        while True:
-            try:
-                s = stream.readline().decode()
-                ss = s.rstrip() # string stripped
-            except UnicodeDecodeError as e:
-                logging.error(str(e))
-            if not s:
-                break
-            if(f is not None):
-                # write to file if caller provided file
-                f.write(ss)
-                f.write("\n")
-            if(outstream is not None):
-                # write to stream object if caller provided object
-                outstream.write(ss)
-                f.write("\n")
-            logging.log(logging_level, ss)
-            if s.startswith("ASSERT "):
-                message = "ASSERT DETECTED, killing QEMU process: " + ss
-                logging.error(message)
-                if (outstream is not None):
-                    outstream.write(message)
-                if (f is not None):
-                    f.write(message)
-                error_found = True
-                break
-        stream.close()
-        if(f is not None):
-            f.close()
-        return None if not error_found else 1
-
-    ####
-    # Run a shell command and print the output to the log file
-    # This is the public function that should be used to run commands from the shell in python environment
-    # @param cmd - command being run, either quoted or not quoted
-    # @param parameters - parameters string taken as is
-    # @param capture - boolean to determine if caller wants the output captured in any format.
-    # @param workingdir - path to set to the working directory before running the command.
-    # @param outfile - capture output to file of given path.
-    # @param outstream - capture output to a stream.
-    # @param environ - shell environment variables dictionary that replaces the one inherited from the
-    #                  current process.
-    # @param target - a function to call. It must accept four parameters: filepath, outstream, stream, logging_level
-    # @param logging_level - log level to log output at.  Default is INFO
-    # @param raise_exception_on_nonzero - Setting to true causes exception to be raised if the cmd
-    #                                     return code is not zero.
-    #
-    # @return returncode of called cmd
-    ####
-    @staticmethod
-    def RunCmd(cmd, parameters, capture=True, workingdir=None, outfile=None, outstream=None, environ=None, thread_target=None, logging_level=logging.INFO, raise_exception_on_nonzero=False):
-        cmd = cmd.strip('"\'')
-        if " " in cmd:
-            cmd = '"' + cmd + '"'
-        if parameters is not None:
-            parameters = parameters.strip()
-            cmd += " " + parameters
-        if thread_target is None:
-            thread_target = utility_functions.reader
-        starttime = datetime.datetime.now()
-        logging.log(logging_level, "Cmd to run is: " + cmd)
-        logging.log(logging_level, "------------------------------------------------")
-        logging.log(logging_level, "--------------Cmd Output Starting---------------")
-        logging.log(logging_level, "------------------------------------------------")
-        wait_delay = 0.5 # we check about every second
-        c = subprocess.Popen(cmd, stdout=subprocess.PIPE, stderr=subprocess.STDOUT, cwd=workingdir, shell=True, env=environ)
-        if(capture):
-            thread = PropagatingThread(target=thread_target, args=(outfile, outstream, c.stdout, logging_level))
-            thread.start()
-            while True:
-                try:
-                    c.wait(wait_delay)
-                except subprocess.TimeoutExpired:
-                    # we expect this to throw and this is safe behavior
-                    pass
-                ret = thread.join(wait_delay)
-                if c.poll() is not None or not thread.is_alive() or ret is not None:
-                    break
-            # if the propagating thread exited but the cmd is still going
-            if c.poll() is None and not thread.is_alive():
-                logging.log(logging_level,"WARNING: Terminating the process early due to target")
-                c.kill()
-                if thread.ret != None:
-                    c.returncode = thread.ret # force the return code to be non zero
-            if c.poll() is None and not thread.is_alive():
-                logging.log(logging_level,"WARNING: Killing the process early due to target")
-                c.terminate()
-                if thread.ret != None:
-                    c.returncode = thread.ret # force the return code to be non zero
-        else:
-            c.wait()
-        endtime = datetime.datetime.now()
-        delta = endtime - starttime
-        endtime_str = "{0[0]:02}:{0[1]:02}".format(divmod(delta.seconds, 60))
-        returncode_str = "{0:#010x}".format(c.returncode)
-        logging.log(logging_level, "------------------------------------------------")
-        logging.log(logging_level, "--------------Cmd Output Finished---------------")
-        logging.log(logging_level, "--------- Running Time (mm:ss): " + endtime_str + " ----------")
-        logging.log(logging_level, "----------- Return Code: " + returncode_str + " ------------")
-        logging.log(logging_level, "------------------------------------------------")
-
-        if raise_exception_on_nonzero and c.returncode != 0:
-            raise Exception("{0} failed with Return Code: {1}".format(cmd, returncode_str))
-        return c.returncode
-
-####
-# Class to support running commands from the shell in a python environment.
-# Don't use directly.
-#
-# PropagatingThread copied from sample here:
-# https://stackoverflow.com/questions/2829329/catch-a-threads-exception-in-the-caller-thread-in-python
-####
-class PropagatingThread(threading.Thread):
-    def run(self):
-        self.exc = None
-        self.ret = None
-        try:
-            if hasattr(self, '_Thread__target'):
-                # Thread uses name mangling prior to Python 3.
-                self.ret = self._Thread__target(*self._Thread__args, **self._Thread__kwargs)
-            else:
-                self.ret = self._target(*self._args, **self._kwargs)
-        except SystemExit as e:
-            self.ret = e.code
-        except BaseException as e:
-            self.exc = e
-
-    def join(self, timeout=0.5):
-        ''' timeout is the number of seconds to timeout '''
-        super(PropagatingThread, self).join(timeout)
-        if self.exc:
-            raise self.exc
-        return self.ret
+##
+# This plugin runs the QEMU command and monitors for asserts.
+# It can also possibly run tests and parse the results
+#
+# Copyright (c) Microsoft Corporation
+# SPDX-License-Identifier: BSD-2-Clause-Patent
+##
+
+import logging
+import os
+import sys
+import time
+import threading
+import datetime
+import subprocess
+import re
+import io
+from edk2toolext.environment import plugin_manager
+from edk2toolext.environment.plugintypes import uefi_helper_plugin
+from edk2toollib import utility_functions
+from edk2toollib.uefi.edk2.parsers.dsc_parser import DscParser
+from edk2toollib.uefi.edk2.parsers.inf_parser import InfParser
+from edk2toolext.environment.multiple_workspace import MultipleWorkspace
+
+class QemuRunner(uefi_helper_plugin.IUefiHelperPlugin):
+
+    def __init__(self):
+        self.logger = logging.getLogger(__name__)
+
+    def RegisterHelpers(self, obj):
+        fp = os.path.abspath(__file__)
+        obj.Register("QemuRun", QemuRunner.Runner, fp)
+        return 0
+
+    @staticmethod
+    # raw helper function to extract version number from QEMU
+    def QueryQemuVersion(exec):
+        if exec is None:
+            return None
+
+        result = io.StringIO()
+        ret = utility_functions.RunCmd(exec, "--version", outstream=result)
+        if ret != 0:
+            return None
+
+        # expected version string will be "QEMU emulator version maj.min.rev"
+        res = result.getvalue()
+        ver_str = re.search(r'version\s*([\d.]+)', res).group(1)
+
+        return ver_str.split('.')
+
+
+    @staticmethod
+    def Runner(env):
+        ''' Runs QEMU '''
+        VirtualDrive = env.GetValue("VIRTUAL_DRIVE_PATH")
+        OutputPath_FV = os.path.join(env.GetValue("BUILD_OUTPUT_BASE"), "FV")
+        shutdown_after_run = (env.GetValue("SHUTDOWN_AFTER_RUN", "TRUE")=="TRUE")
+
+        # Check if QEMU is on the path, if not find it
+        executable = "qemu-system-x86_64"
+
+        # First query the version
+        ver = QemuRunner.QueryQemuVersion(executable)
+
+        # write messages to stdio
+        args = "-debugcon stdio"
+        # debug messages out thru virtual io port
+        args += " -global isa-debugcon.iobase=0x402"
+        # Turn off S3 support
+        args += " -global ICH9-LPC.disable_s3=1"
+        # turn off network
+        args += " -net none"
+        # Mount disk with startup.nsh
+        if os.path.isfile(VirtualDrive):
+            args += f" -hdd {VirtualDrive}"
+        elif os.path.isdir(VirtualDrive):
+            args += f" -drive file=fat:rw:{VirtualDrive},format=raw,media=disk"
+        else:
+            logging.critical("Virtual Drive Path Invalid")
+
+        args += " -machine q35,smm=on" #,accel=(tcg|kvm)"
+        if env.GetValue("PATH_TO_OS") is not None:
+            # Potentially dealing with big daddy, give it more juice...
+            args += " -m 8192"
+            args += " -hda \"" + env.GetValue("PATH_TO_OS") + "\""
+        else:
+            args += " -m 2048"
+        args += " -cpu qemu64,+rdrand,umip,+smep" # most compatible x64 CPU model + RDRAND + UMIP + SMEP support (not included by default)
+        if env.GetBuildValue ("QEMU_CORE_NUM") is not None:
+          args += " -smp " + env.GetBuildValue ("QEMU_CORE_NUM")
+        args += " -global driver=cfi.pflash01,property=secure,value=on"
+        args += " -drive if=pflash,format=raw,unit=0,file=" + \
+            os.path.join(OutputPath_FV, "QEMUQ35_CODE.fd") + ",readonly=on"
+        args += " -drive if=pflash,format=raw,unit=1,file=" + \
+            os.path.join(OutputPath_FV, "QEMUQ35_VARS.fd")
+
+        # Add XHCI USB controller and mouse
+        args += " -device qemu-xhci,id=usb"
+        args += " -device usb-mouse,id=input0,bus=usb.0,port=1"  # add a usb mouse
+        #args += " -device usb-kbd,id=input1,bus=usb.0,port=2"    # add a usb keyboar
+        args += " -smbios type=0,vendor=Palindrome,uefi=on -smbios type=1,manufacturer=Palindrome,product=MuQemuQ35,serial=42-42-42-42"
+
+        if (env.GetValue("QEMU_HEADLESS").upper() == "TRUE"):
+            args += " -display none"  # no graphics
+        else:
+            args += " -vga cirrus" #std is what the default is
+
+        # Check for gdb server setting
+        gdb_port = env.GetValue("GDB_SERVER")
+        if (gdb_port != None):
+            logging.log(logging.INFO, "Enabling GDB server at port tcp::" + gdb_port + ".")
+            args += " -gdb tcp::" + gdb_port
+
+        # write ConOut messages to telnet localhost port
+        serial_port = env.GetValue("SERIAL_PORT")
+        if serial_port != None:
+            args += " -serial tcp:127.0.0.1:" + serial_port + ",server,nowait"
+
+        # Connect the debug monitor to a telnet localhost port
+        monitor_port = env.GetValue("MONITOR_PORT")
+        if monitor_port is not None:
+            args += " -monitor tcp:127.0.0.1:" + monitor_port + ",server,nowait"
+
+        # If set, allows Qemu to listen for a debug command to shutdown, if set
+        if shutdown_after_run:
+            args += " -device isa-debug-exit,iobase=0xf4,iosize=0x04"
+
+        # Run QEMU
+        #ret = QemuRunner.RunCmd(executable, args,  thread_target=QemuRunner.QemuCmdReader)
+        ret = utility_functions.RunCmd(executable, args)
+        if ret != 0 and os.name != 'nt':
+            # Linux version of QEMU will mess with the print if its run failed, this is to restore it
+            utility_functions.RunCmd ('stty', 'echo')
+
+        ## TODO: restore the customized RunCmd once unit tests with asserts are figured out
+        if ret == 0xc0000005:
+            ret = 0
+
+        ## TODO: remove this once we upgrade to newer QEMU
+        if ret == 0x8B and ver[0] == '4':
+            # QEMU v4 will return segmentation fault when shutting down.
+            # Tested same FDs on QEMU 6 and 7, not observing the same.
+            ret = 0
+
+        return ret
+
+    ####
+    # Helper functions for running commands from the shell in python environment
+    # Don't use directly
+    #
+    # process output stream and write to log.
+    # part of the threading pattern.
+    #
+    #  http://stackoverflow.com/questions/19423008/logged-subprocess-communicate
+    ####
+    @staticmethod
+    def QemuCmdReader(filepath, outstream, stream, logging_level=logging.INFO):
+        f = None
+        # open file if caller provided path
+        error_found = False
+        if(filepath):
+            f = open(filepath, "w")
+        while True:
+            try:
+                s = stream.readline().decode()
+                ss = s.rstrip() # string stripped
+            except UnicodeDecodeError as e:
+                logging.error(str(e))
+            if not s:
+                break
+            if(f is not None):
+                # write to file if caller provided file
+                f.write(ss)
+                f.write("\n")
+            if(outstream is not None):
+                # write to stream object if caller provided object
+                outstream.write(ss)
+                f.write("\n")
+            logging.log(logging_level, ss)
+            if s.startswith("ASSERT "):
+                message = "ASSERT DETECTED, killing QEMU process: " + ss
+                logging.error(message)
+                if (outstream is not None):
+                    outstream.write(message)
+                if (f is not None):
+                    f.write(message)
+                error_found = True
+                break
+        stream.close()
+        if(f is not None):
+            f.close()
+        return None if not error_found else 1
+
+    ####
+    # Run a shell command and print the output to the log file
+    # This is the public function that should be used to run commands from the shell in python environment
+    # @param cmd - command being run, either quoted or not quoted
+    # @param parameters - parameters string taken as is
+    # @param capture - boolean to determine if caller wants the output captured in any format.
+    # @param workingdir - path to set to the working directory before running the command.
+    # @param outfile - capture output to file of given path.
+    # @param outstream - capture output to a stream.
+    # @param environ - shell environment variables dictionary that replaces the one inherited from the
+    #                  current process.
+    # @param target - a function to call. It must accept four parameters: filepath, outstream, stream, logging_level
+    # @param logging_level - log level to log output at.  Default is INFO
+    # @param raise_exception_on_nonzero - Setting to true causes exception to be raised if the cmd
+    #                                     return code is not zero.
+    #
+    # @return returncode of called cmd
+    ####
+    @staticmethod
+    def RunCmd(cmd, parameters, capture=True, workingdir=None, outfile=None, outstream=None, environ=None, thread_target=None, logging_level=logging.INFO, raise_exception_on_nonzero=False):
+        cmd = cmd.strip('"\'')
+        if " " in cmd:
+            cmd = '"' + cmd + '"'
+        if parameters is not None:
+            parameters = parameters.strip()
+            cmd += " " + parameters
+        if thread_target is None:
+            thread_target = utility_functions.reader
+        starttime = datetime.datetime.now()
+        logging.log(logging_level, "Cmd to run is: " + cmd)
+        logging.log(logging_level, "------------------------------------------------")
+        logging.log(logging_level, "--------------Cmd Output Starting---------------")
+        logging.log(logging_level, "------------------------------------------------")
+        wait_delay = 0.5 # we check about every second
+        c = subprocess.Popen(cmd, stdout=subprocess.PIPE, stderr=subprocess.STDOUT, cwd=workingdir, shell=True, env=environ)
+        if(capture):
+            thread = PropagatingThread(target=thread_target, args=(outfile, outstream, c.stdout, logging_level))
+            thread.start()
+            while True:
+                try:
+                    c.wait(wait_delay)
+                except subprocess.TimeoutExpired:
+                    # we expect this to throw and this is safe behavior
+                    pass
+                ret = thread.join(wait_delay)
+                if c.poll() is not None or not thread.is_alive() or ret is not None:
+                    break
+            # if the propagating thread exited but the cmd is still going
+            if c.poll() is None and not thread.is_alive():
+                logging.log(logging_level,"WARNING: Terminating the process early due to target")
+                c.kill()
+                if thread.ret != None:
+                    c.returncode = thread.ret # force the return code to be non zero
+            if c.poll() is None and not thread.is_alive():
+                logging.log(logging_level,"WARNING: Killing the process early due to target")
+                c.terminate()
+                if thread.ret != None:
+                    c.returncode = thread.ret # force the return code to be non zero
+        else:
+            c.wait()
+        endtime = datetime.datetime.now()
+        delta = endtime - starttime
+        endtime_str = "{0[0]:02}:{0[1]:02}".format(divmod(delta.seconds, 60))
+        returncode_str = "{0:#010x}".format(c.returncode)
+        logging.log(logging_level, "------------------------------------------------")
+        logging.log(logging_level, "--------------Cmd Output Finished---------------")
+        logging.log(logging_level, "--------- Running Time (mm:ss): " + endtime_str + " ----------")
+        logging.log(logging_level, "----------- Return Code: " + returncode_str + " ------------")
+        logging.log(logging_level, "------------------------------------------------")
+
+        if raise_exception_on_nonzero and c.returncode != 0:
+            raise Exception("{0} failed with Return Code: {1}".format(cmd, returncode_str))
+        return c.returncode
+
+####
+# Class to support running commands from the shell in a python environment.
+# Don't use directly.
+#
+# PropagatingThread copied from sample here:
+# https://stackoverflow.com/questions/2829329/catch-a-threads-exception-in-the-caller-thread-in-python
+####
+class PropagatingThread(threading.Thread):
+    def run(self):
+        self.exc = None
+        self.ret = None
+        try:
+            if hasattr(self, '_Thread__target'):
+                # Thread uses name mangling prior to Python 3.
+                self.ret = self._Thread__target(*self._Thread__args, **self._Thread__kwargs)
+            else:
+                self.ret = self._target(*self._args, **self._kwargs)
+        except SystemExit as e:
+            self.ret = e.code
+        except BaseException as e:
+            self.exc = e
+
+    def join(self, timeout=0.5):
+        ''' timeout is the number of seconds to timeout '''
+        super(PropagatingThread, self).join(timeout)
+        if self.exc:
+            raise self.exc
+        return self.ret