## @file
#  Open Virtual Machine Firmware for the Q35 platform using Project Mu
#
#  Copyright (c) Microsoft Corporation
#  Copyright (c) 2006 - 2019, Intel Corporation. All rights reserved.<BR>
#  (C) Copyright 2016 Hewlett Packard Enterprise Development LP<BR>
#
#  SPDX-License-Identifier: BSD-2-Clause-Patent
#
##

################################################################################
#
# Defines Section - statements that will be processed to create a Makefile.
#
################################################################################
[Defines]
  PLATFORM_NAME                  = QemuQ35
  PLATFORM_GUID                  = 163b507c-8702-496a-99d7-566c36e14728
  PLATFORM_VERSION               = 0.1
  DSC_SPECIFICATION              = 0x00010005
  OUTPUT_DIRECTORY               = Build/QemuQ35Pkg
  SUPPORTED_ARCHITECTURES        = IA32|X64
  BUILD_TARGETS                  = NOOPT|DEBUG|RELEASE
  SKUID_IDENTIFIER               = DEFAULT
  FLASH_DEFINITION               = QemuQ35Pkg/QemuQ35Pkg.fdf

  #
  # Defines for default states.  These can be changed on the command line.
  # -D FLAG=VALUE
  #
  DEFINE SOURCE_DEBUG_ENABLE            = FALSE
!ifndef TPM_ENABLE
  DEFINE TPM_ENABLE                     = FALSE
!endif
  DEFINE TPM_CONFIG_ENABLE              = FALSE
  DEFINE OPT_INTO_MFCI_PRE_PRODUCTION   = TRUE
  DEFINE BUILD_UNIT_TESTS               = TRUE
  DEFINE PEI_MM_IPL_ENABLED             = TRUE
  DEFINE GUI_FRONT_PAGE                 = FALSE
  DEFINE TPM_REPLAY_ENABLED             = FALSE

  DEFINE NETWORK_HTTP_ENABLE            = TRUE
  DEFINE NETWORK_ALLOW_HTTP_CONNECTIONS = TRUE

  # Configure Shared Crypto
  !ifndef ENABLE_SHARED_CRYPTO # by default true
    ENABLE_SHARED_CRYPTO = TRUE
  !endif
  !if $(ENABLE_SHARED_CRYPTO) == TRUE
    PEI_CRYPTO_SERVICES = TINY_SHA
    DXE_CRYPTO_SERVICES = STANDARD
    SMM_CRYPTO_SERVICES = STANDARD
    PEI_CRYPTO_ARCH = IA32
    DXE_CRYPTO_ARCH = X64
    SMM_CRYPTO_ARCH = X64
  !endif

################################################################################
#
# SKU Identification section - list of all SKU IDs supported by this Platform.
#
################################################################################
[SkuIds]
  0|DEFAULT

################################################################################
#
# Library Class section - list of all Library Classes needed by this Platform.
#
################################################################################
!include MdePkg/MdeLibs.dsc.inc

[LibraryClasses]
  PcdLib          |MdePkg/Library/BasePcdLibNull/BasePcdLibNull.inf
  TimerLib        |QemuQ35Pkg/Library/AcpiTimerLib/BaseAcpiTimerLib.inf
  PrintLib        |MdePkg/Library/BasePrintLib/BasePrintLib.inf
  BaseLib         |MdePkg/Library/BaseLib/BaseLib.inf
  UefiLib         |MdePkg/Library/UefiLib/UefiLib.inf
  HiiLib          |MdeModulePkg/Library/UefiHiiLib/UefiHiiLib.inf
  ResetSystemLib  |QemuQ35Pkg/Library/ResetSystemLib/BaseResetSystemLib.inf

  # Services tables/Entry points
  UefiBootServicesTableLib    |MdePkg/Library/UefiBootServicesTableLib/UefiBootServicesTableLib.inf
  UefiRuntimeServicesTableLib |MdePkg/Library/UefiRuntimeServicesTableLib/UefiRuntimeServicesTableLib.inf
  UefiDriverEntryPoint        |MdePkg/Library/UefiDriverEntryPoint/UefiDriverEntryPoint.inf
  UefiApplicationEntryPoint   |MdePkg/Library/UefiApplicationEntryPoint/UefiApplicationEntryPoint.inf
  DxeServicesLib              |MdePkg/Library/DxeServicesLib/DxeServicesLib.inf
  DxeServicesTableLib         |MdePkg/Library/DxeServicesTableLib/DxeServicesTableLib.inf
  UefiHiiServicesLib          |MdeModulePkg/Library/UefiHiiServicesLib/UefiHiiServicesLib.inf
  RegisterFilterLib           |MdePkg/Library/RegisterFilterLibNull/RegisterFilterLibNull.inf

  # Math Libraries
  FltUsedLib |MdePkg/Library/FltUsedLib/FltUsedLib.inf
  MathLib    |MsCorePkg/Library/MathLib/MathLib.inf
  SafeIntLib |MdePkg/Library/BaseSafeIntLib/BaseSafeIntLib.inf

  # PeCoff Libraries
  PeCoffLib              |MdePkg/Library/BasePeCoffLib/BasePeCoffLib.inf
  PeCoffGetEntryPointLib |MdePkg/Library/BasePeCoffGetEntryPointLib/BasePeCoffGetEntryPointLib.inf

  # Debug Libraries
  DebugPrintErrorLevelLib |MdePkg/Library/BaseDebugPrintErrorLevelLib/BaseDebugPrintErrorLevelLib.inf
  OemHookStatusCodeLib    |MdeModulePkg/Library/OemHookStatusCodeLibNull/OemHookStatusCodeLibNull.inf
  PerformanceLib          |MdePkg/Library/BasePerformanceLibNull/BasePerformanceLibNull.inf
  ConsoleMsgLib           |PcBdsPkg/Library/ConsoleMsgLibNull/ConsoleMsgLibNull.inf
  PanicLib                |MdePkg/Library/BasePanicLibSerialPort/BasePanicLibSerialPort.inf
!if $(SOURCE_DEBUG_ENABLE) == TRUE
  PeCoffExtraActionLib    |SourceLevelDebugPkg/Library/PeCoffExtraActionLibDebug/PeCoffExtraActionLibDebug.inf
  DebugCommunicationLib   |SourceLevelDebugPkg/Library/DebugCommunicationLibSerialPort/DebugCommunicationLibSerialPort.inf
!else
  PeCoffExtraActionLib    |MdePkg/Library/BasePeCoffExtraActionLibNull/BasePeCoffExtraActionLibNull.inf
  DebugAgentLib           |MdeModulePkg/Library/DebugAgentLibNull/DebugAgentLibNull.inf
!endif

  # Whea Libraries
  MsWheaEarlyStorageLib |MsWheaPkg/Library/MsWheaEarlyStorageLib/MsWheaEarlyStorageLib.inf
  MuTelemetryHelperLib  |MsWheaPkg/Library/MuTelemetryHelperLib/MuTelemetryHelperLib.inf

  # Boot and Boot Policy
  UefiBootManagerLib       |MdeModulePkg/Library/UefiBootManagerLib/UefiBootManagerLib.inf
  MsBootPolicyLib          |OemPkg/Library/MsBootPolicyLib/MsBootPolicyLib.inf
  DeviceBootManagerLib     |OemPkg/Library/DeviceBootManagerLib/DeviceBootManagerLib.inf
  MsAltBootLib             |OemPkg/Library/MsAltBootLib/MsAltBootLib.inf # interfaces with alternate boot variable
  MsBootOptionsLib         |QemuPkg/Library/MsBootOptionsLibQemu/MsBootOptionsLib.inf # attached to BdsDxe to implement Microsoft extensions to UefiBootManagerLib.
  MsBootManagerSettingsLib |OemPkg/Library/MsBootManagerSettingsDxeLib/MsBootManagerSettingsDxeLib.inf

  # UI and graphics
  BmpSupportLib            |MdeModulePkg/Library/BaseBmpSupportLib/BaseBmpSupportLib.inf
  BootLogoLib              |MdeModulePkg/Library/BootLogoLib/BootLogoLib.inf
  BootGraphicsProviderLib  |OemPkg/Library/BootGraphicsProviderLib/BootGraphicsProviderLib.inf #  uses PCDs and raw files in the firmware volumes to get Pcd
  CustomizedDisplayLib     |MdeModulePkg/Library/CustomizedDisplayLib/CustomizedDisplayLib.inf
  FrameBufferBltLib        |MdeModulePkg/Library/FrameBufferBltLib/FrameBufferBltLib.inf
  FrameBufferMemDrawLib    |MsGraphicsPkg/Library/FrameBufferMemDrawLib/FrameBufferMemDrawLibDxe.inf
  BootGraphicsLib          |MsGraphicsPkg/Library/BootGraphicsLib/BootGraphicsLib.inf
  GraphicsConsoleHelperLib |PcBdsPkg/Library/GraphicsConsoleHelperLib/GraphicsConsoleHelper.inf
  DisplayDeviceStateLib    |MsGraphicsPkg/Library/ColorBarDisplayDeviceStateLib/ColorBarDisplayDeviceStateLib.inf # Display the On screen notifications for the platform using color bars
  UIToolKitLib             |MsGraphicsPkg/Library/SimpleUIToolKit/SimpleUIToolKit.inf
  MsColorTableLib          |MsGraphicsPkg/Library/MsColorTableLib/MsColorTableLib.inf
  SwmDialogsLib            |MsGraphicsPkg/Library/SwmDialogsLib/SwmDialogs.inf #  Dialog Boxes in a Simple Window Manager environment.
  DeviceStateLib           |MdeModulePkg/Library/DeviceStateLib/DeviceStateLib.inf
  UiRectangleLib           |MsGraphicsPkg/Library/BaseUiRectangleLib/BaseUiRectangleLib.inf
  PlatformThemeLib         |QemuPkg/Library/PlatformThemeLib/PlatformThemeLib.inf # Q35 theme
  MsUiThemeCopyLib         |MsGraphicsPkg/Library/MsUiThemeCopyLib/MsUiThemeCopyLib.inf # handles copying the theme

  # CPU/SMBUS/Peripherals Libraries
  CpuLib              |MdePkg/Library/BaseCpuLib/BaseCpuLib.inf
  SynchronizationLib  |MdePkg/Library/BaseSynchronizationLib/BaseSynchronizationLib.inf
  LocalApicLib        |UefiCpuPkg/Library/BaseXApicX2ApicLib/BaseXApicX2ApicLib.inf
  SmbusLib            |MdePkg/Library/BaseSmbusLibNull/BaseSmbusLibNull.inf
  CacheMaintenanceLib |MdePkg/Library/BaseCacheMaintenanceLib/BaseCacheMaintenanceLib.inf
  MicrocodeLib        |UefiCpuPkg/Library/MicrocodeLib/MicrocodeLib.inf

  # File Libraries
  FileExplorerLib   |MdeModulePkg/Library/FileExplorerLib/FileExplorerLib.inf
  FileHandleLib     |MdePkg/Library/UefiFileHandleLib/UefiFileHandleLib.inf
  NvVarsFileLib     |QemuQ35Pkg/Library/NvVarsFileLib/NvVarsFileLib.inf
  UefiDecompressLib |MdePkg/Library/BaseUefiDecompressLib/BaseUefiDecompressLib.inf

  # Capsule/Versioning Libraries
  DisplayUpdateProgressLib |MdeModulePkg/Library/DisplayUpdateProgressLibText/DisplayUpdateProgressLibText.inf
  CapsulePersistLib |MdeModulePkg/Library/CapsulePersistLibNull/CapsulePersistLibNull.inf
  MuUefiVersionLib |OemPkg/Library/MuUefiVersionLib/MuUefiVersionLib.inf

  # Sorter helper Libraries
  SortLib              |MdeModulePkg/Library/UefiSortLib/UefiSortLib.inf
  OrderedCollectionLib |MdePkg/Library/BaseOrderedCollectionRedBlackTreeLib/BaseOrderedCollectionRedBlackTreeLib.inf

  # PCI libraries
  PciCf8Lib           |MdePkg/Library/BasePciCf8Lib/BasePciCf8Lib.inf
  PciExpressLib       |MdePkg/Library/BasePciExpressLib/BasePciExpressLib.inf
  PciLib              |MdePkg/Library/BasePciLibCf8/BasePciLibCf8.inf
  PciSegmentLib       |MdePkg/Library/BasePciSegmentLibPci/BasePciSegmentLibPci.inf
  PciCapLib           |QemuPkg/Library/BasePciCapLib/BasePciCapLib.inf
  PciCapPciSegmentLib |QemuPkg/Library/BasePciCapPciSegmentLib/BasePciCapPciSegmentLib.inf
  PciCapPciIoLib      |QemuPkg/Library/UefiPciCapPciIoLib/UefiPciCapPciIoLib.inf

  # IO Libraries
  IoLib         |MdePkg/Library/BaseIoLibIntrinsic/BaseIoLibIntrinsicSev.inf
  SerialPortLib |PcAtChipsetPkg/Library/SerialIoLib/SerialIoLib.inf
  VirtioLib     |QemuPkg/Library/VirtioLib/VirtioLib.inf
  TdxLib        |MdePkg/Library/TdxLib/TdxLib.inf
  CcProbeLib    |MdePkg/Library/CcProbeLibNull/CcProbeLibNull.inf

  # USB Libraries
  UefiUsbLib |MdePkg/Library/UefiUsbLib/UefiUsbLib.inf

  # Security Libraries
  SecurityManagementLib |MdeModulePkg/Library/DxeSecurityManagementLib/DxeSecurityManagementLib.inf
  SecurityLockAuditLib  |MdeModulePkg/Library/SecurityLockAuditDebugMessageLib/SecurityLockAuditDebugMessageLib.inf ##MU_CHANGE
  LockBoxLib            |QemuPkg/Library/LockBoxLib/LockBoxBaseLib.inf
  PlatformSecureLib     |SecurityPkg/Library/PlatformSecureLibNull/PlatformSecureLibNull.inf
  PasswordStoreLib      |MsCorePkg/Library/PasswordStoreLibNull/PasswordStoreLibNull.inf
  PasswordPolicyLib     |OemPkg/Library/PasswordPolicyLib/PasswordPolicyLib.inf
  SecureBootVariableLib |SecurityPkg/Library/SecureBootVariableLib/SecureBootVariableLib.inf
  SecureBootKeyStoreLib |OemPkg/Library/SecureBootKeyStoreLibOem/SecureBootKeyStoreLibOem.inf
  PlatformPKProtectionLib|SecurityPkg/Library/PlatformPKProtectionLibVarPolicy/PlatformPKProtectionLibVarPolicy.inf
  MuSecureBootKeySelectorLib|MsCorePkg/Library/MuSecureBootKeySelectorLib/MuSecureBootKeySelectorLib.inf

  # Memory Libraries
  BaseMemoryLib                  |MdePkg/Library/BaseMemoryLibRepStr/BaseMemoryLibRepStr.inf
  MemEncryptSevLib               |QemuQ35Pkg/Library/BaseMemEncryptSevLib/DxeMemEncryptSevLib.inf
  MemoryTypeInfoSecVarCheckLib   |MdeModulePkg/Library/MemoryTypeInfoSecVarCheckLib/MemoryTypeInfoSecVarCheckLib.inf # MU_CHANGE TCBZ1086
  MemoryTypeInformationChangeLib |MdeModulePkg/Library/MemoryTypeInformationChangeLibNull/MemoryTypeInformationChangeLibNull.inf
  MtrrLib                        |UefiCpuPkg/Library/MtrrLib/MtrrLib.inf # Memory Type Range Register (https://en.wikipedia.org/wiki/Memory_type_range_register)
  MmUnblockMemoryLib             |MdePkg/Library/MmUnblockMemoryLib/MmUnblockMemoryLibNull.inf
  DxeMemoryProtectionHobLib      |MdeModulePkg/Library/MemoryProtectionHobLibNull/DxeMemoryProtectionHobLibNull.inf
  ExceptionPersistenceLib        |MsCorePkg/Library/ExceptionPersistenceLibCmos/ExceptionPersistenceLibCmos.inf
  CpuPageTableLib                |UefiCpuPkg/Library/CpuPageTableLib/CpuPageTableLib.inf
  FlatPageTableLib               |UefiTestingPkg/Library/FlatPageTableLib/FlatPageTableLib.inf

  # Variable Libraries
  VariablePolicyLib         |MdeModulePkg/Library/VariablePolicyLib/VariablePolicyLib.inf
  VariablePolicyHelperLib   |MdeModulePkg/Library/VariablePolicyHelperLib/VariablePolicyHelperLib.inf
  AuthVariableLib           |SecurityPkg/Library/AuthVariableLib/AuthVariableLib.inf
  VarCheckLib               |MdeModulePkg/Library/VarCheckLib/VarCheckLib.inf
  SerializeVariablesLib     |QemuQ35Pkg/Library/SerializeVariablesLib/SerializeVariablesLib.inf
  VariableFlashInfoLib      |MdeModulePkg/Library/BaseVariableFlashInfoLib/BaseVariableFlashInfoLib.inf

  # Unit Test Libs
  UnitTestLib             |UnitTestFrameworkPkg/Library/UnitTestLib/UnitTestLib.inf
  UnitTestBootLib         |UnitTestFrameworkPkg/Library/UnitTestBootLibNull/UnitTestBootLibNull.inf
  UnitTestPersistenceLib  |UnitTestFrameworkPkg/Library/UnitTestPersistenceLibSimpleFileSystem/UnitTestPersistenceLibSimpleFileSystem.inf
  UnitTestResultReportLib |XmlSupportPkg/Library/UnitTestResultReportJUnitFormatLib/UnitTestResultReportLib.inf

  # Xen Libraries
  XenHypercallLib |QemuQ35Pkg/Library/XenHypercallLib/XenHypercallLib.inf
  XenPlatformLib  |QemuPkg/Library/XenPlatformLib/XenPlatformLib.inf

  # Crypto Libraries
  RngLib          |MdePkg/Library/BaseRngLib/BaseRngLib.inf
  Hash2CryptoLib  |SecurityPkg/Library/BaseHash2CryptoLibNull/BaseHash2CryptoLibNull.inf

  # Power/Thermal/Power State Libraries
  MsNVBootReasonLib       |OemPkg/Library/MsNVBootReasonLib/MsNVBootReasonLib.inf # interface on Reboot Reason non volatile variables
  ResetUtilityLib         |MdeModulePkg/Library/ResetUtilityLib/ResetUtilityLib.inf
  S3BootScriptLib         |MdeModulePkg/Library/PiDxeS3BootScriptLib/DxeS3BootScriptLib.inf
  PowerServicesLib        |PcBdsPkg/Library/PowerServicesLibNull/PowerServicesLibNull.inf
  ThermalServicesLib      |PcBdsPkg/Library/ThermalServicesLibNull/ThermalServicesLibNull.inf
  MsPlatformPowerCheckLib |PcBdsPkg/Library/MsPlatformPowerCheckLibNull/MsPlatformPowerCheckLibNull.inf

  # TPM Libraries
  OemTpm2InitLib          |SecurityPkg/Library/OemTpm2InitLibNull/OemTpm2InitLib.inf
  Tpm2DebugLib            |SecurityPkg/Library/Tpm2DebugLib/Tpm2DebugLibNull.inf
  Tpm12CommandLib         |SecurityPkg/Library/Tpm12CommandLib/Tpm12CommandLib.inf
  Tpm2CommandLib          |SecurityPkg/Library/Tpm2CommandLib/Tpm2CommandLib.inf
  Tpm2DeviceLib           |SecurityPkg/Library/Tpm2DeviceLibTcg2/Tpm2DeviceLibTcg2.inf
  Tcg2PpVendorLib         |SecurityPkg/Library/Tcg2PpVendorLibNull/Tcg2PpVendorLibNull.inf
  TpmMeasurementLib       |MdeModulePkg/Library/TpmMeasurementLibNull/TpmMeasurementLibNull.inf
  Tcg2PhysicalPresenceLib |QemuPkg/Library/Tcg2PhysicalPresenceLibNull/DxeTcg2PhysicalPresenceLib.inf
!if $(TPM_ENABLE) == TRUE
  Tcg2PhysicalPresenceLib |QemuPkg/Library/Tcg2PhysicalPresenceLibQemu/DxeTcg2PhysicalPresenceLib.inf
  TpmMeasurementLib       |SecurityPkg/Library/DxeTpmMeasurementLib/DxeTpmMeasurementLib.inf
  Tpm2DebugLib            |SecurityPkg/Library/Tpm2DebugLib/Tpm2DebugLibSimple.inf
!endif

  # Shell Libraries
  ShellLib         |ShellPkg/Library/UefiShellLib/UefiShellLib.inf
  ShellCommandLib  |ShellPkg/Library/UefiShellCommandLib/UefiShellCommandLib.inf
  ShellCEntryLib   |ShellPkg/Library/UefiShellCEntryLib/UefiShellCEntryLib.inf
  HandleParsingLib |ShellPkg/Library/UefiHandleParsingLib/UefiHandleParsingLib.inf
  BcfgCommandLib   |ShellPkg/Library/UefiShellBcfgCommandLib/UefiShellBcfgCommandLib.inf

  # DFCI / XML / JSON Libraries
  DfciUiSupportLib                  |QemuPkg/Library/DfciUiSupportLib/DfciUiSupportLib.inf # Supports DFCI Groups.
  DfciV1SupportLib                  |DfciPkg/Library/DfciV1SupportLibNull/DfciV1SupportLibNull.inf # Backwards compatibility with DFCI V1 functions.
  DfciDeviceIdSupportLib            |QemuPkg/Library/DfciDeviceIdSupportLib/DfciDeviceIdSupportLib.inf
  DfciGroupLib                      |DfciPkg/Library/DfciGroupLibNull/DfciGroups.inf
  DfciRecoveryLib                   |DfciPkg/Library/DfciRecoveryLib/DfciRecoveryLib.inf
  SwmDialogsLib                     |MsGraphicsPkg/Library/SwmDialogsLib/SwmDialogs.inf
   # Zero Touch is part of DFCI
  ZeroTouchSettingsLib              |ZeroTouchPkg/Library/ZeroTouchSettings/ZeroTouchSettings.inf
   # Libraries that understands the MsXml Settings Schema and providers helper functions
  DfciXmlIdentitySchemaSupportLib   |DfciPkg/Library/DfciXmlIdentitySchemaSupportLib/DfciXmlIdentitySchemaSupportLib.inf
  DfciXmlDeviceIdSchemaSupportLib   |DfciPkg/Library/DfciXmlDeviceIdSchemaSupportLib/DfciXmlDeviceIdSchemaSupportLib.inf
  DfciXmlSettingSchemaSupportLib    |DfciPkg/Library/DfciXmlSettingSchemaSupportLib/DfciXmlSettingSchemaSupportLib.inf
  DfciXmlPermissionSchemaSupportLib |DfciPkg/Library/DfciXmlPermissionSchemaSupportLib/DfciXmlPermissionSchemaSupportLib.inf
  DfciSettingChangedNotificationLib |DfciPkg/Library/DfciSettingChangedNotificationLib/DfciSettingChangedNotificationLibNull.inf

   #XML libraries
  XmlTreeQueryLib                   |XmlSupportPkg/Library/XmlTreeQueryLib/XmlTreeQueryLib.inf
  XmlTreeLib                        |XmlSupportPkg/Library/XmlTreeLib/XmlTreeLib.inf
   # Json parser
  JsonLiteParserLib |MsCorePkg/Library/JsonLiteParser/JsonLiteParser.inf

  # Qemu specific libraries
  QemuFwCfgLib             |QemuQ35Pkg/Library/QemuFwCfgLib/QemuFwCfgDxeLib.inf
  QemuFwCfgSimpleParserLib |QemuQ35Pkg/Library/QemuFwCfgSimpleParserLib/QemuFwCfgSimpleParserLib.inf
  CcExitLib                |UefiCpuPkg/Library/CcExitLibNull/CcExitLibNull.inf

  # Platform devices path libraries
  MsPlatformDevicesLib |QemuQ35Pkg/Library/MsPlatformDevicesLibQemuQ35/MsPlatformDevicesLib.inf
  DevicePathLib        |MdePkg/Library/UefiDevicePathLibDevicePathProtocol/UefiDevicePathLibDevicePathProtocol.inf
  LoadLinuxLib         |QemuQ35Pkg/Library/LoadLinuxLib/LoadLinuxLib.inf

  # Setup variable libraries
  SvdXmlSettingSchemaSupportLib |SetupDataPkg/Library/SvdXmlSettingSchemaSupportLib/SvdXmlSettingSchemaSupportLib.inf
  ConfigVariableListLib         |SetupDataPkg/Library/ConfigVariableListLib/ConfigVariableListLib.inf
  ConfigSystemModeLib           |QemuPkg/Library/ConfigSystemModeLibQemu/ConfigSystemModeLib.inf
  ActiveProfileIndexSelectorLib |OemPkg/Library/ActiveProfileIndexSelectorPcdLib/ActiveProfileIndexSelectorPcdLib.inf

  # Network libraries
  NetLib                 |NetworkPkg/Library/DxeNetLib/DxeNetLib.inf
  MsNetworkDependencyLib |PcBdsPkg/Library/MsNetworkDependencyLib/MsNetworkDependencyLib.inf # Library that is attached to drivers that require networking.
  !include NetworkPkg/NetworkLibs.dsc.inc

  PlatformSmmProtectionsTestLib|UefiTestingPkg/Library/PlatformSmmProtectionsTestLibNull/PlatformSmmProtectionsTestLibNull.inf
  FmpDependencyLib|FmpDevicePkg/Library/FmpDependencyLib/FmpDependencyLib.inf

<<<<<<< HEAD
# RUST_CHANGE [BEGIN]: Do not use stack cookies (prevents building Rust modules right now)
# ##MSCHANGE Begin
# !if $(TOOL_CHAIN_TAG) == VS2019 or $(TOOL_CHAIN_TAG) == VS2022
# [LibraryClasses.X64, LibraryClasses.IA32]
#   #if debug is enabled provide StackCookie support lib so that we can link to /GS exports on MSVC
#   RngLib|MdePkg/Library/BaseRngLib/BaseRngLib.inf
# [LibraryClasses.X64]
#   BaseBinSecurityLib|MdePkg/Library/BaseBinSecurityLibRng/BaseBinSecurityLibRng.inf
#   NULL|MdePkg/Library/BaseBinSecurityLibRng/BaseBinSecurityLibRng.inf
# !endif
# ##MSCHANGE End
# RUST_CHANGE [END]: Do not use stack cookies (prevents building Rust modules right now)

=======
>>>>>>> db450cf4
#SHARED_CRYPTO
!if $(ENABLE_SHARED_CRYPTO) == FALSE
  [LibraryClasses.IA32]
    BaseCryptLib|CryptoPkg/Library/BaseCryptLibOnProtocolPpi/PeiCryptLib.inf
    TlsLib|CryptoPkg/Library/BaseCryptLibOnProtocolPpi/PeiCryptLib.inf

  [LibraryClasses.X64]
    BaseCryptLib|CryptoPkg/Library/BaseCryptLibOnProtocolPpi/DxeCryptLib.inf
    TlsLib|CryptoPkg/Library/BaseCryptLibOnProtocolPpi/DxeCryptLib.inf

  [LibraryClasses.X64.DXE_SMM_DRIVER]
    BaseCryptLib|CryptoPkg/Library/BaseCryptLibOnProtocolPpi/SmmCryptLib.inf
    TlsLib|CryptoPkg/Library/BaseCryptLibOnProtocolPpi/SmmCryptLib.inf

  [LibraryClasses.X64.MM_STANDALONE]
    BaseCryptLib|CryptoPkg/Library/BaseCryptLib/SmmCryptLib.inf

  [Components.IA32]
    CryptoPkg/Driver/CryptoPei.inf {
        <LibraryClasses>
          BaseCryptLib|CryptoPkg/Library/BaseCryptLib/PeiCryptLib.inf
          TlsLib|CryptoPkg/Library/TlsLibNull/TlsLibNull.inf
          !if $(TOOL_CHAIN_TAG) == VS2017 or $(TOOL_CHAIN_TAG) == VS2015 or $(TOOL_CHAIN_TAG) == VS2019 or $(TOOL_CHAIN_TAG) == VS2022
            NULL|MdePkg/Library/VsIntrinsicLib/VsIntrinsicLib.inf
          !endif
          IntrinsicLib|CryptoPkg/Library/IntrinsicLib/IntrinsicLib.inf
          OpensslLib|CryptoPkg/Library/OpensslLib/OpensslLibFullAccel.inf # Contains openSSL library used by BaseCryptoLib
        <PcdsFixedAtBuild>
          !include CryptoPkg/Driver/Bin/Crypto.pcd.TINY_SHA.inc.dsc
    }

  [Components.X64]
    CryptoPkg/Driver/CryptoDxe.inf {
        <LibraryClasses>
          BaseCryptLib|CryptoPkg/Library/BaseCryptLib/BaseCryptLib.inf
          TlsLib|CryptoPkg/Library/TlsLib/TlsLib.inf
          IntrinsicLib|CryptoPkg/Library/IntrinsicLib/IntrinsicLib.inf
          OpensslLib|CryptoPkg/Library/OpensslLib/OpensslLibFullAccel.inf # Contains openSSL library used by BaseCryptoLib
        <PcdsFixedAtBuild>
          !include CryptoPkg/Driver/Bin/Crypto.pcd.STANDARD.inc.dsc
    }
    CryptoPkg/Driver/CryptoSmm.inf {
        <LibraryClasses>
          BaseCryptLib|CryptoPkg/Library/BaseCryptLib/SmmCryptLib.inf
          TlsLib|CryptoPkg/Library/TlsLibNull/TlsLibNull.inf
          IntrinsicLib|CryptoPkg/Library/IntrinsicLib/IntrinsicLib.inf
          OpensslLib|CryptoPkg/Library/OpensslLib/OpensslLibFullAccel.inf # Contains openSSL library used by BaseCryptoLib
        <PcdsFixedAtBuild>
          !include CryptoPkg/Driver/Bin/Crypto.pcd.STANDARD.inc.dsc
    }
!endif

[LibraryClasses]
  # Platform Runtime Mechanism (PRM) libraries
  PrmContextBufferLib|PrmPkg/Library/DxePrmContextBufferLib/DxePrmContextBufferLib.inf
  PrmModuleDiscoveryLib|PrmPkg/Library/DxePrmModuleDiscoveryLib/DxePrmModuleDiscoveryLib.inf
  PrmPeCoffLib|PrmPkg/Library/DxePrmPeCoffLib/DxePrmPeCoffLib.inf

#########################################
# SEC Libraries
#########################################
[LibraryClasses.common.SEC]
  TimerLib                   |QemuQ35Pkg/Library/AcpiTimerLib/BaseRomAcpiTimerLib.inf
  QemuFwCfgLib               |QemuQ35Pkg/Library/QemuFwCfgLib/QemuFwCfgSecLib.inf
  HobLib                     |MdePkg/Library/PeiHobLib/PeiHobLib.inf
  PeiServicesLib             |MdePkg/Library/PeiServicesLib/PeiServicesLib.inf
  PeiServicesTablePointerLib |MdePkg/Library/PeiServicesTablePointerLibIdt/PeiServicesTablePointerLibIdt.inf
  MemoryAllocationLib        |MdePkg/Library/PeiMemoryAllocationLib/PeiMemoryAllocationLib.inf
  CpuExceptionHandlerLib     |UefiCpuPkg/Library/CpuExceptionHandlerLib/SecPeiCpuExceptionHandlerLib.inf
  ReportStatusCodeLib        |MdeModulePkg/Library/PeiReportStatusCodeLib/PeiReportStatusCodeLib.inf
  ExtractGuidedSectionLib    |MdePkg/Library/BaseExtractGuidedSectionLib/BaseExtractGuidedSectionLib.inf

!ifndef $(DEBUG_ON_SERIAL_PORT)
  DebugLib                   |QemuQ35Pkg/Library/PlatformDebugLibIoPort/PlatformRomDebugLibIoPort.inf
!endif

!if $(SOURCE_DEBUG_ENABLE) == TRUE
  DebugAgentLib|SourceLevelDebugPkg/Library/DebugAgent/SecPeiDebugAgentLib.inf
!endif
  MemEncryptSevLib|QemuQ35Pkg/Library/BaseMemEncryptSevLib/SecMemEncryptSevLib.inf

[LibraryClasses.common.DXE_DRIVER, LibraryClasses.common.DXE_CORE, LibraryClasses.common.UEFI_APPLICATION]
  DxeMemoryProtectionHobLib|MdeModulePkg/Library/MemoryProtectionHobLib/DxeMemoryProtectionHobLib.inf

[LibraryClasses.common.SMM_CORE, LibraryClasses.common.DXE_SMM_DRIVER]
  MmMemoryProtectionHobLib|MdeModulePkg/Library/MemoryProtectionHobLib/SmmMemoryProtectionHobLib.inf

[LibraryClasses.common.MM_CORE_STANDALONE, LibraryClasses.common.MM_STANDALONE]
  MmMemoryProtectionHobLib|MdeModulePkg/Library/MemoryProtectionHobLib/StandaloneMmMemoryProtectionHobLib.inf

#########################################
# PEI Libraries
#########################################
[LibraryClasses.common.PEI_CORE, LibraryClasses.common.PEIM]
  HobLib                     |MdePkg/Library/PeiHobLib/PeiHobLib.inf
  PeiServicesTablePointerLib |MdePkg/Library/PeiServicesTablePointerLibIdt/PeiServicesTablePointerLibIdt.inf
  PeiServicesLib             |MdePkg/Library/PeiServicesLib/PeiServicesLib.inf
  MemoryAllocationLib        |MdePkg/Library/PeiMemoryAllocationLib/PeiMemoryAllocationLib.inf
  ReportStatusCodeLib        |MdeModulePkg/Library/PeiReportStatusCodeLib/PeiReportStatusCodeLib.inf
  RngLib                     |MdePkg/Library/BaseRngLib/BaseRngLib.inf
  MemEncryptSevLib           |QemuQ35Pkg/Library/BaseMemEncryptSevLib/PeiMemEncryptSevLib.inf
  FrameBufferMemDrawLib      |MsGraphicsPkg/Library/FrameBufferMemDrawLib/FrameBufferMemDrawLibPei.inf

[LibraryClasses.common.PEI_CORE]
  PeiCoreEntryPoint |MdePkg/Library/PeiCoreEntryPoint/PeiCoreEntryPoint.inf

[LibraryClasses.common.PEIM]
  ResetSystemLib             |MdeModulePkg/Library/PeiResetSystemLib/PeiResetSystemLib.inf
  HwResetSystemLib           |QemuQ35Pkg/Library/ResetSystemLib/BaseResetSystemLib.inf
  PeimEntryPoint             |MdePkg/Library/PeimEntryPoint/PeimEntryPoint.inf
  MsPlatformEarlyGraphicsLib |MsGraphicsPkg/Library/MsEarlyGraphicsLibNull/Pei/MsEarlyGraphicsLibNull.inf
  MsUiThemeLib               |MsGraphicsPkg/Library/MsUiThemeLib/Pei/MsUiThemeLib.inf
  LockBoxLib                 |MdeModulePkg/Library/SmmLockBoxLib/SmmLockBoxPeiLib.inf
  ResourcePublicationLib     |MdePkg/Library/PeiResourcePublicationLib/PeiResourcePublicationLib.inf
  ExtractGuidedSectionLib    |MdePkg/Library/PeiExtractGuidedSectionLib/PeiExtractGuidedSectionLib.inf
  CpuExceptionHandlerLib     |UefiCpuPkg/Library/CpuExceptionHandlerLib/PeiCpuExceptionHandlerLib.inf
  MpInitLib                  |UefiCpuPkg/Library/MpInitLib/PeiMpInitLib.inf
  QemuFwCfgS3Lib             |QemuQ35Pkg/Library/QemuFwCfgS3Lib/PeiQemuFwCfgS3LibFwCfg.inf
  PcdLib                     |MdePkg/Library/PeiPcdLib/PeiPcdLib.inf
  QemuFwCfgLib               |QemuQ35Pkg/Library/QemuFwCfgLib/QemuFwCfgPeiLib.inf
  PcdDatabaseLoaderLib       |MdeModulePkg/Library/PcdDatabaseLoaderLib/Pei/PcdDatabaseLoaderLibPei.inf
  OemMfciLib                 |OemPkg/Library/OemMfciLib/OemMfciLibPei.inf
  ConfigKnobShimLib          |SetupDataPkg/Library/ConfigKnobShimLib/ConfigKnobShimPeiLib/ConfigKnobShimPeiLib.inf
  PolicyLib                  |PolicyServicePkg/Library/PeiPolicyLib/PeiPolicyLib.inf
!if $(SOURCE_DEBUG_ENABLE) == TRUE
  DebugAgentLib              |SourceLevelDebugPkg/Library/DebugAgent/SecPeiDebugAgentLib.inf
!endif
!if $(TPM_ENABLE) == TRUE
  Tpm12DeviceLib             |SecurityPkg/Library/Tpm12DeviceLibDTpm/Tpm12DeviceLibDTpm.inf
  Tpm2DeviceLib              |SecurityPkg/Library/Tpm2DeviceLibDTpm/Tpm2DeviceLibDTpm.inf
  SourceDebugEnabledLib      |SourceLevelDebugPkg/Library/SourceDebugEnabled/SourceDebugEnabledLib.inf
  Tcg2PreUefiEventLogLib     |QemuPkg/Library/QemuPreUefiEventLogLibNull/QemuPreUefiEventLogLibNull.inf
!endif

[LibraryClasses.X64.PEIM]
  CpuExceptionHandlerLib     |UefiCpuPkg/Library/CpuExceptionHandlerLib/SecPeiCpuExceptionHandlerLib.inf

#########################################
# DXE Libraries
#########################################
# Common to all DXE phases
[LibraryClasses.common.DXE_CORE, LibraryClasses.common.DXE_RUNTIME_DRIVER, LibraryClasses.common.UEFI_DRIVER, LibraryClasses.common.DXE_DRIVER, LibraryClasses.common.UEFI_APPLICATION]
  MsUiThemeLib                  |MsGraphicsPkg/Library/MsUiThemeLib/Dxe/MsUiThemeLib.inf
  MsPlatformEarlyGraphicsLib    |MsGraphicsPkg/Library/MsEarlyGraphicsLibNull/Dxe/MsEarlyGraphicsLibNull.inf
  PcdLib                        |MdePkg/Library/DxePcdLib/DxePcdLib.inf
  HobLib                        |MdePkg/Library/DxeHobLib/DxeHobLib.inf
  ResetSystemLib                |MdeModulePkg/Library/DxeResetSystemLib/DxeResetSystemLib.inf
  HwResetSystemLib              |QemuQ35Pkg/Library/ResetSystemLib/BaseResetSystemLib.inf
  DxeCoreEntryPoint             |MdePkg/Library/DxeCoreEntryPoint/DxeCoreEntryPoint.inf
  MemoryAllocationLib           |MdePkg/Library/UefiMemoryAllocationLib/UefiMemoryAllocationLib.inf
  CpuExceptionHandlerLib        |UefiCpuPkg/Library/CpuExceptionHandlerLib/DxeCpuExceptionHandlerLib.inf
  ReportStatusCodeLib           |MdeModulePkg/Library/DxeReportStatusCodeLib/DxeReportStatusCodeLib.inf
  QemuFwCfgS3Lib                |QemuQ35Pkg/Library/QemuFwCfgS3Lib/DxeQemuFwCfgS3LibFwCfg.inf
  MmUnblockMemoryLib            |MmSupervisorPkg/Library/MmSupervisorUnblockMemoryLib/MmSupervisorUnblockMemoryLibDxe.inf

# Non DXE Core but everything else
[LibraryClasses.common.DXE_RUNTIME_DRIVER, LibraryClasses.common.UEFI_DRIVER, LibraryClasses.common.DXE_DRIVER, LibraryClasses.common.UEFI_APPLICATION]
  TimerLib |QemuQ35Pkg/Library/AcpiTimerLib/DxeAcpiTimerLib.inf
  RngLib   |MdePkg/Library/BaseRngLibTimerLib/BaseRngLibTimerLib.inf # MU_CHANGE use timer lib as the source of random
  PciLib   |QemuQ35Pkg/Library/DxePciLibI440FxQ35/DxePciLibI440FxQ35.inf

  OemMfciLib |OemPkg/Library/OemMfciLib/OemMfciLibDxe.inf

[LibraryClasses.common.DXE_CORE]
  HobLib                  |MdePkg/Library/DxeCoreHobLib/DxeCoreHobLib.inf
  MemoryAllocationLib     |MdeModulePkg/Library/DxeCoreMemoryAllocationLib/DxeCoreMemoryAllocationLib.inf
  ExtractGuidedSectionLib |MdePkg/Library/DxeExtractGuidedSectionLib/DxeExtractGuidedSectionLib.inf
!if $(SOURCE_DEBUG_ENABLE) == TRUE
  DebugAgentLib|SourceLevelDebugPkg/Library/DebugAgent/DxeDebugAgentLib.inf
!endif
  MemoryBinOverrideLib    |MdeModulePkg/Library/MemoryBinOverrideLibNull/MemoryBinOverrideLibNull.inf


[LibraryClasses.common.DXE_RUNTIME_DRIVER]
  ReportStatusCodeLib|MdeModulePkg/Library/RuntimeDxeReportStatusCodeLib/RuntimeDxeReportStatusCodeLib.inf
  ResetSystemLib|QemuQ35Pkg/Library/ResetSystemLib/DxeResetSystemLib.inf
  HwResetSystemLib|QemuQ35Pkg/Library/ResetSystemLib/DxeResetSystemLib.inf
  UefiRuntimeLib|MdePkg/Library/UefiRuntimeLib/UefiRuntimeLib.inf
  CapsuleLib|MdeModulePkg/Library/DxeCapsuleLibFmp/DxeRuntimeCapsuleLib.inf
  VariablePolicyLib|MdeModulePkg/Library/VariablePolicyLib/VariablePolicyLibRuntimeDxe.inf

[LibraryClasses.common.UEFI_DRIVER, LibraryClasses.common.DXE_DRIVER]
  UefiScsiLib|MdePkg/Library/UefiScsiLib/UefiScsiLib.inf

[LibraryClasses.common.UEFI_DRIVER]
  RngLib|MdePkg/Library/DxeRngLib/DxeRngLib.inf

[LibraryClasses.common.UEFI_APPLICATION]
  CheckHwErrRecHeaderLib|MsWheaPkg/Library/CheckHwErrRecHeaderLib/CheckHwErrRecHeaderLib.inf
  FlatPageTableLib|UefiTestingPkg/Library/FlatPageTableLib/FlatPageTableLib.inf

[LibraryClasses.common.DXE_DRIVER]
  PlatformBootManagerLib|MsCorePkg/Library/PlatformBootManagerLib/PlatformBootManagerLib.inf
  PlatformBmPrintScLib|QemuPkg/Library/PlatformBmPrintScLib/PlatformBmPrintScLib.inf
  LockBoxLib|MdeModulePkg/Library/SmmLockBoxLib/SmmLockBoxDxeLib.inf
  QemuLoadImageLib|QemuQ35Pkg/Library/GenericQemuLoadImageLib/GenericQemuLoadImageLib.inf
  MpInitLib|UefiCpuPkg/Library/MpInitLib/DxeMpInitLib.inf
  UpdateFacsHardwareSignatureLib|OemPkg/Library/UpdateFacsHardwareSignatureLib/UpdateFacsHardwareSignatureLib.inf
  PcdDatabaseLoaderLib|MdeModulePkg/Library/PcdDatabaseLoaderLib/Dxe/PcdDatabaseLoaderLibDxe.inf
  CapsuleLib|MdeModulePkg/Library/DxeCapsuleLibFmp/DxeCapsuleLib.inf
  PolicyLib|PolicyServicePkg/Library/DxePolicyLib/DxePolicyLib.inf
!if $(SOURCE_DEBUG_ENABLE) == TRUE
  DebugAgentLib|SourceLevelDebugPkg/Library/DebugAgent/DxeDebugAgentLib.inf
!endif
!if $(TPM_ENABLE) == TRUE
  Tpm12DeviceLib|SecurityPkg/Library/Tpm12DeviceLibTcg/Tpm12DeviceLibTcg.inf
  Tpm2DeviceLib|SecurityPkg/Library/Tpm2DeviceLibTcg2/Tpm2DeviceLibTcg2.inf
!endif

#########################################
# SMM Libraries
#########################################
[LibraryClasses.common.SMM_CORE, LibraryClasses.common.DXE_SMM_DRIVER]
  ResetSystemLib|QemuQ35Pkg/Library/ResetSystemLib/DxeResetSystemLib.inf
  HwResetSystemLib|QemuQ35Pkg/Library/ResetSystemLib/DxeResetSystemLib.inf
  ReportStatusCodeLib|MdeModulePkg/Library/SmmReportStatusCodeLib/SmmReportStatusCodeLib.inf
  HobLib|MdePkg/Library/DxeHobLib/DxeHobLib.inf
  PciLib|QemuQ35Pkg/Library/DxePciLibI440FxQ35/DxePciLibI440FxQ35.inf
  PcdLib|MdePkg/Library/DxePcdLib/DxePcdLib.inf
  TimerLib|QemuQ35Pkg/Library/AcpiTimerLib/DxeAcpiTimerLib.inf

[LibraryClasses.common.DXE_SMM_DRIVER]
  MemoryAllocationLib|MdePkg/Library/SmmMemoryAllocationLib/SmmMemoryAllocationLib.inf
  SmmMemLib|MdePkg/Library/SmmMemLib/SmmMemLib.inf
  MmServicesTableLib|MdePkg/Library/MmServicesTableLib/MmServicesTableLib.inf
  SmmServicesTableLib|MdePkg/Library/SmmServicesTableLib/SmmServicesTableLib.inf
  CpuExceptionHandlerLib|UefiCpuPkg/Library/CpuExceptionHandlerLib/SmmCpuExceptionHandlerLib.inf
  RngLib|MdePkg/Library/BaseRngLib/BaseRngLib.inf
  LockBoxLib|MdeModulePkg/Library/SmmLockBoxLib/SmmLockBoxSmmLib.inf
  AdvLoggerAccessLib|AdvLoggerPkg/Library/AdvLoggerSmmAccessLib/AdvLoggerSmmAccessLib.inf
!if $(SOURCE_DEBUG_ENABLE) == TRUE
  DebugAgentLib|SourceLevelDebugPkg/Library/DebugAgent/SmmDebugAgentLib.inf
!endif

[LibraryClasses.common.SMM_CORE]
  SmmCorePlatformHookLib|MdeModulePkg/Library/SmmCorePlatformHookLibNull/SmmCorePlatformHookLibNull.inf
  MemoryAllocationLib|MdeModulePkg/Library/PiSmmCoreMemoryAllocationLib/PiSmmCoreMemoryAllocationLib.inf
  SmmMemLib|MdePkg/Library/SmmMemLib/SmmMemLib.inf
  SmmServicesTableLib|MdeModulePkg/Library/PiSmmCoreSmmServicesTableLib/PiSmmCoreSmmServicesTableLib.inf

[LibraryClasses.common.MM_CORE_STANDALONE]
  TimerLib|QemuQ35Pkg/Library/AcpiTimerLib/DxeAcpiTimerLib.inf
  ExtractGuidedSectionLib|MdePkg/Library/BaseExtractGuidedSectionLib/BaseExtractGuidedSectionLib.inf
  FvLib|StandaloneMmPkg/Library/FvLib/FvLib.inf
  HobLib|StandaloneMmPkg/Library/StandaloneMmCoreHobLib/StandaloneMmCoreHobLib.inf
  MemoryAllocationLib|StandaloneMmPkg/Library/StandaloneMmCoreMemoryAllocationLib/StandaloneMmCoreMemoryAllocationLib.inf
  MemLib|MmSupervisorPkg/Library/MmSupervisorMemLib/MmSupervisorCoreMemLib.inf
  ReportStatusCodeLib|MdePkg/Library/BaseReportStatusCodeLibNull/BaseReportStatusCodeLibNull.inf
  StandaloneMmCoreEntryPoint|StandaloneMmPkg/Library/StandaloneMmCoreEntryPoint/StandaloneMmCoreEntryPoint.inf
  SmmCpuFeaturesLib|QemuQ35Pkg/Library/SmmCpuFeaturesLib/StandaloneMmCpuFeaturesLib.inf
  SmmCpuPlatformHookLib|QemuQ35Pkg/Library/SmmCpuPlatformHookLibQemu/SmmCpuPlatformHookLibQemu.inf
  CpuExceptionHandlerLib|UefiCpuPkg/Library/CpuExceptionHandlerLib/SmmCpuExceptionHandlerLib.inf
  DevicePathLib|MdePkg/Library/UefiDevicePathLib/UefiDevicePathLibStandaloneMm.inf
  SortLib|MdeModulePkg/Library/BaseSortLib/BaseSortLib.inf
  SmmPolicyGateLib|MmSupervisorPkg/Library/SmmPolicyGateLib/SmmPolicyGateLib.inf
  HwResetSystemLib|QemuQ35Pkg/Library/ResetSystemLib/StandaloneMmResetSystemLib.inf
  IhvSmmSaveStateSupervisionLib|MmSupervisorPkg/Library/IhvMmSaveStateSupervisionLib/IhvMmSaveStateSupervisionLib.inf

[LibraryClasses.common.MM_STANDALONE]
  TimerLib|QemuQ35Pkg/Library/AcpiTimerLib/DxeAcpiTimerLib.inf
  MmServicesTableLib|MmSupervisorPkg/Library/StandaloneMmServicesTableLib/StandaloneMmServicesTableLib.inf
  MemoryAllocationLib|StandaloneMmPkg/Library/StandaloneMmMemoryAllocationLib/StandaloneMmMemoryAllocationLib.inf
  HobLib|MmSupervisorPkg/Library/StandaloneMmHobLibSyscall/StandaloneMmHobLibSyscall.inf
  MemLib|MmSupervisorPkg/Library/MmSupervisorMemLib/MmSupervisorMemLibSyscall.inf
  LockBoxLib|MdeModulePkg/Library/SmmLockBoxLib/SmmLockBoxStandaloneMmLib.inf
  CpuExceptionHandlerLib|UefiCpuPkg/Library/CpuExceptionHandlerLib/SmmCpuExceptionHandlerLib.inf
  ReportStatusCodeLib|MdeModulePkg/Library/SmmReportStatusCodeLib/StandaloneMmReportStatusCodeLib.inf
  HwResetSystemLib|QemuQ35Pkg/Library/ResetSystemLib/StandaloneMmResetSystemLib.inf
  StandaloneMmDriverEntryPoint|MmSupervisorPkg/Library/StandaloneMmDriverEntryPoint/StandaloneMmDriverEntryPoint.inf
  # TODO: ShareCrypto support
  BaseCryptLib|CryptoPkg/Library/BaseCryptLib/SmmCryptLib.inf
  OpensslLib|CryptoPkg/Library/OpensslLib/OpensslLibFullAccel.inf
  IntrinsicLib|CryptoPkg/Library/IntrinsicLib/IntrinsicLib.inf
  AdvLoggerAccessLib|MdeModulePkg/Library/AdvLoggerAccessLibNull/AdvLoggerAccessLib.inf
  DevicePathLib|MdePkg/Library/UefiDevicePathLib/UefiDevicePathLibStandaloneMm.inf
  RngLib|MdePkg/Library/BaseRngLib/BaseRngLib.inf
  PciLib|QemuQ35Pkg/Library/DxePciLibI440FxQ35/DxePciLibI440FxQ35.inf

  BaseLib|MmSupervisorPkg/Library/BaseLibSysCall/BaseLib.inf
  IoLib|MmSupervisorPkg/Library/BaseIoLibIntrinsicSysCall/BaseIoLibIntrinsic.inf
  SysCallLib|MmSupervisorPkg/Library/SysCallLib/SysCallLib.inf
  CpuLib|MmSupervisorPkg/Library/BaseCpuLibSysCall/BaseCpuLib.inf

#########################################
# Advanced Logger Libraries
#########################################
[LibraryClasses]
!ifndef $(DEBUG_ON_SERIAL_PORT)
  DebugLib|AdvLoggerPkg/Library/BaseDebugLibAdvancedLogger/BaseDebugLibAdvancedLogger.inf
!else
  DebugLib|MdePkg/Library/BaseDebugLibSerialPort/BaseDebugLibSerialPort.inf
!endif
  AdvancedLoggerHdwPortLib|AdvLoggerPkg/Library/AdvancedLoggerHdwPortLib/AdvancedLoggerHdwPortLib.inf
  AssertLib|AdvLoggerPkg/Library/AssertLib/AssertLib.inf
  AdvancedLoggerAccessLib|AdvLoggerPkg/Library/AdvancedLoggerAccessLib/AdvancedLoggerAccessLib.inf

[LibraryClasses.common.MM_CORE_STANDALONE, LibraryClasses.common.MM_STANDALONE, LibraryClasses.common.PEIM, LibraryClasses.common.PEI_CORE]
!ifndef $(DEBUG_ON_SERIAL_PORT)
  DebugLib|QemuQ35Pkg/Library/PlatformDebugLibIoPort/PlatformDebugLibIoPort.inf
!endif

[LibraryClasses.X64]
  AdvancedLoggerLib|AdvLoggerPkg/Library/AdvancedLoggerLib/Dxe/AdvancedLoggerLib.inf
  AdvancedLoggerAccessLib|AdvLoggerPkg/Library/AdvancedLoggerAccessLib/AdvancedLoggerAccessLib.inf

[LibraryClasses.X64.DXE_CORE]
  AdvancedLoggerLib|AdvLoggerPkg/Library/AdvancedLoggerLib/DxeCore/AdvancedLoggerLib.inf
!ifndef $(DEBUG_ON_SERIAL_PORT)
  DebugLib|AdvLoggerPkg/Library/BaseDebugLibAdvancedLogger/BaseDebugLibAdvancedLogger.inf
!endif

[LibraryClasses.X64.DXE_SMM_DRIVER]
  AdvancedLoggerLib|AdvLoggerPkg/Library/AdvancedLoggerLib/Smm/AdvancedLoggerLib.inf
!ifndef $(DEBUG_ON_SERIAL_PORT)
  DebugLib|AdvLoggerPkg/Library/BaseDebugLibAdvancedLogger/BaseDebugLibAdvancedLogger.inf
!endif

[LibraryClasses.X64.SMM_CORE]
  AdvancedLoggerLib|AdvLoggerPkg/Library/AdvancedLoggerLib/Smm/AdvancedLoggerLib.inf
!ifndef $(DEBUG_ON_SERIAL_PORT)
  DebugLib|AdvLoggerPkg/Library/BaseDebugLibAdvancedLogger/BaseDebugLibAdvancedLogger.inf
!endif

[LibraryClasses.X64.DXE_RUNTIME_DRIVER]
  AdvancedLoggerLib|AdvLoggerPkg/Library/AdvancedLoggerLib/Runtime/AdvancedLoggerLib.inf
!ifndef $(DEBUG_ON_SERIAL_PORT)
  DebugLib|AdvLoggerPkg/Library/BaseDebugLibAdvancedLogger/BaseDebugLibAdvancedLogger.inf
!endif

################################################################################
#
# Pcd Section - list of all EDK II PCD Entries defined by this Platform.
#
################################################################################
[PcdsFeatureFlag]
  gEfiMdeModulePkgTokenSpaceGuid.PcdHiiOsRuntimeSupport|FALSE
  gEfiMdeModulePkgTokenSpaceGuid.PcdDxeIplSupportUefiDecompress|FALSE
  gEfiMdeModulePkgTokenSpaceGuid.PcdDxeIplSwitchToLongMode|TRUE
  gEfiMdeModulePkgTokenSpaceGuid.PcdConOutGopSupport|TRUE
  gEfiMdeModulePkgTokenSpaceGuid.PcdConOutUgaSupport|FALSE
  gEfiMdeModulePkgTokenSpaceGuid.PcdInstallAcpiSdtProtocol|TRUE
  gEmbeddedTokenSpaceGuid.PcdPrePiProduceMemoryTypeInformationHob|TRUE
  gAdvLoggerPkgTokenSpaceGuid.PcdAdvancedLoggerLocator|TRUE

  gQemuPkgTokenSpaceGuid.PcdSmmSmramRequire|$(SMM_ENABLED)
  gUefiQemuQ35PkgTokenSpaceGuid.PcdStandaloneMmEnable|$(SMM_ENABLED)
  gUefiCpuPkgTokenSpaceGuid.PcdCpuHotPlugSupport|FALSE

  gEfiMdeModulePkgTokenSpaceGuid.PcdRequireIommu|FALSE # don't require IOMMU
  gQemuPkgTokenSpaceGuid.PcdEnableMemoryProtection|$(MEMORY_PROTECTION)

  !if $(BUILD_UNIT_TESTS) == TRUE
    gUefiCpuPkgTokenSpaceGuid.PcdSmmExceptionTestModeSupport|TRUE
    gMmSupervisorPkgTokenSpaceGuid.PcdMmSupervisorTestEnable|TRUE
  !endif

[PcdsPatchableInModule]
!if $(SOURCE_DEBUG_ENABLE) == TRUE
  gEfiMdePkgTokenSpaceGuid.PcdDebugPropertyMask|0x17
!else
  gEfiMdePkgTokenSpaceGuid.PcdDebugPropertyMask|0x2F
!endif

[PcdsFixedAtBuild]
  gEfiMdeModulePkgTokenSpaceGuid.PcdStatusCodeMemorySize|1
  gEfiMdeModulePkgTokenSpaceGuid.PcdResetOnMemoryTypeInformationChange|TRUE
  gEfiMdePkgTokenSpaceGuid.PcdMaximumGuidedExtractHandler|0x10
  gEfiMdeModulePkgTokenSpaceGuid.PcdMaxVariableSize|0x8400
  gEfiMdeModulePkgTokenSpaceGuid.PcdMaxAuthVariableSize|0x8400
  gEfiMdeModulePkgTokenSpaceGuid.PcdHwErrStorageSize|0x1000
  gPcBdsPkgTokenSpaceGuid.PcdEnableMemMapOutput|0x1
  gAdvLoggerPkgTokenSpaceGuid.PcdAdvancedFileLoggerFlush|3
  gEfiSecurityPkgTokenSpaceGuid.PcdUserPhysicalPresence|FALSE

!if $(NETWORK_TLS_ENABLE) == FALSE
  # match PcdFlashNvStorageVariableSize purely for convenience
  gEfiMdeModulePkgTokenSpaceGuid.PcdVariableStoreSize|0x40000
!endif

!if $(NETWORK_TLS_ENABLE) == TRUE
  gEfiMdeModulePkgTokenSpaceGuid.PcdVariableStoreSize|0x80000
  gEfiMdeModulePkgTokenSpaceGuid.PcdMaxVolatileVariableSize|0x40000
!endif

  gEfiMdeModulePkgTokenSpaceGuid.PcdVpdBaseAddress|0x0
  gEfiMdePkgTokenSpaceGuid.PcdReportStatusCodePropertyMask|0x07
  gEfiMdeModulePkgTokenSpaceGuid.PcdStatusCodeUseSerial|FALSE
  gEfiMdeModulePkgTokenSpaceGuid.PcdStatusCodeUseMemory|TRUE
  gPcAtChipsetPkgTokenSpaceGuid.PcdUartIoPortBaseAddress|0x402

  # DEBUG_INIT      0x00000001  // Initialization
  # DEBUG_WARN      0x00000002  // Warnings
  # DEBUG_LOAD      0x00000004  // Load events
  # DEBUG_FS        0x00000008  // EFI File system
  # DEBUG_POOL      0x00000010  // Alloc & Free (pool)
  # DEBUG_PAGE      0x00000020  // Alloc & Free (page)
  # DEBUG_INFO      0x00000040  // Informational debug messages
  # DEBUG_DISPATCH  0x00000080  // PEI/DXE/SMM Dispatchers
  # DEBUG_VARIABLE  0x00000100  // Variable
  # DEBUG_BM        0x00000400  // Boot Manager
  # DEBUG_BLKIO     0x00001000  // BlkIo Driver
  # DEBUG_NET       0x00004000  // SNP Driver
  # DEBUG_UNDI      0x00010000  // UNDI Driver
  # DEBUG_LOADFILE  0x00020000  // LoadFile
  # DEBUG_EVENT     0x00080000  // Event messages
  # DEBUG_GCD       0x00100000  // Global Coherency Database changes
  # DEBUG_CACHE     0x00200000  // Memory range cachability changes
  # DEBUG_VERBOSE   0x00400000  // Detailed debug messages that may
  #                             // significantly impact boot performance
  # DEBUG_ERROR     0x80000000  // Error
   gEfiMdePkgTokenSpaceGuid.PcdDebugPrintErrorLevel|0x80080246
  #gEfiMdePkgTokenSpaceGuid.PcdDebugPrintErrorLevel|0x800002CF # use when debugging depex loading issues
  gEfiMdePkgTokenSpaceGuid.PcdFixedDebugPrintErrorLevel|gEfiMdePkgTokenSpaceGuid.PcdDebugPrintErrorLevel

  # This PCD is used to set the base address of the PCI express hierarchy. It
  # is only consulted when OVMF runs on Q35. In that case it is programmed into
  # the PCIEXBAR register.
  #
  # On Q35 machine types that QEMU intends to support in the long term, QEMU
  # never lets the RAM below 4 GB exceed 2816 MB.
  gEfiMdePkgTokenSpaceGuid.PcdPciExpressBaseAddress|0xB0000000

!if $(SOURCE_DEBUG_ENABLE) == TRUE
  gEfiSourceLevelDebugPkgTokenSpaceGuid.PcdDebugLoadImageMethod|0x2
!endif

  gUefiCpuPkgTokenSpaceGuid.PcdCpuMaxLogicalProcessorNumber|$(QEMU_CORE_NUM)

!if $(SMM_ENABLED) == FALSE
  gEfiMdeModulePkgTokenSpaceGuid.PcdEmuVariableNvModeEnable|TRUE
!endif

  # Use profile index 1
  gOemPkgTokenSpaceGuid.PcdActiveProfileIndex|0x1

[PcdsFixedAtBuild.common]
  # a PCD that controls the enumeration and connection of ConIn's. When true, ConIn is only connected once a console input is requests
  gEfiMdeModulePkgTokenSpaceGuid.PcdConInConnectOnDemand|TRUE

# Enable SHELL to build instead of just taking the binary
  gEfiMdePkgTokenSpaceGuid.PcdUefiLibMaxPrintBufferSize|16000
  gEfiShellPkgTokenSpaceGuid.PcdShellProfileMask|0x1f    # All profiles

  gMsGraphicsPkgTokenSpaceGuid.PcdUiThemeInDxe|TRUE
  gEfiMdeModulePkgTokenSpaceGuid.PcdBootManagerInBootOrder|FALSE
  gEfiMdeModulePkgTokenSpaceGuid.PcdPlatformRecoverySupport|FALSE
  gPcBdsPkgTokenSpaceGuid.PcdLowResolutionInternalShell|FALSE
  # Set this to be gOemConfigPolicyGuid
  gSetupDataPkgTokenSpaceGuid.PcdConfigurationPolicyGuid|{GUID("ba320ade-e132-4c99-a3df-74d673ea6f76")}
  # The GUID of SetupDataPkg/ConfApp/ConfApp.inf: E3624086-4FCD-446E-9D07-B6B913792071

!if $(GUI_FRONT_PAGE) == TRUE
# Note:
#  The PcdBootManagerMenuFile Pcd does two things:
#    1.  It sets the default front page (the one entered exiting the shell, or if all boot
#        boot options fail), and:
#    2.  If this application is the first boot option being loaded, Bds does not call ReadyToBoot
#        to lock the private settings variables.
#
#  To use this feature:
#
#    1. Build QemuQ35Pkg with BLD_*_GUI_FRONT_PAGE=TRUE
#    2. Run QEMU

#    3. Exit from the shell to enter the gui front page. Because the shell was booted first,
#       the private settings variables will still be locked, and the boot order is unlocked.
#    4. Reorder the the UEFI front page boot option to be the first boot option using GUI (click
#       the mouse in the Q35 display to give Qemu the mouse pointer, move the mouse pointer to
#       the MU UEFI UI Front Page entry,  press the left button down, while keeping the left
#       button down, move the mouse pointer to the first boot option (probably Internal Stoarage),
#       then let go of the left button. The GUI is very slow, so wait for it).
#    5. Select Exit, Restart to restart the system to enter front page with the variables unlocked

#
#  Until you build again, every time you start Q35, the GUI front page will load first.
#
  gEfiMdeModulePkgTokenSpaceGuid.PcdBootManagerMenuFile|{ 0x8A, 0x70, 0x42, 0x40, 0x2D, 0x0F, 0x23, 0x48, 0xAC, 0x60, 0x0D, 0x77, 0xB3, 0x11, 0x18, 0x89 }
!else
  gEfiMdeModulePkgTokenSpaceGuid.PcdBootManagerMenuFile|{ 0x86, 0x40, 0x62, 0xe3, 0xcd, 0x4f, 0x6e, 0x44, 0x9d, 0x7, 0xb6, 0xb9, 0x13, 0x79, 0x20, 0x71 }
!endif
  gQemuPkgTokenSpaceGuid.PcdUIApplicationFile|{ 0x8A, 0x70, 0x42, 0x40, 0x2D, 0x0F, 0x23, 0x48, 0xAC, 0x60, 0x0D, 0x77, 0xB3, 0x11, 0x18, 0x89 }

  gUefiQemuQ35PkgTokenSpaceGuid.PcdOvmfFlashVariablesEnable|TRUE
  gQemuPkgTokenSpaceGuid.PcdOvmfHostBridgePciDevId|0x29C0

  # CMOS region is 128 bytes
  gMsWheaPkgTokenSpaceGuid.PcdMsWheaReportEarlyStorageCapacity|0x80

[PcdsFixedAtBuild.IA32]
  #
  # The NumberOfPages values below are ad-hoc. They are updated sporadically at
  # best (please refer to git-blame for past updates). The values capture a set
  # of BIN hints that made sense at a particular time, for some (now likely
  # unknown) workloads / boot paths.
  #
  gEmbeddedTokenSpaceGuid.PcdMemoryTypeEfiACPIMemoryNVS|0x80
  gEmbeddedTokenSpaceGuid.PcdMemoryTypeEfiACPIReclaimMemory|0x20
  gEmbeddedTokenSpaceGuid.PcdMemoryTypeEfiReservedMemoryType|0x510
  gEmbeddedTokenSpaceGuid.PcdMemoryTypeEfiRuntimeServicesCode|0x100
  gEmbeddedTokenSpaceGuid.PcdMemoryTypeEfiRuntimeServicesData|0x1C0

[PcdsFixedAtBuild.X64]

  #
  # Network Pcds
  #
!include NetworkPkg/NetworkPcds.dsc.inc
  gUefiCpuPkgTokenSpaceGuid.PcdCpuSmmStackSize|0x4000
  gUefiCpuPkgTokenSpaceGuid.PcdCpuSmmSyncMode|0x00
  gUefiCpuPkgTokenSpaceGuid.PcdCpuSmmApSyncTimeout|1000000


  # IRQs 5, 9, 10, 11 are level-triggered
  #gUefiTempTokenSpaceGuid.Pcd8259LegacyModeEdgeLevel|0x0E20
  gUefiQemuQ35PkgTokenSpaceGuid.Pcd8259LegacyModeEdgeLevel|0x0E20

  gMsGraphicsPkgTokenSpaceGuid.PcdMsGopOverrideProtocolGuid|{0xF5, 0x3B, 0x5E, 0xAA, 0x8A, 0x81, 0x2D, 0x41, 0xA1, 0x8E, 0xD8, 0x79, 0x3B, 0xA0, 0x3A, 0x5C}

  # QEMU does not support SMRR, adding the PCD override to skip corresponding audit tests
  !if $(BUILD_UNIT_TESTS) == TRUE
    gUefiTestingPkgTokenSpaceGuid.PcdPlatformSmrrUnsupported|TRUE
  !endif

################################################################################
#
# Pcd Dynamic Section - list of all EDK II PCD Entries defined by this Platform
#
################################################################################

[PcdsDynamicDefault]

  gEfiMdeModulePkgTokenSpaceGuid.PcdPciDisableBusEnumeration|FALSE
  gEfiMdeModulePkgTokenSpaceGuid.PcdVideoHorizontalResolution|1024
  gEfiMdeModulePkgTokenSpaceGuid.PcdVideoVerticalResolution|768
  gEfiMdeModulePkgTokenSpaceGuid.PcdAcpiS3Enable|FALSE
  gUefiQemuQ35PkgTokenSpaceGuid.PcdPciMmio64Size|0x800000000
  gUefiQemuQ35PkgTokenSpaceGuid.PcdPciIoBase|0x0
  gUefiQemuQ35PkgTokenSpaceGuid.PcdPciIoSize|0x0
  gUefiQemuQ35PkgTokenSpaceGuid.PcdPciMmio32Base|0x0
  gUefiQemuQ35PkgTokenSpaceGuid.PcdPciMmio32Size|0x0
  gUefiQemuQ35PkgTokenSpaceGuid.PcdPciMmio64Base|0x0
  gUefiQemuQ35PkgTokenSpaceGuid.PcdPciMmio64Size|0x800000000

  # Limit to SHA256 for now.
  gEfiSecurityPkgTokenSpaceGuid.PcdTpm2HashMask|0x00002

  gEfiMdeModulePkgTokenSpaceGuid.PcdEmuVariableNvStoreReserved|0

  gEfiMdePkgTokenSpaceGuid.PcdPlatformBootTimeOut|0

  # Set video resolution for text setup.
  gEfiMdeModulePkgTokenSpaceGuid.PcdSetupVideoHorizontalResolution|1024
  gEfiMdeModulePkgTokenSpaceGuid.PcdSetupVideoVerticalResolution|768
  # Set video resolution source to be controlled by video driver
  gQemuPkgTokenSpaceGuid.PcdVideoResolutionSource|2

  gEfiMdeModulePkgTokenSpaceGuid.PcdSmbiosVersion|0x0208
  gEfiMdeModulePkgTokenSpaceGuid.PcdSmbiosDocRev|0x0
  gUefiQemuQ35PkgTokenSpaceGuid.PcdQemuSmbiosValidated|FALSE

  # UefiCpuPkg PCDs related to initial AP bringup and general AP management.
  gUefiCpuPkgTokenSpaceGuid.PcdCpuBootLogicalProcessorNumber|0

  gUefiQemuQ35PkgTokenSpaceGuid.PcdQ35TsegMbytes|8
  gUefiQemuQ35PkgTokenSpaceGuid.PcdQ35SmramAtDefaultSmbase|FALSE


  gEfiSecurityPkgTokenSpaceGuid.PcdOptionRomImageVerificationPolicy|0x00

!if $(TPM_ENABLE) == TRUE
  # Set this to gEfiTpmDeviceInstanceTpm20DtpmGuid
  gEfiSecurityPkgTokenSpaceGuid.PcdTpmInstanceGuid|{0x5a, 0xf2, 0x6b, 0x28, 0xc3, 0xc2, 0x8c, 0x40, 0xb3, 0xb4, 0x25, 0xe6, 0x75, 0x8b, 0x73, 0x17}
!endif

  # IPv4 and IPv6 PXE Boot support.
  gEfiNetworkPkgTokenSpaceGuid.PcdIPv4PXESupport|0x01
  gEfiNetworkPkgTokenSpaceGuid.PcdIPv6PXESupport|0x01

  # Set ConfidentialComputing defaults
  gEfiMdePkgTokenSpaceGuid.PcdConfidentialComputingGuestAttr|0

  # Add DEVICE_STATE_UNIT_TEST_MODE to the device state bitmask if BUILD_UNIT_TESTS=TRUE (default)
  !if $(BUILD_UNIT_TESTS) == TRUE
    gEfiMdeModulePkgTokenSpaceGuid.PcdDeviceStateBitmask|0x20
  !endif

[PcdsDynamicHii]
!if $(TPM_ENABLE) == TRUE && $(TPM_CONFIG_ENABLE) == TRUE
  gEfiSecurityPkgTokenSpaceGuid.PcdTcgPhysicalPresenceInterfaceVer|L"TCG2_VERSION"|gTcg2ConfigFormSetGuid|0x0|"1.3"|NV,BS
  gEfiSecurityPkgTokenSpaceGuid.PcdTpm2AcpiTableRev|L"TCG2_VERSION"|gTcg2ConfigFormSetGuid|0x8|3|NV,BS
!endif

################################################################################
#
# MFCI DSC include - packaged this way because MFCI aspires to one day be a binary
#
################################################################################
!include MfciPkg/MfciPkg.dsc.inc

################################################################################
#
# Components Section - list of all EDK II Modules needed by this Platform.
#
################################################################################
[Components]
# Shared Crypto Include
!if $(ENABLE_SHARED_CRYPTO) == TRUE
  !include CryptoPkg/Driver/Bin/CryptoDriver.inc.dsc
!endif

QemuQ35Pkg/Library/PeiFvMeasurementExclusionLib/PeiFvMeasurementExclusionLib.inf

QemuQ35Pkg/Library/ResetSystemLib/BaseResetSystemLib.inf
QemuQ35Pkg/Library/ResetSystemLib/DxeResetSystemLib.inf
QemuQ35Pkg/Library/ResetSystemLib/StandaloneMmResetSystemLib.inf

[Components.IA32]
  QemuQ35Pkg/ResetVector/ResetVector.inf

  #########################################
  # SEC Phase modules
  #########################################
  QemuQ35Pkg/Sec/SecMain.inf {
    <LibraryClasses>
      NULL|MdeModulePkg/Library/LzmaCustomDecompressLib/LzmaCustomDecompressLib.inf
  }

  #########################################
  # PEI Phase modules
  #########################################
  MdeModulePkg/Core/Pei/PeiMain.inf
  MdeModulePkg/Universal/PCD/Pei/Pcd.inf  {
    <LibraryClasses>
      PcdLib|MdePkg/Library/BasePcdLibNull/BasePcdLibNull.inf
  }
  MdeModulePkg/Universal/ReportStatusCodeRouter/Pei/ReportStatusCodeRouterPei.inf {
    <LibraryClasses>
      PcdLib|MdePkg/Library/BasePcdLibNull/BasePcdLibNull.inf
  }
  MdeModulePkg/Universal/StatusCodeHandler/Pei/StatusCodeHandlerPei.inf {
    <LibraryClasses>
      PcdLib|MdePkg/Library/BasePcdLibNull/BasePcdLibNull.inf
  }
  MdeModulePkg/Core/DxeIplPeim/DxeIpl.inf

!if $(TPM_REPLAY_ENABLED) == TRUE
  TpmTestingPkg/TpmReplayPei/Pei/TpmReplayPei.inf {
    <LibraryClasses>
      FvMeasurementExclusionLib|QemuQ35Pkg/Library/PeiFvMeasurementExclusionLib/PeiFvMeasurementExclusionLib.inf
      InputChannelLib|QemuPkg/Library/BaseFwCfgInputChannelLib/BaseFwCfgInputChannelLib.inf
      Tpm2DeviceLib|SecurityPkg/Library/Tpm2DeviceLibDTpm/Tpm2DeviceLibDTpm.inf
    <PcdsPatchableInModule>
      gEfiMdePkgTokenSpaceGuid.PcdDebugPropertyMask|0x3F
    <PcdsFixedAtBuild>
      gEfiMdePkgTokenSpaceGuid.PcdDebugPrintErrorLevel|0x80480246
  }
!endif

  QemuQ35Pkg/PlatformPei/PlatformPei.inf {
    <LibraryClasses>
      NULL|StandaloneMmPkg/Library/PeiStandaloneMmHobProductionLib/PeiStandaloneMmHobProductionLib.inf
  }
  UefiCpuPkg/Universal/Acpi/S3Resume2Pei/S3Resume2Pei.inf {
    <LibraryClasses>

      LockBoxLib|MdeModulePkg/Library/SmmLockBoxLib/SmmLockBoxPeiLib.inf

  }

  MdeModulePkg/Universal/FaultTolerantWritePei/FaultTolerantWritePei.inf
  MdeModulePkg/Universal/Variable/Pei/VariablePei.inf
  QemuQ35Pkg/SmmAccess/SmmAccessPei.inf
  MmSupervisorPkg/Drivers/StandaloneMmHob/StandaloneMmHob.inf
  MmSupervisorPkg/Drivers/MmCommunicationBuffer/MmCommunicationBufferPei.inf
!if $(PEI_MM_IPL_ENABLED) == TRUE
  MmSupervisorPkg/Drivers/MmPeiLaunchers/MmIplPei.inf
  QemuQ35Pkg/SmmControl2Dxe/MmControlPei.inf
!endif

  UefiCpuPkg/CpuMpPei/CpuMpPei.inf

!if $(TPM_ENABLE) == TRUE
  QemuPkg/Tcg/Tcg2Config/Tcg2ConfigPei.inf
  SecurityPkg/Tcg/Tcg2Pei/Tcg2Pei.inf {
    <LibraryClasses>
      HashLib|SecurityPkg/Library/HashLibBaseCryptoRouter/HashLibBaseCryptoRouterPei.inf
      NULL|SecurityPkg/Library/HashInstanceLibSha1/HashInstanceLibSha1.inf
      NULL|SecurityPkg/Library/HashInstanceLibSha256/HashInstanceLibSha256.inf
      NULL|SecurityPkg/Library/HashInstanceLibSha384/HashInstanceLibSha384.inf
      NULL|SecurityPkg/Library/HashInstanceLibSha512/HashInstanceLibSha512.inf
      NULL|SecurityPkg/Library/HashInstanceLibSm3/HashInstanceLibSm3.inf
  }
!endif

  #
  # MU Modules
  #
  ## PEI
  MdeModulePkg/Universal/ResetSystemPei/ResetSystemPei.inf
  MsCorePkg/Universal/StatusCodeHandler/Serial/Pei/SerialStatusCodeHandlerPei.inf {
    <LibraryClasses>
      DebugLib|MdePkg/Library/BaseDebugLibSerialPort/BaseDebugLibSerialPort.inf
  }

  MsCorePkg/Core/GuidedSectionExtractPeim/GuidedSectionExtract.inf {
    <LibraryClasses>
    NULL|MdeModulePkg/Library/LzmaCustomDecompressLib/LzmaCustomDecompressLib.inf
  }
  MsWheaPkg/MsWheaReport/Pei/MsWheaReportPei.inf

  MsGraphicsPkg/MsUiTheme/Pei/MsUiThemePpi.inf
  MsGraphicsPkg/MsEarlyGraphics/Pei/MsEarlyGraphics.inf
  MdeModulePkg/Universal/Acpi/FirmwarePerformanceDataTablePei/FirmwarePerformancePei.inf
  OemPkg/DeviceStatePei/DeviceStatePei.inf
  MfciPkg/MfciPei/MfciPei.inf

  PolicyServicePkg/PolicyService/Pei/PolicyPei.inf
  QemuQ35Pkg/ConfigKnobs/ConfigKnobs.inf
  OemPkg/OemConfigPolicyCreatorPei/OemConfigPolicyCreatorPei.inf {
    <LibraryClasses>
      # producer of config data
      NULL|QemuQ35Pkg/Library/Q35ConfigDataLib/Q35ConfigDataLib.inf
  }

[Components.X64]
  #########################################
  # DXE Phase modules
  #########################################
  # Reads smbios type 3 to determine volume button state.
  QemuPkg/FrontPageButtons/FrontPageButtons.inf

  # Application that presents and manages FrontPage.
  OemPkg/FrontPage/FrontPage.inf

  # Application that presents & manages the Boot Menu Setup on Front Page.
  OemPkg/BootMenu/BootMenu.inf

  PcBdsPkg/MsBootPolicy/MsBootPolicy.inf

  # Apply Variable Policy to Load Option UEFI Variables
  MsCorePkg/LoadOptionVariablePolicyDxe/LoadOptionVariablePolicyDxe.inf

  MdeModulePkg/Universal/BootManagerPolicyDxe/BootManagerPolicyDxe.inf

  # AuthManager provides authentication for DFCI. AuthManagerNull passes out a consistent token to allow the rest
  # of FrontPage to be developed and tested while RngLib or other parts of the authentication process are being developed.
  DfciPkg/IdentityAndAuthManager/IdentityAndAuthManagerDxe.inf

  # Processes ingoing and outgoing DFCI settings requests.
  DfciPkg/DfciManager/DfciManager.inf

  # Manages windows and fonts to be drawn by the RenderingEngine.
  MsGraphicsPkg/SimpleWindowManagerDxe/SimpleWindowManagerDxe.inf
  # Produces EfiGraphicsOutputProtocol to draw graphics to the screen.
  MsGraphicsPkg/RenderingEngineDxe/RenderingEngineDxe.inf

  # Driver for On Screen Keyboard.
  MsGraphicsPkg/OnScreenKeyboardDxe/OnScreenKeyboardDxe.inf

  # Installs protocol to share the UI theme. If PcdUiThemeInDxe, this will involve calling the PlatformThemeLib directly.
  # Otherwise, the theme will have been generated in PEI and it will be located on a HOB.
  MsGraphicsPkg/MsUiTheme/Dxe/MsUiThemeProtocol.inf

  # Produces FORM DISPLAY ENGINE protocol. Handles input, displays strings.
  MsGraphicsPkg/DisplayEngineDxe/DisplayEngineDxe.inf


  # MdeModulePkg/Core/Dxe/DxeMain.inf {
  #   <LibraryClasses>
  #     NULL|MdeModulePkg/Library/LzmaCustomDecompressLib/LzmaCustomDecompressLib.inf
  #     DevicePathLib|MdePkg/Library/UefiDevicePathLib/UefiDevicePathLib.inf
  # }

  # We use Rust now
  QemuQ35Pkg/DxeRust/DxeRust.inf

  # Our first Rust driver to load
  QemuQ35Pkg/RustDriverDxe/RustDriverDxe.inf

  # Simple C Test DXE driver used to test Rust DXE Core FFI interfaces.
  QemuQ35Pkg/RustFfiTestDxe/RustFfiTestDxe.inf {
    <LibraryClasses>
      DevicePathLib|MdePkg/Library/UefiDevicePathLib/UefiDevicePathLib.inf
  }

  QemuQ35Pkg/RustFfiImageTestDxe/RustFfiImageTestDxe.inf

  MdeModulePkg/Universal/ReportStatusCodeRouter/RuntimeDxe/ReportStatusCodeRouterRuntimeDxe.inf
  MdeModulePkg/Universal/StatusCodeHandler/RuntimeDxe/StatusCodeHandlerRuntimeDxe.inf
  MdeModulePkg/Universal/PCD/Dxe/Pcd.inf  {
   <LibraryClasses>
      PcdLib|MdePkg/Library/BasePcdLibNull/BasePcdLibNull.inf
  }

  MdeModulePkg/Core/RuntimeDxe/RuntimeDxe.inf

  # CPU branding information
  QemuQ35Pkg/CpuInfoDxe/CpuInfoDxe.inf

  MdeModulePkg/Universal/SecurityStubDxe/SecurityStubDxe.inf {
    <LibraryClasses>
!if $(TPM_REPLAY_ENABLED) == TRUE
      NULL|TpmTestingPkg/Overrides/Library/DxeImageVerificationLib/DxeImageVerificationLib.inf
!else
      NULL|SecurityPkg/Library/DxeImageVerificationLib/DxeImageVerificationLib.inf
!endif

!if $(TPM_ENABLE) == TRUE
!if $(TPM_REPLAY_ENABLED) == TRUE
      # Only TPM 2.0 is supported by the feature
      NULL|TpmTestingPkg/Overrides/Library/DxeTpm2MeasureBootLib/DxeTpm2MeasureBootLib.inf
!else
      NULL|SecurityPkg/Library/DxeTpmMeasureBootLib/DxeTpmMeasureBootLib.inf
      NULL|SecurityPkg/Library/DxeTpm2MeasureBootLib/DxeTpm2MeasureBootLib.inf
!endif
!endif
  }

  MmSupervisorPkg/Drivers/MmSupervisorRing3Broker/MmSupervisorRing3Broker.inf
  MmSupervisorPkg/Drivers/StandaloneMmUnblockMem/StandaloneMmUnblockMem.inf

  QemuQ35Pkg/8259InterruptControllerDxe/8259.inf
  UefiCpuPkg/CpuIo2Dxe/CpuIo2Dxe.inf
  UefiCpuPkg/CpuDxe/CpuDxe.inf {
    <LibraryClasses>
    NULL|MsCorePkg/Library/MemoryProtectionExceptionHandlerLib/MemoryProtectionExceptionHandlerLib.inf
  }
  QemuQ35Pkg/8254TimerDxe/8254Timer.inf
  QemuQ35Pkg/IncompatiblePciDeviceSupportDxe/IncompatiblePciDeviceSupport.inf
  QemuPkg/PciHotPlugInitDxe/PciHotPlugInit.inf
  MdeModulePkg/Bus/Pci/PciHostBridgeDxe/PciHostBridgeDxe.inf {
    <LibraryClasses>
      PciHostBridgeLib|QemuQ35Pkg/Library/PciHostBridgeLib/PciHostBridgeLib.inf
      PciHostBridgeUtilityLib|QemuQ35Pkg/Library/PciHostBridgeUtilityLib/PciHostBridgeUtilityLib.inf
      NULL|QemuQ35Pkg/Library/PlatformHasIoMmuLib/PlatformHasIoMmuLib.inf
  }
  MdeModulePkg/Bus/Pci/PciBusDxe/PciBusDxe.inf {
    <LibraryClasses>
      PcdLib|MdePkg/Library/DxePcdLib/DxePcdLib.inf
  }
  MdeModulePkg/Universal/ResetSystemRuntimeDxe/ResetSystemRuntimeDxe.inf
  MdeModulePkg/Universal/Metronome/Metronome.inf
  PcAtChipsetPkg/PcatRealTimeClockRuntimeDxe/PcatRealTimeClockRuntimeDxe.inf
  MdeModulePkg/Universal/DriverHealthManagerDxe/DriverHealthManagerDxe.inf
  MdeModulePkg/Universal/BdsDxe/BdsDxe.inf {
    <PcdsDynamicExDefault>
      gMsGraphicsPkgTokenSpaceGuid.PcdPostBackgroundColoringSkipCount|0
  }

  QemuQ35Pkg/QemuKernelLoaderFsDxe/QemuKernelLoaderFsDxe.inf {
    <LibraryClasses>
      NULL|QemuQ35Pkg/Library/BlobVerifierLibNull/BlobVerifierLibNull.inf
  }
  QemuPkg/VirtioPciDeviceDxe/VirtioPciDeviceDxe.inf
  QemuPkg/Virtio10Dxe/Virtio10.inf
  QemuPkg/VirtioBlkDxe/VirtioBlk.inf
  QemuPkg/VirtioScsiDxe/VirtioScsi.inf
  QemuPkg/VirtioRngDxe/VirtioRng.inf

  # Rng Protocol producer
  SecurityPkg/RandomNumberGenerator/RngDxe/RngDxe.inf

  MdeModulePkg/Universal/WatchdogTimerDxe/WatchdogTimer.inf
  MdeModulePkg/Universal/MonotonicCounterRuntimeDxe/MonotonicCounterRuntimeDxe.inf
  MdeModulePkg/Universal/CapsuleRuntimeDxe/CapsuleRuntimeDxe.inf
  MdeModulePkg/Universal/Console/ConPlatformDxe/ConPlatformDxe.inf
  MdeModulePkg/Universal/Console/ConSplitterDxe/ConSplitterDxe.inf
  MdeModulePkg/Universal/Console/GraphicsConsoleDxe/GraphicsConsoleDxe.inf {
    <LibraryClasses>
      PcdLib|MdePkg/Library/DxePcdLib/DxePcdLib.inf
  }
  MdeModulePkg/Universal/Console/TerminalDxe/TerminalDxe.inf
  MdeModulePkg/Universal/DevicePathDxe/DevicePathDxe.inf {
    <LibraryClasses>
      DevicePathLib|MdePkg/Library/UefiDevicePathLib/UefiDevicePathLib.inf
      PcdLib|MdePkg/Library/BasePcdLibNull/BasePcdLibNull.inf
  }
  MdeModulePkg/Universal/PrintDxe/PrintDxe.inf
  MdeModulePkg/Universal/Disk/DiskIoDxe/DiskIoDxe.inf
  MdeModulePkg/Universal/Disk/PartitionDxe/PartitionDxe.inf
  MdeModulePkg/Universal/Disk/RamDiskDxe/RamDiskDxe.inf
  MdeModulePkg/Universal/Disk/UnicodeCollation/EnglishDxe/EnglishDxe.inf
  FatPkg/EnhancedFatDxe/Fat.inf
  MdeModulePkg/Universal/Disk/UdfDxe/UdfDxe.inf
  MdeModulePkg/Bus/Scsi/ScsiBusDxe/ScsiBusDxe.inf
  MdeModulePkg/Bus/Scsi/ScsiDiskDxe/ScsiDiskDxe.inf
  QemuPkg/SataControllerDxe/SataControllerDxe.inf
  MdeModulePkg/Bus/Ata/AtaAtapiPassThru/AtaAtapiPassThru.inf
  MdeModulePkg/Bus/Ata/AtaBusDxe/AtaBusDxe.inf
  MdeModulePkg/Bus/Pci/NvmExpressDxe/NvmExpressDxe.inf
  MdeModulePkg/Universal/HiiDatabaseDxe/HiiDatabaseDxe.inf
  MdeModulePkg/Universal/SetupBrowserDxe/SetupBrowserDxe.inf
  MdeModulePkg/Universal/MemoryTest/NullMemoryTestDxe/NullMemoryTestDxe.inf

  QemuQ35Pkg/QemuVideoDxe/QemuVideoDxe.inf


  QemuQ35Pkg/QemuRamfbDxe/QemuRamfbDxe.inf

  #
  # ISA Support
  #
  QemuQ35Pkg/SioBusDxe/SioBusDxe.inf
  MdeModulePkg/Bus/Pci/PciSioSerialDxe/PciSioSerialDxe.inf
  MdeModulePkg/Bus/Isa/Ps2KeyboardDxe/Ps2KeyboardDxe.inf

  #
  # SMBIOS Support
  #
  MdeModulePkg/Universal/SmbiosDxe/SmbiosDxe.inf {
    <LibraryClasses>
      NULL|QemuQ35Pkg/Library/SmbiosVersionLib/DetectSmbiosVersionLib.inf
  }
  QemuQ35Pkg/SmbiosPlatformDxe/SmbiosPlatformDxe.inf

  #
  # ACPI Support
  #
  MdeModulePkg/Universal/Acpi/AcpiTableDxe/AcpiTableDxe.inf
  QemuQ35Pkg/AcpiPlatformDxe/AcpiPlatformDxe.inf
  MdeModulePkg/Universal/Acpi/S3SaveStateDxe/S3SaveStateDxe.inf
  MdeModulePkg/Universal/Acpi/BootScriptExecutorDxe/BootScriptExecutorDxe.inf
  MdeModulePkg/Universal/Acpi/BootGraphicsResourceTableDxe/BootGraphicsResourceTableDxe.inf

  #
  # Network Support
  #

  NetworkPkg/DpcDxe/DpcDxe.inf

  NetworkPkg/SnpDxe/SnpDxe.inf
  NetworkPkg/MnpDxe/MnpDxe.inf

  NetworkPkg/ArpDxe/ArpDxe.inf
  NetworkPkg/Dhcp4Dxe/Dhcp4Dxe.inf
  NetworkPkg/Ip4Dxe/Ip4Dxe.inf
  NetworkPkg/Udp4Dxe/Udp4Dxe.inf
  NetworkPkg/Mtftp4Dxe/Mtftp4Dxe.inf


  NetworkPkg/Dhcp6Dxe/Dhcp6Dxe.inf
  NetworkPkg/Ip6Dxe/Ip6Dxe.inf
  NetworkPkg/Udp6Dxe/Udp6Dxe.inf
  NetworkPkg/Mtftp6Dxe/Mtftp6Dxe.inf


  NetworkPkg/TcpDxe/TcpDxe.inf
  NetworkPkg/UefiPxeBcDxe/UefiPxeBcDxe.inf

  NetworkPkg/TlsDxe/TlsDxe.inf
  NetworkPkg/TlsAuthConfigDxe/TlsAuthConfigDxe.inf

  NetworkPkg/DnsDxe/DnsDxe.inf
  NetworkPkg/HttpDxe/HttpDxe.inf
  NetworkPkg/HttpUtilitiesDxe/HttpUtilitiesDxe.inf
  NetworkPkg/HttpBootDxe/HttpBootDxe.inf

  QemuPkg/VirtioNetDxe/VirtioNet.inf
  NetworkPkg/UefiPxeBcDxe/UefiPxeBcDxe.inf {
    <LibraryClasses>
      NULL|QemuQ35Pkg/Library/PxeBcPcdProducerLib/PxeBcPcdProducerLib.inf
  }

  #
  # HID Support
  #
  HidPkg/UefiHidDxe/UefiHidDxe.inf

  #
  # Usb Support
  #
  MdeModulePkg/Bus/Pci/UhciDxe/UhciDxe.inf
  MdeModulePkg/Bus/Pci/EhciDxe/EhciDxe.inf
  MdeModulePkg/Bus/Pci/XhciDxe/XhciDxe.inf
  MdeModulePkg/Bus/Usb/UsbBusDxe/UsbBusDxe.inf
  MdeModulePkg/Bus/Usb/UsbKbDxe/UsbKbDxe.inf
  MdeModulePkg/Bus/Usb/UsbMassStorageDxe/UsbMassStorageDxe.inf
  HidPkg/UsbHidDxe/UsbHidDxe.inf {
    <LibraryClasses>
      UefiUsbLib|MdePkg/Library/UefiUsbLib/UefiUsbLib.inf
  }

  ShellPkg/DynamicCommand/TftpDynamicCommand/TftpDynamicCommand.inf {
    <PcdsFixedAtBuild>
      gEfiShellPkgTokenSpaceGuid.PcdShellLibAutoInitialize|FALSE
  }
  ShellPkg/DynamicCommand/VariablePolicyDynamicCommand/VariablePolicyDynamicCommand.inf {
    <PcdsFixedAtBuild>
      gEfiShellPkgTokenSpaceGuid.PcdShellLibAutoInitialize|FALSE
  }
  QemuPkg/LinuxInitrdDynamicShellCommand/LinuxInitrdDynamicShellCommand.inf {
    <PcdsFixedAtBuild>
      gEfiShellPkgTokenSpaceGuid.PcdShellLibAutoInitialize|FALSE
  }
  ShellPkg/Application/Shell/Shell.inf {
    <LibraryClasses>
      ShellCommandLib|ShellPkg/Library/UefiShellCommandLib/UefiShellCommandLib.inf
      NULL|ShellPkg/Library/UefiShellLevel2CommandsLib/UefiShellLevel2CommandsLib.inf
      NULL|ShellPkg/Library/UefiShellLevel1CommandsLib/UefiShellLevel1CommandsLib.inf
      NULL|ShellPkg/Library/UefiShellLevel3CommandsLib/UefiShellLevel3CommandsLib.inf
      NULL|ShellPkg/Library/UefiShellDriver1CommandsLib/UefiShellDriver1CommandsLib.inf
      NULL|ShellPkg/Library/UefiShellDebug1CommandsLib/UefiShellDebug1CommandsLib.inf
      NULL|ShellPkg/Library/UefiShellInstall1CommandsLib/UefiShellInstall1CommandsLib.inf
      NULL|ShellPkg/Library/UefiShellNetwork1CommandsLib/UefiShellNetwork1CommandsLib.inf
      NULL|ShellPkg/Library/UefiShellNetwork2CommandsLib/UefiShellNetwork2CommandsLib.inf

      HandleParsingLib|ShellPkg/Library/UefiHandleParsingLib/UefiHandleParsingLib.inf
      PrintLib|MdePkg/Library/BasePrintLib/BasePrintLib.inf
      BcfgCommandLib|ShellPkg/Library/UefiShellBcfgCommandLib/UefiShellBcfgCommandLib.inf

    <PcdsFixedAtBuild>
      gEfiShellPkgTokenSpaceGuid.PcdShellLibAutoInitialize|FALSE
      gEfiMdePkgTokenSpaceGuid.PcdUefiLibMaxPrintBufferSize|8000
    <PcdsPatchableInModule>
      #Turn off Halt on Assert and Print Assert so that libraries can
      #be tested in more of a release mode environment
      gEfiMdePkgTokenSpaceGuid.PcdDebugPropertyMask|0xFF
  }

  PolicyServicePkg/PolicyService/DxeMm/PolicyDxe.inf

  SetupDataPkg/ConfApp/ConfApp.inf {
    <LibraryClasses>
      JsonLiteParserLib|MsCorePkg/Library/JsonLiteParser/JsonLiteParser.inf
  }

  QemuQ35Pkg/IoMmuDxe/IoMmuDxe.inf

  QemuQ35Pkg/CpuS3DataDxe/CpuS3DataDxe.inf

  AdvLoggerPkg/AdvancedFileLogger/AdvancedFileLogger.inf
  MsCorePkg/Universal/StatusCodeHandler/Serial/Dxe/SerialStatusCodeHandlerDxe.inf
  MsCorePkg/MuCryptoDxe/MuCryptoDxe.inf
  MdeModulePkg/Universal/Acpi/FirmwarePerformanceDataTableDxe/FirmwarePerformanceDxe.inf
  MsGraphicsPkg/MsEarlyGraphics/Dxe/MsEarlyGraphics.inf
  MsWheaPkg/MsWheaReport/Dxe/MsWheaReportDxe.inf
  MsWheaPkg/MsWheaReport/Smm/MsWheaReportStandaloneMm.inf
  MdeModulePkg/Universal/ReportStatusCodeRouter/Smm/ReportStatusCodeRouterStandaloneMm.inf
  MsCorePkg/Universal/StatusCodeHandler/Serial/Smm/SerialStatusCodeHandlerSmm.inf
  MdeModulePkg/Universal/Acpi/FirmwarePerformanceDataTableSmm/FirmwarePerformanceStandaloneMm.inf
  MsCorePkg/MuVarPolicyFoundationDxe/MuVarPolicyFoundationDxe.inf
  # COMMENTED OUT FOR OVMF
  #SecurityPkg/Tcg/Tcg2Smm/Tcg2Smm.inf {
  #  <LibraryClasses>
      ## MS NOTE: This is just the collection of the main parts of PhysicalPresenceCallback() into individual functions for simpler management.
  #    Tcg2PhysicalPresenceLib|SecurityPkg/Library/SmmTcg2PhysicalPresenceLib/SmmTcg2PhysicalPresenceLib.inf
  # }
  # SecurityPkg/Tcg/MemoryOverwriteControl/TcgMor.inf
  DfciPkg/SettingsManager/SettingsManagerDxe.inf {
    #Platform should add all it settings libs here
    <LibraryClasses>
      NULL|ZeroTouchPkg/Library/ZeroTouchSettings/ZeroTouchSettings.inf
      NULL|DfciPkg/Library/DfciSettingsLib/DfciSettingsLib.inf
      #NULL|DfciPkg/Library/DfciPasswordProvider/DfciPasswordProvider.inf
      NULL|DfciPkg/Library/DfciVirtualizationSettings/DfciVirtualizationSettings.inf
      NULL|DfciPkg/Library/DfciWpbtSettingLib/DfciWpbtSetting.inf
      NULL|DfciPkg/Library/DfciAssetTagSettingLib/DfciAssetTagSetting.inf
      DfciSettingPermissionLib|DfciPkg/Library/DfciSettingPermissionLib/DfciSettingPermissionLib.inf
      NULL|OemPkg/Library/MsBootManagerSettingsDxeLib/MsBootManagerSettingsDxeLib.inf
      NULL|OemPkg/Library/MsSecureBootModeSettingLib/MsSecureBootModeSettingLib.inf
    <PcdsFeatureFlag>
      gDfciPkgTokenSpaceGuid.PcdSettingsManagerInstallProvider|TRUE
  }
  MdeModulePkg/Universal/EsrtFmpDxe/EsrtFmpDxe.inf
  MsCorePkg/AcpiRGRT/AcpiRgrt.inf
  MsCorePkg/HelloWorldRustDxe/HelloWorldRustDxe.inf
  DfciPkg/Application/DfciMenu/DfciMenu.inf

  MsGraphicsPkg/PrintScreenLogger/PrintScreenLogger.inf
  SecurityPkg/Hash2DxeCrypto/Hash2DxeCrypto.inf

## Unit Tests
#
## Powershell script to discover unit tests:
#
## Get-ChildItem -Recurse -Force -File | Where-Object {($_.Name -like "*test*") -and ($_.Extension -eq ".inf")} | ^
## Where-Object {(Select-String -InputObject $_ -Pattern "MODULE_TYPE\s*=\s*UEFI_APPLICATION")} | ^
## ForEach-Object {$path = $_.FullName -replace '\\','/'; Write-Output $path}
!if $(BUILD_UNIT_TESTS) == TRUE

  AdvLoggerPkg/UnitTests/LineParser/LineParserTestApp.inf
  CryptoPkg/Test/UnitTest/Library/BaseCryptLib/BaseCryptLibUnitTestApp.inf {
    <LibraryClasses>
      BaseCryptLib|CryptoPkg/Library/BaseCryptLib/BaseCryptLib.inf
      OpensslLib|CryptoPkg/Library/OpensslLib/OpensslLibFullAccel.inf # Contains openSSL library used by BaseCryptoLib
      IntrinsicLib|CryptoPkg/Library/IntrinsicLib/IntrinsicLib.inf
    <PcdsPatchableInModule>
      #Turn off Halt on Assert and Print Assert so that libraries can
      #be tested in more of a release mode environment
      gEfiMdePkgTokenSpaceGuid.PcdDebugPropertyMask|0x0E
    <PcdsFixedAtBuild>
      !include CryptoPkg/Test/Crypto.pcd.ALL.inc.dsc
  }
  DfciPkg/UnitTests/DeviceIdTest/DeviceIdTestApp.inf
  # DfciPkg/UnitTests/DfciVarLockAudit/UEFI/DfciVarLockAuditTestApp.inf # DOESN'T PRODUCE OUTPUT
  FmpDevicePkg/Test/UnitTest/Library/FmpDependencyLib/FmpDependencyLibUnitTestApp.inf
  !if $(TARGET) == DEBUG
    # VARIABLE POLICY MUST BE UNLOCKED FOR THE TEST TO RUN (POLICY CAN ONLY REMAIN UNLOCKED ON DEBUG BUILDS)
    MdeModulePkg/Test/ShellTest/VariablePolicyFuncTestApp/VariablePolicyFuncTestApp.inf
  !endif
  UefiTestingPkg/FunctionalSystemTests/MemoryAttributeProtocolFuncTestApp/MemoryAttributeProtocolFuncTestApp.inf
  MdePkg/Test/UnitTest/Library/BaseLib/BaseLibUnitTestApp.inf
  MdePkg/Test/UnitTest/Library/BaseSafeIntLib/TestBaseSafeIntLibTestApp.inf
  MfciPkg/UnitTests/MfciPolicyParsingUnitTest/MfciPolicyParsingUnitTestApp.inf
  # MsCorePkg/UnitTests/JsonTest/JsonTestApp.inf # SOMETIMES RESULTS IN INFINITE LOOP
  MsCorePkg/UnitTests/MathLibUnitTest/MathLibUnitTestApp.inf
  # MsGraphicsPkg/UnitTests/SpinnerTest/SpinnerTest.inf # DOESN'T PRODUCE OUTPUT
  MsWheaPkg/Test/UnitTests/Library/LibraryClass/CheckHwErrRecHeaderTestApp.inf
  # MsWheaPkg/Test/UnitTests/MsWheaEarlyStorageUnitTestApp/MsWheaEarlyUnitTestApp.inf # CMOS REGION TOO SMALL TO STORE DATA
  MsWheaPkg/Test/UnitTests/MsWheaReportUnitTestApp/MsWheaReportUnitTestApp.inf
  MmSupervisorPkg/Test/MmPagingAuditTest/UEFI/MmPagingAuditApp.inf
  MmSupervisorPkg/Test/MmSupvRequestUnitTestApp/MmSupvRequestUnitTestApp.inf
  MdeModulePkg/Application/MpServicesTest/MpServicesTest.inf
  # MdeModulePkg/Application/SmiHandlerProfileInfo/SmiHandlerProfileAuditTestApp.inf # DOESN'T PRODUCE OUTPUT
  # ShellPkg/Application/ShellCTestApp/ShellCTestApp.inf # DOESN'T PRODUCE OUTPUT
  # ShellPkg/Application/ShellSortTestApp/ShellSortTestApp.inf # DOESN'T PRODUCE OUTPUT
  UnitTestFrameworkPkg/Library/UnitTestBootLibUsbClass/UnitTestBootLibUsbClass.inf
  UnitTestFrameworkPkg/Library/UnitTestPersistenceLibSimpleFileSystem/UnitTestPersistenceLibSimpleFileSystem.inf
  UefiTestingPkg/AuditTests/BootAuditTest/UEFI/BootAuditTestApp.inf
  # UefiTestingPkg/AuditTests/DMAProtectionAudit/UEFI/DMAIVRSProtectionUnitTestApp.inf # NOT APPLICABLE TO Q35
  UefiTestingPkg/AuditTests/PagingAudit/UEFI/DxePagingAuditTestApp.inf
  # UefiTestingPkg/AuditTests/PagingAudit/UEFI/SmmPagingAuditTestApp.inf # DOESN'T PRODUCE OUTPUT
  # UefiTestingPkg/AuditTests/TpmEventLogAudit/TpmEventLogAuditTestApp.inf # DOESN'T PRODUCE OUTPUT
  # UefiTestingPkg/AuditTests/UefiVarLockAudit/UEFI/UefiVarLockAuditTestApp.inf # DOESN'T PRODUCE OUTPUT
  UefiTestingPkg/FunctionalSystemTests/ExceptionPersistenceTestApp/ExceptionPersistenceTestApp.inf
  UefiTestingPkg/FunctionalSystemTests/MemmapAndMatTestApp/MemmapAndMatTestApp.inf
  # UefiTestingPkg/FunctionalSystemTests/SmmPagingProtectionsTest/App/SmmPagingProtectionsTestApp.inf # NOT APPLICABLE TO Q35
  # MOR LOCK NOT COMPATIBLE WITH STANDALONE MM: https://bugzilla.tianocore.org/show_bug.cgi?id=3513
  # UefiTestingPkg/FunctionalSystemTests/MorLockTestApp/MorLockTestApp.inf
  UefiTestingPkg/FunctionalSystemTests/MemoryProtectionTest/App/MemoryProtectionTestApp.inf
  UefiTestingPkg/FunctionalSystemTests/SmmPagingProtectionsTest/Smm/SmmPagingProtectionsTestSmm.inf
  UefiTestingPkg/FunctionalSystemTests/MemoryProtectionTest/Smm/MemoryProtectionTestSmm.inf
  # UefiTestingPkg/AuditTests/PagingAudit/UEFI/DxePagingAuditDriver.inf # TEST RUN VIA APPLICATION
  XmlSupportPkg/Test/UnitTest/XmlTreeLib/XmlTreeLibUnitTestApp.inf
  XmlSupportPkg/Test/UnitTest/XmlTreeQueryLib/XmlTreeQueryLibUnitTestApp.inf {
    <PcdsPatchableInModule>
      #Turn off Halt on Assert and Print Assert so that libraries can
      #be tested in more of a release mode environment
      gEfiMdePkgTokenSpaceGuid.PcdDebugPropertyMask|0x0E
  }
!endif
  #########################################
  # SMM Phase modules
  #########################################

  #
  # SMM Initial Program Load (a DXE_RUNTIME_DRIVER)
  #
!if $(PEI_MM_IPL_ENABLED) == TRUE
  MmSupervisorPkg/Drivers/MmPeiLaunchers/MmIplX64Relay.inf
  MmSupervisorPkg/Drivers/MmPeiLaunchers/MmDxeSupport.inf {
    <LibraryClasses>
      NULL|StandaloneMmPkg/Library/VariableMmDependency/VariableMmDependency.inf
  }
!else
  QemuQ35Pkg/SmmAccess/SmmAccess2Dxe.inf
  MmSupervisorPkg/Drivers/StandaloneMmIpl/PiSmmIpl.inf
!endif
  MmSupervisorPkg/Drivers/MmSupervisorErrorReport/MmSupervisorErrorReport.inf

  #
  # SMM_CORE
  #
  MmSupervisorPkg/Core/MmSupervisorCore.inf

  #
  # Privileged drivers (DXE_SMM_DRIVER modules)
  #
  UefiCpuPkg/CpuIo2Smm/CpuIo2StandaloneMm.inf
  MdeModulePkg/Universal/LockBox/SmmLockBox/SmmLockBox.inf {
    <LibraryClasses>
      LockBoxLib|MdeModulePkg/Library/SmmLockBoxLib/SmmLockBoxSmmLib.inf
  }

  QemuQ35Pkg/SmmControl2Dxe/SmmControl2Dxe.inf


  #
  # Variable driver stack (SMM)
  #
  QemuQ35Pkg/QemuFlashFvbServicesRuntimeDxe/FvbServicesStandaloneMm.inf
  MdeModulePkg/Universal/FaultTolerantWriteDxe/FaultTolerantWriteStandaloneMm.inf
  MdeModulePkg/Universal/Variable/RuntimeDxe/VariableStandaloneMm.inf {
    <LibraryClasses>
      NULL|MdeModulePkg/Library/VarCheckUefiLib/VarCheckUefiLib.inf
      # mu_change
      NULL|MdeModulePkg/Library/VarCheckPolicyLib/VarCheckPolicyLibStandaloneMm.inf
  }
  MdeModulePkg/Universal/Variable/RuntimeDxe/VariableSmmRuntimeDxe.inf

  #
  # Variable driver stack (NO SMM)
  #
  MdeModulePkg/Universal/FaultTolerantWriteDxe/FaultTolerantWriteDxe.inf
  MdeModulePkg/Universal/Variable/RuntimeDxe/VariableRuntimeDxe.inf {
    <LibraryClasses>
      BaseCryptLib|CryptoPkg/Library/BaseCryptLib/RuntimeCryptLib.inf
      TlsLib|CryptoPkg/Library/TlsLib/TlsLib.inf
      IntrinsicLib|CryptoPkg/Library/IntrinsicLib/IntrinsicLib.inf
      OpensslLib|CryptoPkg/Library/OpensslLib/OpensslLibFullAccel.inf # Contains openSSL library used by BaseCryptoLib
  }

  #
  # TPM support
  #
!if $(TPM_ENABLE) == TRUE
!if $(TPM_REPLAY_ENABLED) == TRUE
  TpmTestingPkg/Overrides/Tcg2Dxe/Tcg2Dxe.inf {
    <LibraryClasses>
      Tpm2DeviceLib|SecurityPkg/Library/Tpm2DeviceLibRouter/Tpm2DeviceLibRouterDxe.inf
      NULL|SecurityPkg/Library/Tpm2DeviceLibDTpm/Tpm2InstanceLibDTpm.inf
      HashLib|SecurityPkg/Library/HashLibBaseCryptoRouter/HashLibBaseCryptoRouterDxe.inf
      NULL|SecurityPkg/Library/HashInstanceLibSha1/HashInstanceLibSha1.inf
      NULL|SecurityPkg/Library/HashInstanceLibSha256/HashInstanceLibSha256.inf
      NULL|SecurityPkg/Library/HashInstanceLibSha384/HashInstanceLibSha384.inf
      NULL|SecurityPkg/Library/HashInstanceLibSha512/HashInstanceLibSha512.inf
      NULL|SecurityPkg/Library/HashInstanceLibSm3/HashInstanceLibSm3.inf
  }
!else
  SecurityPkg/Tcg/Tcg2Dxe/Tcg2Dxe.inf {
    <LibraryClasses>
      Tpm2DeviceLib|SecurityPkg/Library/Tpm2DeviceLibRouter/Tpm2DeviceLibRouterDxe.inf
      NULL|SecurityPkg/Library/Tpm2DeviceLibDTpm/Tpm2InstanceLibDTpm.inf
      HashLib|SecurityPkg/Library/HashLibBaseCryptoRouter/HashLibBaseCryptoRouterDxe.inf
      NULL|SecurityPkg/Library/HashInstanceLibSha1/HashInstanceLibSha1.inf
      NULL|SecurityPkg/Library/HashInstanceLibSha256/HashInstanceLibSha256.inf
      NULL|SecurityPkg/Library/HashInstanceLibSha384/HashInstanceLibSha384.inf
      NULL|SecurityPkg/Library/HashInstanceLibSha512/HashInstanceLibSha512.inf
      NULL|SecurityPkg/Library/HashInstanceLibSm3/HashInstanceLibSm3.inf
  }
!endif
!endif
!if $(TPM_CONFIG_ENABLE) == TRUE AND $(TPM_ENABLE) == TRUE
  SecurityPkg/Tcg/Tcg2Config/Tcg2ConfigDxe.inf
!endif

  # PRM Configuration Driver
  PrmPkg/PrmConfigDxe/PrmConfigDxe.inf {
    <LibraryClasses>
      NULL|PrmPkg/Samples/PrmSampleAcpiParameterBufferModule/Library/DxeAcpiParameterBufferModuleConfigLib/DxeAcpiParameterBufferModuleConfigLib.inf
      NULL|PrmPkg/Samples/PrmSampleContextBufferModule/Library/DxeContextBufferModuleConfigLib/DxeContextBufferModuleConfigLib.inf
      # NULL|PrmPkg/Samples/PrmSampleHardwareAccessModule/Library/DxeHardwareAccessModuleConfigLib/DxeHardwareAccessModuleConfigLib.inf
  }

  #
  # Platform Runtime Mechanism (PRM) feature
  #

  # PRM Module Loader Driver
  PrmPkg/PrmLoaderDxe/PrmLoaderDxe.inf

  # PRM SSDT Installation Driver
  PrmPkg/PrmSsdtInstallDxe/PrmSsdtInstallDxe.inf

  # PRM Sample Modules
  PrmPkg/Samples/PrmSampleAcpiParameterBufferModule/PrmSampleAcpiParameterBufferModule.inf
  PrmPkg/Samples/PrmSampleHardwareAccessModule/PrmSampleHardwareAccessModule.inf
  PrmPkg/Samples/PrmSampleContextBufferModule/PrmSampleContextBufferModule.inf

  # PRM Information UEFI Application
  PrmPkg/Application/PrmInfo/PrmInfo.inf

  # MfciDxe overrides
  MfciPkg/MfciDxe/MfciDxe.inf {
    <LibraryClasses>
      MfciRetrievePolicyLib|MfciPkg/Library/MfciRetrievePolicyLibViaHob/MfciRetrievePolicyLibViaHob.inf
      MfciDeviceIdSupportLib|MfciPkg/Library/MfciDeviceIdSupportLibSmbios/MfciDeviceIdSupportLibSmbios.inf
  }

!include TpmTestingPkg/TpmReplay.dsc.inc

################################################################################
#
# Build Options
#
################################################################################
[BuildOptions]
  GCC:RELEASE_*_*_CC_FLAGS             = -DMDEPKG_NDEBUG
  MSFT:RELEASE_*_*_CC_FLAGS            = /D MDEPKG_NDEBUG

  # Exception tables are required for stack walks in the debugger.
  MSFT:*_*_X64_GENFW_FLAGS  = --keepexceptiontable
  GCC:*_*_X64_GENFW_FLAGS   = --keepexceptiontable

  #
  # Disable deprecated APIs.
  #
  MSFT:*_*_*_CC_FLAGS = /D DISABLE_NEW_DEPRECATED_INTERFACES
  GCC:*_*_*_CC_FLAGS = -D DISABLE_NEW_DEPRECATED_INTERFACES

  #
  # Disable stack cookies in this repo (not supported in Rust modules).
  #
  MSFT:*_*_*_CC_FLAGS = /GS-

[BuildOptions.IA32]
  MSFT:*_*_*_DLINK_FLAGS = /ALIGN:64

# Force PE/COFF sections to be aligned at 4KB boundaries to support page level
# protection of DXE_SMM_DRIVER/SMM_CORE modules
[BuildOptions.common.EDKII.DXE_SMM_DRIVER, BuildOptions.common.EDKII.DXE_RUNTIME_DRIVER, BuildOptions.common.EDKII.SMM_CORE, BuildOptions.common.EDKII.DXE_DRIVER, BuildOptions.common.EDKII.DXE_CORE, BuildOptions.common.EDKII.UEFI_DRIVER, BuildOptions.common.EDKII.UEFI_APPLICATION, BuildOptions.common.EDKII.MM_CORE_STANDALONE, BuildOptions.common.EDKII.MM_STANDALONE]
  MSFT:*_*_*_DLINK_FLAGS = /ALIGN:4096
  GCC:*_*_*_DLINK_FLAGS = -z common-page-size=0x1000
<|MERGE_RESOLUTION|>--- conflicted
+++ resolved
@@ -1,1628 +1,1612 @@
-## @file
-#  Open Virtual Machine Firmware for the Q35 platform using Project Mu
-#
-#  Copyright (c) Microsoft Corporation
-#  Copyright (c) 2006 - 2019, Intel Corporation. All rights reserved.<BR>
-#  (C) Copyright 2016 Hewlett Packard Enterprise Development LP<BR>
-#
-#  SPDX-License-Identifier: BSD-2-Clause-Patent
-#
-##
-
-################################################################################
-#
-# Defines Section - statements that will be processed to create a Makefile.
-#
-################################################################################
-[Defines]
-  PLATFORM_NAME                  = QemuQ35
-  PLATFORM_GUID                  = 163b507c-8702-496a-99d7-566c36e14728
-  PLATFORM_VERSION               = 0.1
-  DSC_SPECIFICATION              = 0x00010005
-  OUTPUT_DIRECTORY               = Build/QemuQ35Pkg
-  SUPPORTED_ARCHITECTURES        = IA32|X64
-  BUILD_TARGETS                  = NOOPT|DEBUG|RELEASE
-  SKUID_IDENTIFIER               = DEFAULT
-  FLASH_DEFINITION               = QemuQ35Pkg/QemuQ35Pkg.fdf
-
-  #
-  # Defines for default states.  These can be changed on the command line.
-  # -D FLAG=VALUE
-  #
-  DEFINE SOURCE_DEBUG_ENABLE            = FALSE
-!ifndef TPM_ENABLE
-  DEFINE TPM_ENABLE                     = FALSE
-!endif
-  DEFINE TPM_CONFIG_ENABLE              = FALSE
-  DEFINE OPT_INTO_MFCI_PRE_PRODUCTION   = TRUE
-  DEFINE BUILD_UNIT_TESTS               = TRUE
-  DEFINE PEI_MM_IPL_ENABLED             = TRUE
-  DEFINE GUI_FRONT_PAGE                 = FALSE
-  DEFINE TPM_REPLAY_ENABLED             = FALSE
-
-  DEFINE NETWORK_HTTP_ENABLE            = TRUE
-  DEFINE NETWORK_ALLOW_HTTP_CONNECTIONS = TRUE
-
-  # Configure Shared Crypto
-  !ifndef ENABLE_SHARED_CRYPTO # by default true
-    ENABLE_SHARED_CRYPTO = TRUE
-  !endif
-  !if $(ENABLE_SHARED_CRYPTO) == TRUE
-    PEI_CRYPTO_SERVICES = TINY_SHA
-    DXE_CRYPTO_SERVICES = STANDARD
-    SMM_CRYPTO_SERVICES = STANDARD
-    PEI_CRYPTO_ARCH = IA32
-    DXE_CRYPTO_ARCH = X64
-    SMM_CRYPTO_ARCH = X64
-  !endif
-
-################################################################################
-#
-# SKU Identification section - list of all SKU IDs supported by this Platform.
-#
-################################################################################
-[SkuIds]
-  0|DEFAULT
-
-################################################################################
-#
-# Library Class section - list of all Library Classes needed by this Platform.
-#
-################################################################################
-!include MdePkg/MdeLibs.dsc.inc
-
-[LibraryClasses]
-  PcdLib          |MdePkg/Library/BasePcdLibNull/BasePcdLibNull.inf
-  TimerLib        |QemuQ35Pkg/Library/AcpiTimerLib/BaseAcpiTimerLib.inf
-  PrintLib        |MdePkg/Library/BasePrintLib/BasePrintLib.inf
-  BaseLib         |MdePkg/Library/BaseLib/BaseLib.inf
-  UefiLib         |MdePkg/Library/UefiLib/UefiLib.inf
-  HiiLib          |MdeModulePkg/Library/UefiHiiLib/UefiHiiLib.inf
-  ResetSystemLib  |QemuQ35Pkg/Library/ResetSystemLib/BaseResetSystemLib.inf
-
-  # Services tables/Entry points
-  UefiBootServicesTableLib    |MdePkg/Library/UefiBootServicesTableLib/UefiBootServicesTableLib.inf
-  UefiRuntimeServicesTableLib |MdePkg/Library/UefiRuntimeServicesTableLib/UefiRuntimeServicesTableLib.inf
-  UefiDriverEntryPoint        |MdePkg/Library/UefiDriverEntryPoint/UefiDriverEntryPoint.inf
-  UefiApplicationEntryPoint   |MdePkg/Library/UefiApplicationEntryPoint/UefiApplicationEntryPoint.inf
-  DxeServicesLib              |MdePkg/Library/DxeServicesLib/DxeServicesLib.inf
-  DxeServicesTableLib         |MdePkg/Library/DxeServicesTableLib/DxeServicesTableLib.inf
-  UefiHiiServicesLib          |MdeModulePkg/Library/UefiHiiServicesLib/UefiHiiServicesLib.inf
-  RegisterFilterLib           |MdePkg/Library/RegisterFilterLibNull/RegisterFilterLibNull.inf
-
-  # Math Libraries
-  FltUsedLib |MdePkg/Library/FltUsedLib/FltUsedLib.inf
-  MathLib    |MsCorePkg/Library/MathLib/MathLib.inf
-  SafeIntLib |MdePkg/Library/BaseSafeIntLib/BaseSafeIntLib.inf
-
-  # PeCoff Libraries
-  PeCoffLib              |MdePkg/Library/BasePeCoffLib/BasePeCoffLib.inf
-  PeCoffGetEntryPointLib |MdePkg/Library/BasePeCoffGetEntryPointLib/BasePeCoffGetEntryPointLib.inf
-
-  # Debug Libraries
-  DebugPrintErrorLevelLib |MdePkg/Library/BaseDebugPrintErrorLevelLib/BaseDebugPrintErrorLevelLib.inf
-  OemHookStatusCodeLib    |MdeModulePkg/Library/OemHookStatusCodeLibNull/OemHookStatusCodeLibNull.inf
-  PerformanceLib          |MdePkg/Library/BasePerformanceLibNull/BasePerformanceLibNull.inf
-  ConsoleMsgLib           |PcBdsPkg/Library/ConsoleMsgLibNull/ConsoleMsgLibNull.inf
-  PanicLib                |MdePkg/Library/BasePanicLibSerialPort/BasePanicLibSerialPort.inf
-!if $(SOURCE_DEBUG_ENABLE) == TRUE
-  PeCoffExtraActionLib    |SourceLevelDebugPkg/Library/PeCoffExtraActionLibDebug/PeCoffExtraActionLibDebug.inf
-  DebugCommunicationLib   |SourceLevelDebugPkg/Library/DebugCommunicationLibSerialPort/DebugCommunicationLibSerialPort.inf
-!else
-  PeCoffExtraActionLib    |MdePkg/Library/BasePeCoffExtraActionLibNull/BasePeCoffExtraActionLibNull.inf
-  DebugAgentLib           |MdeModulePkg/Library/DebugAgentLibNull/DebugAgentLibNull.inf
-!endif
-
-  # Whea Libraries
-  MsWheaEarlyStorageLib |MsWheaPkg/Library/MsWheaEarlyStorageLib/MsWheaEarlyStorageLib.inf
-  MuTelemetryHelperLib  |MsWheaPkg/Library/MuTelemetryHelperLib/MuTelemetryHelperLib.inf
-
-  # Boot and Boot Policy
-  UefiBootManagerLib       |MdeModulePkg/Library/UefiBootManagerLib/UefiBootManagerLib.inf
-  MsBootPolicyLib          |OemPkg/Library/MsBootPolicyLib/MsBootPolicyLib.inf
-  DeviceBootManagerLib     |OemPkg/Library/DeviceBootManagerLib/DeviceBootManagerLib.inf
-  MsAltBootLib             |OemPkg/Library/MsAltBootLib/MsAltBootLib.inf # interfaces with alternate boot variable
-  MsBootOptionsLib         |QemuPkg/Library/MsBootOptionsLibQemu/MsBootOptionsLib.inf # attached to BdsDxe to implement Microsoft extensions to UefiBootManagerLib.
-  MsBootManagerSettingsLib |OemPkg/Library/MsBootManagerSettingsDxeLib/MsBootManagerSettingsDxeLib.inf
-
-  # UI and graphics
-  BmpSupportLib            |MdeModulePkg/Library/BaseBmpSupportLib/BaseBmpSupportLib.inf
-  BootLogoLib              |MdeModulePkg/Library/BootLogoLib/BootLogoLib.inf
-  BootGraphicsProviderLib  |OemPkg/Library/BootGraphicsProviderLib/BootGraphicsProviderLib.inf #  uses PCDs and raw files in the firmware volumes to get Pcd
-  CustomizedDisplayLib     |MdeModulePkg/Library/CustomizedDisplayLib/CustomizedDisplayLib.inf
-  FrameBufferBltLib        |MdeModulePkg/Library/FrameBufferBltLib/FrameBufferBltLib.inf
-  FrameBufferMemDrawLib    |MsGraphicsPkg/Library/FrameBufferMemDrawLib/FrameBufferMemDrawLibDxe.inf
-  BootGraphicsLib          |MsGraphicsPkg/Library/BootGraphicsLib/BootGraphicsLib.inf
-  GraphicsConsoleHelperLib |PcBdsPkg/Library/GraphicsConsoleHelperLib/GraphicsConsoleHelper.inf
-  DisplayDeviceStateLib    |MsGraphicsPkg/Library/ColorBarDisplayDeviceStateLib/ColorBarDisplayDeviceStateLib.inf # Display the On screen notifications for the platform using color bars
-  UIToolKitLib             |MsGraphicsPkg/Library/SimpleUIToolKit/SimpleUIToolKit.inf
-  MsColorTableLib          |MsGraphicsPkg/Library/MsColorTableLib/MsColorTableLib.inf
-  SwmDialogsLib            |MsGraphicsPkg/Library/SwmDialogsLib/SwmDialogs.inf #  Dialog Boxes in a Simple Window Manager environment.
-  DeviceStateLib           |MdeModulePkg/Library/DeviceStateLib/DeviceStateLib.inf
-  UiRectangleLib           |MsGraphicsPkg/Library/BaseUiRectangleLib/BaseUiRectangleLib.inf
-  PlatformThemeLib         |QemuPkg/Library/PlatformThemeLib/PlatformThemeLib.inf # Q35 theme
-  MsUiThemeCopyLib         |MsGraphicsPkg/Library/MsUiThemeCopyLib/MsUiThemeCopyLib.inf # handles copying the theme
-
-  # CPU/SMBUS/Peripherals Libraries
-  CpuLib              |MdePkg/Library/BaseCpuLib/BaseCpuLib.inf
-  SynchronizationLib  |MdePkg/Library/BaseSynchronizationLib/BaseSynchronizationLib.inf
-  LocalApicLib        |UefiCpuPkg/Library/BaseXApicX2ApicLib/BaseXApicX2ApicLib.inf
-  SmbusLib            |MdePkg/Library/BaseSmbusLibNull/BaseSmbusLibNull.inf
-  CacheMaintenanceLib |MdePkg/Library/BaseCacheMaintenanceLib/BaseCacheMaintenanceLib.inf
-  MicrocodeLib        |UefiCpuPkg/Library/MicrocodeLib/MicrocodeLib.inf
-
-  # File Libraries
-  FileExplorerLib   |MdeModulePkg/Library/FileExplorerLib/FileExplorerLib.inf
-  FileHandleLib     |MdePkg/Library/UefiFileHandleLib/UefiFileHandleLib.inf
-  NvVarsFileLib     |QemuQ35Pkg/Library/NvVarsFileLib/NvVarsFileLib.inf
-  UefiDecompressLib |MdePkg/Library/BaseUefiDecompressLib/BaseUefiDecompressLib.inf
-
-  # Capsule/Versioning Libraries
-  DisplayUpdateProgressLib |MdeModulePkg/Library/DisplayUpdateProgressLibText/DisplayUpdateProgressLibText.inf
-  CapsulePersistLib |MdeModulePkg/Library/CapsulePersistLibNull/CapsulePersistLibNull.inf
-  MuUefiVersionLib |OemPkg/Library/MuUefiVersionLib/MuUefiVersionLib.inf
-
-  # Sorter helper Libraries
-  SortLib              |MdeModulePkg/Library/UefiSortLib/UefiSortLib.inf
-  OrderedCollectionLib |MdePkg/Library/BaseOrderedCollectionRedBlackTreeLib/BaseOrderedCollectionRedBlackTreeLib.inf
-
-  # PCI libraries
-  PciCf8Lib           |MdePkg/Library/BasePciCf8Lib/BasePciCf8Lib.inf
-  PciExpressLib       |MdePkg/Library/BasePciExpressLib/BasePciExpressLib.inf
-  PciLib              |MdePkg/Library/BasePciLibCf8/BasePciLibCf8.inf
-  PciSegmentLib       |MdePkg/Library/BasePciSegmentLibPci/BasePciSegmentLibPci.inf
-  PciCapLib           |QemuPkg/Library/BasePciCapLib/BasePciCapLib.inf
-  PciCapPciSegmentLib |QemuPkg/Library/BasePciCapPciSegmentLib/BasePciCapPciSegmentLib.inf
-  PciCapPciIoLib      |QemuPkg/Library/UefiPciCapPciIoLib/UefiPciCapPciIoLib.inf
-
-  # IO Libraries
-  IoLib         |MdePkg/Library/BaseIoLibIntrinsic/BaseIoLibIntrinsicSev.inf
-  SerialPortLib |PcAtChipsetPkg/Library/SerialIoLib/SerialIoLib.inf
-  VirtioLib     |QemuPkg/Library/VirtioLib/VirtioLib.inf
-  TdxLib        |MdePkg/Library/TdxLib/TdxLib.inf
-  CcProbeLib    |MdePkg/Library/CcProbeLibNull/CcProbeLibNull.inf
-
-  # USB Libraries
-  UefiUsbLib |MdePkg/Library/UefiUsbLib/UefiUsbLib.inf
-
-  # Security Libraries
-  SecurityManagementLib |MdeModulePkg/Library/DxeSecurityManagementLib/DxeSecurityManagementLib.inf
-  SecurityLockAuditLib  |MdeModulePkg/Library/SecurityLockAuditDebugMessageLib/SecurityLockAuditDebugMessageLib.inf ##MU_CHANGE
-  LockBoxLib            |QemuPkg/Library/LockBoxLib/LockBoxBaseLib.inf
-  PlatformSecureLib     |SecurityPkg/Library/PlatformSecureLibNull/PlatformSecureLibNull.inf
-  PasswordStoreLib      |MsCorePkg/Library/PasswordStoreLibNull/PasswordStoreLibNull.inf
-  PasswordPolicyLib     |OemPkg/Library/PasswordPolicyLib/PasswordPolicyLib.inf
-  SecureBootVariableLib |SecurityPkg/Library/SecureBootVariableLib/SecureBootVariableLib.inf
-  SecureBootKeyStoreLib |OemPkg/Library/SecureBootKeyStoreLibOem/SecureBootKeyStoreLibOem.inf
-  PlatformPKProtectionLib|SecurityPkg/Library/PlatformPKProtectionLibVarPolicy/PlatformPKProtectionLibVarPolicy.inf
-  MuSecureBootKeySelectorLib|MsCorePkg/Library/MuSecureBootKeySelectorLib/MuSecureBootKeySelectorLib.inf
-
-  # Memory Libraries
-  BaseMemoryLib                  |MdePkg/Library/BaseMemoryLibRepStr/BaseMemoryLibRepStr.inf
-  MemEncryptSevLib               |QemuQ35Pkg/Library/BaseMemEncryptSevLib/DxeMemEncryptSevLib.inf
-  MemoryTypeInfoSecVarCheckLib   |MdeModulePkg/Library/MemoryTypeInfoSecVarCheckLib/MemoryTypeInfoSecVarCheckLib.inf # MU_CHANGE TCBZ1086
-  MemoryTypeInformationChangeLib |MdeModulePkg/Library/MemoryTypeInformationChangeLibNull/MemoryTypeInformationChangeLibNull.inf
-  MtrrLib                        |UefiCpuPkg/Library/MtrrLib/MtrrLib.inf # Memory Type Range Register (https://en.wikipedia.org/wiki/Memory_type_range_register)
-  MmUnblockMemoryLib             |MdePkg/Library/MmUnblockMemoryLib/MmUnblockMemoryLibNull.inf
-  DxeMemoryProtectionHobLib      |MdeModulePkg/Library/MemoryProtectionHobLibNull/DxeMemoryProtectionHobLibNull.inf
-  ExceptionPersistenceLib        |MsCorePkg/Library/ExceptionPersistenceLibCmos/ExceptionPersistenceLibCmos.inf
-  CpuPageTableLib                |UefiCpuPkg/Library/CpuPageTableLib/CpuPageTableLib.inf
-  FlatPageTableLib               |UefiTestingPkg/Library/FlatPageTableLib/FlatPageTableLib.inf
-
-  # Variable Libraries
-  VariablePolicyLib         |MdeModulePkg/Library/VariablePolicyLib/VariablePolicyLib.inf
-  VariablePolicyHelperLib   |MdeModulePkg/Library/VariablePolicyHelperLib/VariablePolicyHelperLib.inf
-  AuthVariableLib           |SecurityPkg/Library/AuthVariableLib/AuthVariableLib.inf
-  VarCheckLib               |MdeModulePkg/Library/VarCheckLib/VarCheckLib.inf
-  SerializeVariablesLib     |QemuQ35Pkg/Library/SerializeVariablesLib/SerializeVariablesLib.inf
-  VariableFlashInfoLib      |MdeModulePkg/Library/BaseVariableFlashInfoLib/BaseVariableFlashInfoLib.inf
-
-  # Unit Test Libs
-  UnitTestLib             |UnitTestFrameworkPkg/Library/UnitTestLib/UnitTestLib.inf
-  UnitTestBootLib         |UnitTestFrameworkPkg/Library/UnitTestBootLibNull/UnitTestBootLibNull.inf
-  UnitTestPersistenceLib  |UnitTestFrameworkPkg/Library/UnitTestPersistenceLibSimpleFileSystem/UnitTestPersistenceLibSimpleFileSystem.inf
-  UnitTestResultReportLib |XmlSupportPkg/Library/UnitTestResultReportJUnitFormatLib/UnitTestResultReportLib.inf
-
-  # Xen Libraries
-  XenHypercallLib |QemuQ35Pkg/Library/XenHypercallLib/XenHypercallLib.inf
-  XenPlatformLib  |QemuPkg/Library/XenPlatformLib/XenPlatformLib.inf
-
-  # Crypto Libraries
-  RngLib          |MdePkg/Library/BaseRngLib/BaseRngLib.inf
-  Hash2CryptoLib  |SecurityPkg/Library/BaseHash2CryptoLibNull/BaseHash2CryptoLibNull.inf
-
-  # Power/Thermal/Power State Libraries
-  MsNVBootReasonLib       |OemPkg/Library/MsNVBootReasonLib/MsNVBootReasonLib.inf # interface on Reboot Reason non volatile variables
-  ResetUtilityLib         |MdeModulePkg/Library/ResetUtilityLib/ResetUtilityLib.inf
-  S3BootScriptLib         |MdeModulePkg/Library/PiDxeS3BootScriptLib/DxeS3BootScriptLib.inf
-  PowerServicesLib        |PcBdsPkg/Library/PowerServicesLibNull/PowerServicesLibNull.inf
-  ThermalServicesLib      |PcBdsPkg/Library/ThermalServicesLibNull/ThermalServicesLibNull.inf
-  MsPlatformPowerCheckLib |PcBdsPkg/Library/MsPlatformPowerCheckLibNull/MsPlatformPowerCheckLibNull.inf
-
-  # TPM Libraries
-  OemTpm2InitLib          |SecurityPkg/Library/OemTpm2InitLibNull/OemTpm2InitLib.inf
-  Tpm2DebugLib            |SecurityPkg/Library/Tpm2DebugLib/Tpm2DebugLibNull.inf
-  Tpm12CommandLib         |SecurityPkg/Library/Tpm12CommandLib/Tpm12CommandLib.inf
-  Tpm2CommandLib          |SecurityPkg/Library/Tpm2CommandLib/Tpm2CommandLib.inf
-  Tpm2DeviceLib           |SecurityPkg/Library/Tpm2DeviceLibTcg2/Tpm2DeviceLibTcg2.inf
-  Tcg2PpVendorLib         |SecurityPkg/Library/Tcg2PpVendorLibNull/Tcg2PpVendorLibNull.inf
-  TpmMeasurementLib       |MdeModulePkg/Library/TpmMeasurementLibNull/TpmMeasurementLibNull.inf
-  Tcg2PhysicalPresenceLib |QemuPkg/Library/Tcg2PhysicalPresenceLibNull/DxeTcg2PhysicalPresenceLib.inf
-!if $(TPM_ENABLE) == TRUE
-  Tcg2PhysicalPresenceLib |QemuPkg/Library/Tcg2PhysicalPresenceLibQemu/DxeTcg2PhysicalPresenceLib.inf
-  TpmMeasurementLib       |SecurityPkg/Library/DxeTpmMeasurementLib/DxeTpmMeasurementLib.inf
-  Tpm2DebugLib            |SecurityPkg/Library/Tpm2DebugLib/Tpm2DebugLibSimple.inf
-!endif
-
-  # Shell Libraries
-  ShellLib         |ShellPkg/Library/UefiShellLib/UefiShellLib.inf
-  ShellCommandLib  |ShellPkg/Library/UefiShellCommandLib/UefiShellCommandLib.inf
-  ShellCEntryLib   |ShellPkg/Library/UefiShellCEntryLib/UefiShellCEntryLib.inf
-  HandleParsingLib |ShellPkg/Library/UefiHandleParsingLib/UefiHandleParsingLib.inf
-  BcfgCommandLib   |ShellPkg/Library/UefiShellBcfgCommandLib/UefiShellBcfgCommandLib.inf
-
-  # DFCI / XML / JSON Libraries
-  DfciUiSupportLib                  |QemuPkg/Library/DfciUiSupportLib/DfciUiSupportLib.inf # Supports DFCI Groups.
-  DfciV1SupportLib                  |DfciPkg/Library/DfciV1SupportLibNull/DfciV1SupportLibNull.inf # Backwards compatibility with DFCI V1 functions.
-  DfciDeviceIdSupportLib            |QemuPkg/Library/DfciDeviceIdSupportLib/DfciDeviceIdSupportLib.inf
-  DfciGroupLib                      |DfciPkg/Library/DfciGroupLibNull/DfciGroups.inf
-  DfciRecoveryLib                   |DfciPkg/Library/DfciRecoveryLib/DfciRecoveryLib.inf
-  SwmDialogsLib                     |MsGraphicsPkg/Library/SwmDialogsLib/SwmDialogs.inf
-   # Zero Touch is part of DFCI
-  ZeroTouchSettingsLib              |ZeroTouchPkg/Library/ZeroTouchSettings/ZeroTouchSettings.inf
-   # Libraries that understands the MsXml Settings Schema and providers helper functions
-  DfciXmlIdentitySchemaSupportLib   |DfciPkg/Library/DfciXmlIdentitySchemaSupportLib/DfciXmlIdentitySchemaSupportLib.inf
-  DfciXmlDeviceIdSchemaSupportLib   |DfciPkg/Library/DfciXmlDeviceIdSchemaSupportLib/DfciXmlDeviceIdSchemaSupportLib.inf
-  DfciXmlSettingSchemaSupportLib    |DfciPkg/Library/DfciXmlSettingSchemaSupportLib/DfciXmlSettingSchemaSupportLib.inf
-  DfciXmlPermissionSchemaSupportLib |DfciPkg/Library/DfciXmlPermissionSchemaSupportLib/DfciXmlPermissionSchemaSupportLib.inf
-  DfciSettingChangedNotificationLib |DfciPkg/Library/DfciSettingChangedNotificationLib/DfciSettingChangedNotificationLibNull.inf
-
-   #XML libraries
-  XmlTreeQueryLib                   |XmlSupportPkg/Library/XmlTreeQueryLib/XmlTreeQueryLib.inf
-  XmlTreeLib                        |XmlSupportPkg/Library/XmlTreeLib/XmlTreeLib.inf
-   # Json parser
-  JsonLiteParserLib |MsCorePkg/Library/JsonLiteParser/JsonLiteParser.inf
-
-  # Qemu specific libraries
-  QemuFwCfgLib             |QemuQ35Pkg/Library/QemuFwCfgLib/QemuFwCfgDxeLib.inf
-  QemuFwCfgSimpleParserLib |QemuQ35Pkg/Library/QemuFwCfgSimpleParserLib/QemuFwCfgSimpleParserLib.inf
-  CcExitLib                |UefiCpuPkg/Library/CcExitLibNull/CcExitLibNull.inf
-
-  # Platform devices path libraries
-  MsPlatformDevicesLib |QemuQ35Pkg/Library/MsPlatformDevicesLibQemuQ35/MsPlatformDevicesLib.inf
-  DevicePathLib        |MdePkg/Library/UefiDevicePathLibDevicePathProtocol/UefiDevicePathLibDevicePathProtocol.inf
-  LoadLinuxLib         |QemuQ35Pkg/Library/LoadLinuxLib/LoadLinuxLib.inf
-
-  # Setup variable libraries
-  SvdXmlSettingSchemaSupportLib |SetupDataPkg/Library/SvdXmlSettingSchemaSupportLib/SvdXmlSettingSchemaSupportLib.inf
-  ConfigVariableListLib         |SetupDataPkg/Library/ConfigVariableListLib/ConfigVariableListLib.inf
-  ConfigSystemModeLib           |QemuPkg/Library/ConfigSystemModeLibQemu/ConfigSystemModeLib.inf
-  ActiveProfileIndexSelectorLib |OemPkg/Library/ActiveProfileIndexSelectorPcdLib/ActiveProfileIndexSelectorPcdLib.inf
-
-  # Network libraries
-  NetLib                 |NetworkPkg/Library/DxeNetLib/DxeNetLib.inf
-  MsNetworkDependencyLib |PcBdsPkg/Library/MsNetworkDependencyLib/MsNetworkDependencyLib.inf # Library that is attached to drivers that require networking.
-  !include NetworkPkg/NetworkLibs.dsc.inc
-
-  PlatformSmmProtectionsTestLib|UefiTestingPkg/Library/PlatformSmmProtectionsTestLibNull/PlatformSmmProtectionsTestLibNull.inf
-  FmpDependencyLib|FmpDevicePkg/Library/FmpDependencyLib/FmpDependencyLib.inf
-
-<<<<<<< HEAD
-# RUST_CHANGE [BEGIN]: Do not use stack cookies (prevents building Rust modules right now)
-# ##MSCHANGE Begin
-# !if $(TOOL_CHAIN_TAG) == VS2019 or $(TOOL_CHAIN_TAG) == VS2022
-# [LibraryClasses.X64, LibraryClasses.IA32]
-#   #if debug is enabled provide StackCookie support lib so that we can link to /GS exports on MSVC
-#   RngLib|MdePkg/Library/BaseRngLib/BaseRngLib.inf
-# [LibraryClasses.X64]
-#   BaseBinSecurityLib|MdePkg/Library/BaseBinSecurityLibRng/BaseBinSecurityLibRng.inf
-#   NULL|MdePkg/Library/BaseBinSecurityLibRng/BaseBinSecurityLibRng.inf
-# !endif
-# ##MSCHANGE End
-# RUST_CHANGE [END]: Do not use stack cookies (prevents building Rust modules right now)
-
-=======
->>>>>>> db450cf4
-#SHARED_CRYPTO
-!if $(ENABLE_SHARED_CRYPTO) == FALSE
-  [LibraryClasses.IA32]
-    BaseCryptLib|CryptoPkg/Library/BaseCryptLibOnProtocolPpi/PeiCryptLib.inf
-    TlsLib|CryptoPkg/Library/BaseCryptLibOnProtocolPpi/PeiCryptLib.inf
-
-  [LibraryClasses.X64]
-    BaseCryptLib|CryptoPkg/Library/BaseCryptLibOnProtocolPpi/DxeCryptLib.inf
-    TlsLib|CryptoPkg/Library/BaseCryptLibOnProtocolPpi/DxeCryptLib.inf
-
-  [LibraryClasses.X64.DXE_SMM_DRIVER]
-    BaseCryptLib|CryptoPkg/Library/BaseCryptLibOnProtocolPpi/SmmCryptLib.inf
-    TlsLib|CryptoPkg/Library/BaseCryptLibOnProtocolPpi/SmmCryptLib.inf
-
-  [LibraryClasses.X64.MM_STANDALONE]
-    BaseCryptLib|CryptoPkg/Library/BaseCryptLib/SmmCryptLib.inf
-
-  [Components.IA32]
-    CryptoPkg/Driver/CryptoPei.inf {
-        <LibraryClasses>
-          BaseCryptLib|CryptoPkg/Library/BaseCryptLib/PeiCryptLib.inf
-          TlsLib|CryptoPkg/Library/TlsLibNull/TlsLibNull.inf
-          !if $(TOOL_CHAIN_TAG) == VS2017 or $(TOOL_CHAIN_TAG) == VS2015 or $(TOOL_CHAIN_TAG) == VS2019 or $(TOOL_CHAIN_TAG) == VS2022
-            NULL|MdePkg/Library/VsIntrinsicLib/VsIntrinsicLib.inf
-          !endif
-          IntrinsicLib|CryptoPkg/Library/IntrinsicLib/IntrinsicLib.inf
-          OpensslLib|CryptoPkg/Library/OpensslLib/OpensslLibFullAccel.inf # Contains openSSL library used by BaseCryptoLib
-        <PcdsFixedAtBuild>
-          !include CryptoPkg/Driver/Bin/Crypto.pcd.TINY_SHA.inc.dsc
-    }
-
-  [Components.X64]
-    CryptoPkg/Driver/CryptoDxe.inf {
-        <LibraryClasses>
-          BaseCryptLib|CryptoPkg/Library/BaseCryptLib/BaseCryptLib.inf
-          TlsLib|CryptoPkg/Library/TlsLib/TlsLib.inf
-          IntrinsicLib|CryptoPkg/Library/IntrinsicLib/IntrinsicLib.inf
-          OpensslLib|CryptoPkg/Library/OpensslLib/OpensslLibFullAccel.inf # Contains openSSL library used by BaseCryptoLib
-        <PcdsFixedAtBuild>
-          !include CryptoPkg/Driver/Bin/Crypto.pcd.STANDARD.inc.dsc
-    }
-    CryptoPkg/Driver/CryptoSmm.inf {
-        <LibraryClasses>
-          BaseCryptLib|CryptoPkg/Library/BaseCryptLib/SmmCryptLib.inf
-          TlsLib|CryptoPkg/Library/TlsLibNull/TlsLibNull.inf
-          IntrinsicLib|CryptoPkg/Library/IntrinsicLib/IntrinsicLib.inf
-          OpensslLib|CryptoPkg/Library/OpensslLib/OpensslLibFullAccel.inf # Contains openSSL library used by BaseCryptoLib
-        <PcdsFixedAtBuild>
-          !include CryptoPkg/Driver/Bin/Crypto.pcd.STANDARD.inc.dsc
-    }
-!endif
-
-[LibraryClasses]
-  # Platform Runtime Mechanism (PRM) libraries
-  PrmContextBufferLib|PrmPkg/Library/DxePrmContextBufferLib/DxePrmContextBufferLib.inf
-  PrmModuleDiscoveryLib|PrmPkg/Library/DxePrmModuleDiscoveryLib/DxePrmModuleDiscoveryLib.inf
-  PrmPeCoffLib|PrmPkg/Library/DxePrmPeCoffLib/DxePrmPeCoffLib.inf
-
-#########################################
-# SEC Libraries
-#########################################
-[LibraryClasses.common.SEC]
-  TimerLib                   |QemuQ35Pkg/Library/AcpiTimerLib/BaseRomAcpiTimerLib.inf
-  QemuFwCfgLib               |QemuQ35Pkg/Library/QemuFwCfgLib/QemuFwCfgSecLib.inf
-  HobLib                     |MdePkg/Library/PeiHobLib/PeiHobLib.inf
-  PeiServicesLib             |MdePkg/Library/PeiServicesLib/PeiServicesLib.inf
-  PeiServicesTablePointerLib |MdePkg/Library/PeiServicesTablePointerLibIdt/PeiServicesTablePointerLibIdt.inf
-  MemoryAllocationLib        |MdePkg/Library/PeiMemoryAllocationLib/PeiMemoryAllocationLib.inf
-  CpuExceptionHandlerLib     |UefiCpuPkg/Library/CpuExceptionHandlerLib/SecPeiCpuExceptionHandlerLib.inf
-  ReportStatusCodeLib        |MdeModulePkg/Library/PeiReportStatusCodeLib/PeiReportStatusCodeLib.inf
-  ExtractGuidedSectionLib    |MdePkg/Library/BaseExtractGuidedSectionLib/BaseExtractGuidedSectionLib.inf
-
-!ifndef $(DEBUG_ON_SERIAL_PORT)
-  DebugLib                   |QemuQ35Pkg/Library/PlatformDebugLibIoPort/PlatformRomDebugLibIoPort.inf
-!endif
-
-!if $(SOURCE_DEBUG_ENABLE) == TRUE
-  DebugAgentLib|SourceLevelDebugPkg/Library/DebugAgent/SecPeiDebugAgentLib.inf
-!endif
-  MemEncryptSevLib|QemuQ35Pkg/Library/BaseMemEncryptSevLib/SecMemEncryptSevLib.inf
-
-[LibraryClasses.common.DXE_DRIVER, LibraryClasses.common.DXE_CORE, LibraryClasses.common.UEFI_APPLICATION]
-  DxeMemoryProtectionHobLib|MdeModulePkg/Library/MemoryProtectionHobLib/DxeMemoryProtectionHobLib.inf
-
-[LibraryClasses.common.SMM_CORE, LibraryClasses.common.DXE_SMM_DRIVER]
-  MmMemoryProtectionHobLib|MdeModulePkg/Library/MemoryProtectionHobLib/SmmMemoryProtectionHobLib.inf
-
-[LibraryClasses.common.MM_CORE_STANDALONE, LibraryClasses.common.MM_STANDALONE]
-  MmMemoryProtectionHobLib|MdeModulePkg/Library/MemoryProtectionHobLib/StandaloneMmMemoryProtectionHobLib.inf
-
-#########################################
-# PEI Libraries
-#########################################
-[LibraryClasses.common.PEI_CORE, LibraryClasses.common.PEIM]
-  HobLib                     |MdePkg/Library/PeiHobLib/PeiHobLib.inf
-  PeiServicesTablePointerLib |MdePkg/Library/PeiServicesTablePointerLibIdt/PeiServicesTablePointerLibIdt.inf
-  PeiServicesLib             |MdePkg/Library/PeiServicesLib/PeiServicesLib.inf
-  MemoryAllocationLib        |MdePkg/Library/PeiMemoryAllocationLib/PeiMemoryAllocationLib.inf
-  ReportStatusCodeLib        |MdeModulePkg/Library/PeiReportStatusCodeLib/PeiReportStatusCodeLib.inf
-  RngLib                     |MdePkg/Library/BaseRngLib/BaseRngLib.inf
-  MemEncryptSevLib           |QemuQ35Pkg/Library/BaseMemEncryptSevLib/PeiMemEncryptSevLib.inf
-  FrameBufferMemDrawLib      |MsGraphicsPkg/Library/FrameBufferMemDrawLib/FrameBufferMemDrawLibPei.inf
-
-[LibraryClasses.common.PEI_CORE]
-  PeiCoreEntryPoint |MdePkg/Library/PeiCoreEntryPoint/PeiCoreEntryPoint.inf
-
-[LibraryClasses.common.PEIM]
-  ResetSystemLib             |MdeModulePkg/Library/PeiResetSystemLib/PeiResetSystemLib.inf
-  HwResetSystemLib           |QemuQ35Pkg/Library/ResetSystemLib/BaseResetSystemLib.inf
-  PeimEntryPoint             |MdePkg/Library/PeimEntryPoint/PeimEntryPoint.inf
-  MsPlatformEarlyGraphicsLib |MsGraphicsPkg/Library/MsEarlyGraphicsLibNull/Pei/MsEarlyGraphicsLibNull.inf
-  MsUiThemeLib               |MsGraphicsPkg/Library/MsUiThemeLib/Pei/MsUiThemeLib.inf
-  LockBoxLib                 |MdeModulePkg/Library/SmmLockBoxLib/SmmLockBoxPeiLib.inf
-  ResourcePublicationLib     |MdePkg/Library/PeiResourcePublicationLib/PeiResourcePublicationLib.inf
-  ExtractGuidedSectionLib    |MdePkg/Library/PeiExtractGuidedSectionLib/PeiExtractGuidedSectionLib.inf
-  CpuExceptionHandlerLib     |UefiCpuPkg/Library/CpuExceptionHandlerLib/PeiCpuExceptionHandlerLib.inf
-  MpInitLib                  |UefiCpuPkg/Library/MpInitLib/PeiMpInitLib.inf
-  QemuFwCfgS3Lib             |QemuQ35Pkg/Library/QemuFwCfgS3Lib/PeiQemuFwCfgS3LibFwCfg.inf
-  PcdLib                     |MdePkg/Library/PeiPcdLib/PeiPcdLib.inf
-  QemuFwCfgLib               |QemuQ35Pkg/Library/QemuFwCfgLib/QemuFwCfgPeiLib.inf
-  PcdDatabaseLoaderLib       |MdeModulePkg/Library/PcdDatabaseLoaderLib/Pei/PcdDatabaseLoaderLibPei.inf
-  OemMfciLib                 |OemPkg/Library/OemMfciLib/OemMfciLibPei.inf
-  ConfigKnobShimLib          |SetupDataPkg/Library/ConfigKnobShimLib/ConfigKnobShimPeiLib/ConfigKnobShimPeiLib.inf
-  PolicyLib                  |PolicyServicePkg/Library/PeiPolicyLib/PeiPolicyLib.inf
-!if $(SOURCE_DEBUG_ENABLE) == TRUE
-  DebugAgentLib              |SourceLevelDebugPkg/Library/DebugAgent/SecPeiDebugAgentLib.inf
-!endif
-!if $(TPM_ENABLE) == TRUE
-  Tpm12DeviceLib             |SecurityPkg/Library/Tpm12DeviceLibDTpm/Tpm12DeviceLibDTpm.inf
-  Tpm2DeviceLib              |SecurityPkg/Library/Tpm2DeviceLibDTpm/Tpm2DeviceLibDTpm.inf
-  SourceDebugEnabledLib      |SourceLevelDebugPkg/Library/SourceDebugEnabled/SourceDebugEnabledLib.inf
-  Tcg2PreUefiEventLogLib     |QemuPkg/Library/QemuPreUefiEventLogLibNull/QemuPreUefiEventLogLibNull.inf
-!endif
-
-[LibraryClasses.X64.PEIM]
-  CpuExceptionHandlerLib     |UefiCpuPkg/Library/CpuExceptionHandlerLib/SecPeiCpuExceptionHandlerLib.inf
-
-#########################################
-# DXE Libraries
-#########################################
-# Common to all DXE phases
-[LibraryClasses.common.DXE_CORE, LibraryClasses.common.DXE_RUNTIME_DRIVER, LibraryClasses.common.UEFI_DRIVER, LibraryClasses.common.DXE_DRIVER, LibraryClasses.common.UEFI_APPLICATION]
-  MsUiThemeLib                  |MsGraphicsPkg/Library/MsUiThemeLib/Dxe/MsUiThemeLib.inf
-  MsPlatformEarlyGraphicsLib    |MsGraphicsPkg/Library/MsEarlyGraphicsLibNull/Dxe/MsEarlyGraphicsLibNull.inf
-  PcdLib                        |MdePkg/Library/DxePcdLib/DxePcdLib.inf
-  HobLib                        |MdePkg/Library/DxeHobLib/DxeHobLib.inf
-  ResetSystemLib                |MdeModulePkg/Library/DxeResetSystemLib/DxeResetSystemLib.inf
-  HwResetSystemLib              |QemuQ35Pkg/Library/ResetSystemLib/BaseResetSystemLib.inf
-  DxeCoreEntryPoint             |MdePkg/Library/DxeCoreEntryPoint/DxeCoreEntryPoint.inf
-  MemoryAllocationLib           |MdePkg/Library/UefiMemoryAllocationLib/UefiMemoryAllocationLib.inf
-  CpuExceptionHandlerLib        |UefiCpuPkg/Library/CpuExceptionHandlerLib/DxeCpuExceptionHandlerLib.inf
-  ReportStatusCodeLib           |MdeModulePkg/Library/DxeReportStatusCodeLib/DxeReportStatusCodeLib.inf
-  QemuFwCfgS3Lib                |QemuQ35Pkg/Library/QemuFwCfgS3Lib/DxeQemuFwCfgS3LibFwCfg.inf
-  MmUnblockMemoryLib            |MmSupervisorPkg/Library/MmSupervisorUnblockMemoryLib/MmSupervisorUnblockMemoryLibDxe.inf
-
-# Non DXE Core but everything else
-[LibraryClasses.common.DXE_RUNTIME_DRIVER, LibraryClasses.common.UEFI_DRIVER, LibraryClasses.common.DXE_DRIVER, LibraryClasses.common.UEFI_APPLICATION]
-  TimerLib |QemuQ35Pkg/Library/AcpiTimerLib/DxeAcpiTimerLib.inf
-  RngLib   |MdePkg/Library/BaseRngLibTimerLib/BaseRngLibTimerLib.inf # MU_CHANGE use timer lib as the source of random
-  PciLib   |QemuQ35Pkg/Library/DxePciLibI440FxQ35/DxePciLibI440FxQ35.inf
-
-  OemMfciLib |OemPkg/Library/OemMfciLib/OemMfciLibDxe.inf
-
-[LibraryClasses.common.DXE_CORE]
-  HobLib                  |MdePkg/Library/DxeCoreHobLib/DxeCoreHobLib.inf
-  MemoryAllocationLib     |MdeModulePkg/Library/DxeCoreMemoryAllocationLib/DxeCoreMemoryAllocationLib.inf
-  ExtractGuidedSectionLib |MdePkg/Library/DxeExtractGuidedSectionLib/DxeExtractGuidedSectionLib.inf
-!if $(SOURCE_DEBUG_ENABLE) == TRUE
-  DebugAgentLib|SourceLevelDebugPkg/Library/DebugAgent/DxeDebugAgentLib.inf
-!endif
-  MemoryBinOverrideLib    |MdeModulePkg/Library/MemoryBinOverrideLibNull/MemoryBinOverrideLibNull.inf
-
-
-[LibraryClasses.common.DXE_RUNTIME_DRIVER]
-  ReportStatusCodeLib|MdeModulePkg/Library/RuntimeDxeReportStatusCodeLib/RuntimeDxeReportStatusCodeLib.inf
-  ResetSystemLib|QemuQ35Pkg/Library/ResetSystemLib/DxeResetSystemLib.inf
-  HwResetSystemLib|QemuQ35Pkg/Library/ResetSystemLib/DxeResetSystemLib.inf
-  UefiRuntimeLib|MdePkg/Library/UefiRuntimeLib/UefiRuntimeLib.inf
-  CapsuleLib|MdeModulePkg/Library/DxeCapsuleLibFmp/DxeRuntimeCapsuleLib.inf
-  VariablePolicyLib|MdeModulePkg/Library/VariablePolicyLib/VariablePolicyLibRuntimeDxe.inf
-
-[LibraryClasses.common.UEFI_DRIVER, LibraryClasses.common.DXE_DRIVER]
-  UefiScsiLib|MdePkg/Library/UefiScsiLib/UefiScsiLib.inf
-
-[LibraryClasses.common.UEFI_DRIVER]
-  RngLib|MdePkg/Library/DxeRngLib/DxeRngLib.inf
-
-[LibraryClasses.common.UEFI_APPLICATION]
-  CheckHwErrRecHeaderLib|MsWheaPkg/Library/CheckHwErrRecHeaderLib/CheckHwErrRecHeaderLib.inf
-  FlatPageTableLib|UefiTestingPkg/Library/FlatPageTableLib/FlatPageTableLib.inf
-
-[LibraryClasses.common.DXE_DRIVER]
-  PlatformBootManagerLib|MsCorePkg/Library/PlatformBootManagerLib/PlatformBootManagerLib.inf
-  PlatformBmPrintScLib|QemuPkg/Library/PlatformBmPrintScLib/PlatformBmPrintScLib.inf
-  LockBoxLib|MdeModulePkg/Library/SmmLockBoxLib/SmmLockBoxDxeLib.inf
-  QemuLoadImageLib|QemuQ35Pkg/Library/GenericQemuLoadImageLib/GenericQemuLoadImageLib.inf
-  MpInitLib|UefiCpuPkg/Library/MpInitLib/DxeMpInitLib.inf
-  UpdateFacsHardwareSignatureLib|OemPkg/Library/UpdateFacsHardwareSignatureLib/UpdateFacsHardwareSignatureLib.inf
-  PcdDatabaseLoaderLib|MdeModulePkg/Library/PcdDatabaseLoaderLib/Dxe/PcdDatabaseLoaderLibDxe.inf
-  CapsuleLib|MdeModulePkg/Library/DxeCapsuleLibFmp/DxeCapsuleLib.inf
-  PolicyLib|PolicyServicePkg/Library/DxePolicyLib/DxePolicyLib.inf
-!if $(SOURCE_DEBUG_ENABLE) == TRUE
-  DebugAgentLib|SourceLevelDebugPkg/Library/DebugAgent/DxeDebugAgentLib.inf
-!endif
-!if $(TPM_ENABLE) == TRUE
-  Tpm12DeviceLib|SecurityPkg/Library/Tpm12DeviceLibTcg/Tpm12DeviceLibTcg.inf
-  Tpm2DeviceLib|SecurityPkg/Library/Tpm2DeviceLibTcg2/Tpm2DeviceLibTcg2.inf
-!endif
-
-#########################################
-# SMM Libraries
-#########################################
-[LibraryClasses.common.SMM_CORE, LibraryClasses.common.DXE_SMM_DRIVER]
-  ResetSystemLib|QemuQ35Pkg/Library/ResetSystemLib/DxeResetSystemLib.inf
-  HwResetSystemLib|QemuQ35Pkg/Library/ResetSystemLib/DxeResetSystemLib.inf
-  ReportStatusCodeLib|MdeModulePkg/Library/SmmReportStatusCodeLib/SmmReportStatusCodeLib.inf
-  HobLib|MdePkg/Library/DxeHobLib/DxeHobLib.inf
-  PciLib|QemuQ35Pkg/Library/DxePciLibI440FxQ35/DxePciLibI440FxQ35.inf
-  PcdLib|MdePkg/Library/DxePcdLib/DxePcdLib.inf
-  TimerLib|QemuQ35Pkg/Library/AcpiTimerLib/DxeAcpiTimerLib.inf
-
-[LibraryClasses.common.DXE_SMM_DRIVER]
-  MemoryAllocationLib|MdePkg/Library/SmmMemoryAllocationLib/SmmMemoryAllocationLib.inf
-  SmmMemLib|MdePkg/Library/SmmMemLib/SmmMemLib.inf
-  MmServicesTableLib|MdePkg/Library/MmServicesTableLib/MmServicesTableLib.inf
-  SmmServicesTableLib|MdePkg/Library/SmmServicesTableLib/SmmServicesTableLib.inf
-  CpuExceptionHandlerLib|UefiCpuPkg/Library/CpuExceptionHandlerLib/SmmCpuExceptionHandlerLib.inf
-  RngLib|MdePkg/Library/BaseRngLib/BaseRngLib.inf
-  LockBoxLib|MdeModulePkg/Library/SmmLockBoxLib/SmmLockBoxSmmLib.inf
-  AdvLoggerAccessLib|AdvLoggerPkg/Library/AdvLoggerSmmAccessLib/AdvLoggerSmmAccessLib.inf
-!if $(SOURCE_DEBUG_ENABLE) == TRUE
-  DebugAgentLib|SourceLevelDebugPkg/Library/DebugAgent/SmmDebugAgentLib.inf
-!endif
-
-[LibraryClasses.common.SMM_CORE]
-  SmmCorePlatformHookLib|MdeModulePkg/Library/SmmCorePlatformHookLibNull/SmmCorePlatformHookLibNull.inf
-  MemoryAllocationLib|MdeModulePkg/Library/PiSmmCoreMemoryAllocationLib/PiSmmCoreMemoryAllocationLib.inf
-  SmmMemLib|MdePkg/Library/SmmMemLib/SmmMemLib.inf
-  SmmServicesTableLib|MdeModulePkg/Library/PiSmmCoreSmmServicesTableLib/PiSmmCoreSmmServicesTableLib.inf
-
-[LibraryClasses.common.MM_CORE_STANDALONE]
-  TimerLib|QemuQ35Pkg/Library/AcpiTimerLib/DxeAcpiTimerLib.inf
-  ExtractGuidedSectionLib|MdePkg/Library/BaseExtractGuidedSectionLib/BaseExtractGuidedSectionLib.inf
-  FvLib|StandaloneMmPkg/Library/FvLib/FvLib.inf
-  HobLib|StandaloneMmPkg/Library/StandaloneMmCoreHobLib/StandaloneMmCoreHobLib.inf
-  MemoryAllocationLib|StandaloneMmPkg/Library/StandaloneMmCoreMemoryAllocationLib/StandaloneMmCoreMemoryAllocationLib.inf
-  MemLib|MmSupervisorPkg/Library/MmSupervisorMemLib/MmSupervisorCoreMemLib.inf
-  ReportStatusCodeLib|MdePkg/Library/BaseReportStatusCodeLibNull/BaseReportStatusCodeLibNull.inf
-  StandaloneMmCoreEntryPoint|StandaloneMmPkg/Library/StandaloneMmCoreEntryPoint/StandaloneMmCoreEntryPoint.inf
-  SmmCpuFeaturesLib|QemuQ35Pkg/Library/SmmCpuFeaturesLib/StandaloneMmCpuFeaturesLib.inf
-  SmmCpuPlatformHookLib|QemuQ35Pkg/Library/SmmCpuPlatformHookLibQemu/SmmCpuPlatformHookLibQemu.inf
-  CpuExceptionHandlerLib|UefiCpuPkg/Library/CpuExceptionHandlerLib/SmmCpuExceptionHandlerLib.inf
-  DevicePathLib|MdePkg/Library/UefiDevicePathLib/UefiDevicePathLibStandaloneMm.inf
-  SortLib|MdeModulePkg/Library/BaseSortLib/BaseSortLib.inf
-  SmmPolicyGateLib|MmSupervisorPkg/Library/SmmPolicyGateLib/SmmPolicyGateLib.inf
-  HwResetSystemLib|QemuQ35Pkg/Library/ResetSystemLib/StandaloneMmResetSystemLib.inf
-  IhvSmmSaveStateSupervisionLib|MmSupervisorPkg/Library/IhvMmSaveStateSupervisionLib/IhvMmSaveStateSupervisionLib.inf
-
-[LibraryClasses.common.MM_STANDALONE]
-  TimerLib|QemuQ35Pkg/Library/AcpiTimerLib/DxeAcpiTimerLib.inf
-  MmServicesTableLib|MmSupervisorPkg/Library/StandaloneMmServicesTableLib/StandaloneMmServicesTableLib.inf
-  MemoryAllocationLib|StandaloneMmPkg/Library/StandaloneMmMemoryAllocationLib/StandaloneMmMemoryAllocationLib.inf
-  HobLib|MmSupervisorPkg/Library/StandaloneMmHobLibSyscall/StandaloneMmHobLibSyscall.inf
-  MemLib|MmSupervisorPkg/Library/MmSupervisorMemLib/MmSupervisorMemLibSyscall.inf
-  LockBoxLib|MdeModulePkg/Library/SmmLockBoxLib/SmmLockBoxStandaloneMmLib.inf
-  CpuExceptionHandlerLib|UefiCpuPkg/Library/CpuExceptionHandlerLib/SmmCpuExceptionHandlerLib.inf
-  ReportStatusCodeLib|MdeModulePkg/Library/SmmReportStatusCodeLib/StandaloneMmReportStatusCodeLib.inf
-  HwResetSystemLib|QemuQ35Pkg/Library/ResetSystemLib/StandaloneMmResetSystemLib.inf
-  StandaloneMmDriverEntryPoint|MmSupervisorPkg/Library/StandaloneMmDriverEntryPoint/StandaloneMmDriverEntryPoint.inf
-  # TODO: ShareCrypto support
-  BaseCryptLib|CryptoPkg/Library/BaseCryptLib/SmmCryptLib.inf
-  OpensslLib|CryptoPkg/Library/OpensslLib/OpensslLibFullAccel.inf
-  IntrinsicLib|CryptoPkg/Library/IntrinsicLib/IntrinsicLib.inf
-  AdvLoggerAccessLib|MdeModulePkg/Library/AdvLoggerAccessLibNull/AdvLoggerAccessLib.inf
-  DevicePathLib|MdePkg/Library/UefiDevicePathLib/UefiDevicePathLibStandaloneMm.inf
-  RngLib|MdePkg/Library/BaseRngLib/BaseRngLib.inf
-  PciLib|QemuQ35Pkg/Library/DxePciLibI440FxQ35/DxePciLibI440FxQ35.inf
-
-  BaseLib|MmSupervisorPkg/Library/BaseLibSysCall/BaseLib.inf
-  IoLib|MmSupervisorPkg/Library/BaseIoLibIntrinsicSysCall/BaseIoLibIntrinsic.inf
-  SysCallLib|MmSupervisorPkg/Library/SysCallLib/SysCallLib.inf
-  CpuLib|MmSupervisorPkg/Library/BaseCpuLibSysCall/BaseCpuLib.inf
-
-#########################################
-# Advanced Logger Libraries
-#########################################
-[LibraryClasses]
-!ifndef $(DEBUG_ON_SERIAL_PORT)
-  DebugLib|AdvLoggerPkg/Library/BaseDebugLibAdvancedLogger/BaseDebugLibAdvancedLogger.inf
-!else
-  DebugLib|MdePkg/Library/BaseDebugLibSerialPort/BaseDebugLibSerialPort.inf
-!endif
-  AdvancedLoggerHdwPortLib|AdvLoggerPkg/Library/AdvancedLoggerHdwPortLib/AdvancedLoggerHdwPortLib.inf
-  AssertLib|AdvLoggerPkg/Library/AssertLib/AssertLib.inf
-  AdvancedLoggerAccessLib|AdvLoggerPkg/Library/AdvancedLoggerAccessLib/AdvancedLoggerAccessLib.inf
-
-[LibraryClasses.common.MM_CORE_STANDALONE, LibraryClasses.common.MM_STANDALONE, LibraryClasses.common.PEIM, LibraryClasses.common.PEI_CORE]
-!ifndef $(DEBUG_ON_SERIAL_PORT)
-  DebugLib|QemuQ35Pkg/Library/PlatformDebugLibIoPort/PlatformDebugLibIoPort.inf
-!endif
-
-[LibraryClasses.X64]
-  AdvancedLoggerLib|AdvLoggerPkg/Library/AdvancedLoggerLib/Dxe/AdvancedLoggerLib.inf
-  AdvancedLoggerAccessLib|AdvLoggerPkg/Library/AdvancedLoggerAccessLib/AdvancedLoggerAccessLib.inf
-
-[LibraryClasses.X64.DXE_CORE]
-  AdvancedLoggerLib|AdvLoggerPkg/Library/AdvancedLoggerLib/DxeCore/AdvancedLoggerLib.inf
-!ifndef $(DEBUG_ON_SERIAL_PORT)
-  DebugLib|AdvLoggerPkg/Library/BaseDebugLibAdvancedLogger/BaseDebugLibAdvancedLogger.inf
-!endif
-
-[LibraryClasses.X64.DXE_SMM_DRIVER]
-  AdvancedLoggerLib|AdvLoggerPkg/Library/AdvancedLoggerLib/Smm/AdvancedLoggerLib.inf
-!ifndef $(DEBUG_ON_SERIAL_PORT)
-  DebugLib|AdvLoggerPkg/Library/BaseDebugLibAdvancedLogger/BaseDebugLibAdvancedLogger.inf
-!endif
-
-[LibraryClasses.X64.SMM_CORE]
-  AdvancedLoggerLib|AdvLoggerPkg/Library/AdvancedLoggerLib/Smm/AdvancedLoggerLib.inf
-!ifndef $(DEBUG_ON_SERIAL_PORT)
-  DebugLib|AdvLoggerPkg/Library/BaseDebugLibAdvancedLogger/BaseDebugLibAdvancedLogger.inf
-!endif
-
-[LibraryClasses.X64.DXE_RUNTIME_DRIVER]
-  AdvancedLoggerLib|AdvLoggerPkg/Library/AdvancedLoggerLib/Runtime/AdvancedLoggerLib.inf
-!ifndef $(DEBUG_ON_SERIAL_PORT)
-  DebugLib|AdvLoggerPkg/Library/BaseDebugLibAdvancedLogger/BaseDebugLibAdvancedLogger.inf
-!endif
-
-################################################################################
-#
-# Pcd Section - list of all EDK II PCD Entries defined by this Platform.
-#
-################################################################################
-[PcdsFeatureFlag]
-  gEfiMdeModulePkgTokenSpaceGuid.PcdHiiOsRuntimeSupport|FALSE
-  gEfiMdeModulePkgTokenSpaceGuid.PcdDxeIplSupportUefiDecompress|FALSE
-  gEfiMdeModulePkgTokenSpaceGuid.PcdDxeIplSwitchToLongMode|TRUE
-  gEfiMdeModulePkgTokenSpaceGuid.PcdConOutGopSupport|TRUE
-  gEfiMdeModulePkgTokenSpaceGuid.PcdConOutUgaSupport|FALSE
-  gEfiMdeModulePkgTokenSpaceGuid.PcdInstallAcpiSdtProtocol|TRUE
-  gEmbeddedTokenSpaceGuid.PcdPrePiProduceMemoryTypeInformationHob|TRUE
-  gAdvLoggerPkgTokenSpaceGuid.PcdAdvancedLoggerLocator|TRUE
-
-  gQemuPkgTokenSpaceGuid.PcdSmmSmramRequire|$(SMM_ENABLED)
-  gUefiQemuQ35PkgTokenSpaceGuid.PcdStandaloneMmEnable|$(SMM_ENABLED)
-  gUefiCpuPkgTokenSpaceGuid.PcdCpuHotPlugSupport|FALSE
-
-  gEfiMdeModulePkgTokenSpaceGuid.PcdRequireIommu|FALSE # don't require IOMMU
-  gQemuPkgTokenSpaceGuid.PcdEnableMemoryProtection|$(MEMORY_PROTECTION)
-
-  !if $(BUILD_UNIT_TESTS) == TRUE
-    gUefiCpuPkgTokenSpaceGuid.PcdSmmExceptionTestModeSupport|TRUE
-    gMmSupervisorPkgTokenSpaceGuid.PcdMmSupervisorTestEnable|TRUE
-  !endif
-
-[PcdsPatchableInModule]
-!if $(SOURCE_DEBUG_ENABLE) == TRUE
-  gEfiMdePkgTokenSpaceGuid.PcdDebugPropertyMask|0x17
-!else
-  gEfiMdePkgTokenSpaceGuid.PcdDebugPropertyMask|0x2F
-!endif
-
-[PcdsFixedAtBuild]
-  gEfiMdeModulePkgTokenSpaceGuid.PcdStatusCodeMemorySize|1
-  gEfiMdeModulePkgTokenSpaceGuid.PcdResetOnMemoryTypeInformationChange|TRUE
-  gEfiMdePkgTokenSpaceGuid.PcdMaximumGuidedExtractHandler|0x10
-  gEfiMdeModulePkgTokenSpaceGuid.PcdMaxVariableSize|0x8400
-  gEfiMdeModulePkgTokenSpaceGuid.PcdMaxAuthVariableSize|0x8400
-  gEfiMdeModulePkgTokenSpaceGuid.PcdHwErrStorageSize|0x1000
-  gPcBdsPkgTokenSpaceGuid.PcdEnableMemMapOutput|0x1
-  gAdvLoggerPkgTokenSpaceGuid.PcdAdvancedFileLoggerFlush|3
-  gEfiSecurityPkgTokenSpaceGuid.PcdUserPhysicalPresence|FALSE
-
-!if $(NETWORK_TLS_ENABLE) == FALSE
-  # match PcdFlashNvStorageVariableSize purely for convenience
-  gEfiMdeModulePkgTokenSpaceGuid.PcdVariableStoreSize|0x40000
-!endif
-
-!if $(NETWORK_TLS_ENABLE) == TRUE
-  gEfiMdeModulePkgTokenSpaceGuid.PcdVariableStoreSize|0x80000
-  gEfiMdeModulePkgTokenSpaceGuid.PcdMaxVolatileVariableSize|0x40000
-!endif
-
-  gEfiMdeModulePkgTokenSpaceGuid.PcdVpdBaseAddress|0x0
-  gEfiMdePkgTokenSpaceGuid.PcdReportStatusCodePropertyMask|0x07
-  gEfiMdeModulePkgTokenSpaceGuid.PcdStatusCodeUseSerial|FALSE
-  gEfiMdeModulePkgTokenSpaceGuid.PcdStatusCodeUseMemory|TRUE
-  gPcAtChipsetPkgTokenSpaceGuid.PcdUartIoPortBaseAddress|0x402
-
-  # DEBUG_INIT      0x00000001  // Initialization
-  # DEBUG_WARN      0x00000002  // Warnings
-  # DEBUG_LOAD      0x00000004  // Load events
-  # DEBUG_FS        0x00000008  // EFI File system
-  # DEBUG_POOL      0x00000010  // Alloc & Free (pool)
-  # DEBUG_PAGE      0x00000020  // Alloc & Free (page)
-  # DEBUG_INFO      0x00000040  // Informational debug messages
-  # DEBUG_DISPATCH  0x00000080  // PEI/DXE/SMM Dispatchers
-  # DEBUG_VARIABLE  0x00000100  // Variable
-  # DEBUG_BM        0x00000400  // Boot Manager
-  # DEBUG_BLKIO     0x00001000  // BlkIo Driver
-  # DEBUG_NET       0x00004000  // SNP Driver
-  # DEBUG_UNDI      0x00010000  // UNDI Driver
-  # DEBUG_LOADFILE  0x00020000  // LoadFile
-  # DEBUG_EVENT     0x00080000  // Event messages
-  # DEBUG_GCD       0x00100000  // Global Coherency Database changes
-  # DEBUG_CACHE     0x00200000  // Memory range cachability changes
-  # DEBUG_VERBOSE   0x00400000  // Detailed debug messages that may
-  #                             // significantly impact boot performance
-  # DEBUG_ERROR     0x80000000  // Error
-   gEfiMdePkgTokenSpaceGuid.PcdDebugPrintErrorLevel|0x80080246
-  #gEfiMdePkgTokenSpaceGuid.PcdDebugPrintErrorLevel|0x800002CF # use when debugging depex loading issues
-  gEfiMdePkgTokenSpaceGuid.PcdFixedDebugPrintErrorLevel|gEfiMdePkgTokenSpaceGuid.PcdDebugPrintErrorLevel
-
-  # This PCD is used to set the base address of the PCI express hierarchy. It
-  # is only consulted when OVMF runs on Q35. In that case it is programmed into
-  # the PCIEXBAR register.
-  #
-  # On Q35 machine types that QEMU intends to support in the long term, QEMU
-  # never lets the RAM below 4 GB exceed 2816 MB.
-  gEfiMdePkgTokenSpaceGuid.PcdPciExpressBaseAddress|0xB0000000
-
-!if $(SOURCE_DEBUG_ENABLE) == TRUE
-  gEfiSourceLevelDebugPkgTokenSpaceGuid.PcdDebugLoadImageMethod|0x2
-!endif
-
-  gUefiCpuPkgTokenSpaceGuid.PcdCpuMaxLogicalProcessorNumber|$(QEMU_CORE_NUM)
-
-!if $(SMM_ENABLED) == FALSE
-  gEfiMdeModulePkgTokenSpaceGuid.PcdEmuVariableNvModeEnable|TRUE
-!endif
-
-  # Use profile index 1
-  gOemPkgTokenSpaceGuid.PcdActiveProfileIndex|0x1
-
-[PcdsFixedAtBuild.common]
-  # a PCD that controls the enumeration and connection of ConIn's. When true, ConIn is only connected once a console input is requests
-  gEfiMdeModulePkgTokenSpaceGuid.PcdConInConnectOnDemand|TRUE
-
-# Enable SHELL to build instead of just taking the binary
-  gEfiMdePkgTokenSpaceGuid.PcdUefiLibMaxPrintBufferSize|16000
-  gEfiShellPkgTokenSpaceGuid.PcdShellProfileMask|0x1f    # All profiles
-
-  gMsGraphicsPkgTokenSpaceGuid.PcdUiThemeInDxe|TRUE
-  gEfiMdeModulePkgTokenSpaceGuid.PcdBootManagerInBootOrder|FALSE
-  gEfiMdeModulePkgTokenSpaceGuid.PcdPlatformRecoverySupport|FALSE
-  gPcBdsPkgTokenSpaceGuid.PcdLowResolutionInternalShell|FALSE
-  # Set this to be gOemConfigPolicyGuid
-  gSetupDataPkgTokenSpaceGuid.PcdConfigurationPolicyGuid|{GUID("ba320ade-e132-4c99-a3df-74d673ea6f76")}
-  # The GUID of SetupDataPkg/ConfApp/ConfApp.inf: E3624086-4FCD-446E-9D07-B6B913792071
-
-!if $(GUI_FRONT_PAGE) == TRUE
-# Note:
-#  The PcdBootManagerMenuFile Pcd does two things:
-#    1.  It sets the default front page (the one entered exiting the shell, or if all boot
-#        boot options fail), and:
-#    2.  If this application is the first boot option being loaded, Bds does not call ReadyToBoot
-#        to lock the private settings variables.
-#
-#  To use this feature:
-#
-#    1. Build QemuQ35Pkg with BLD_*_GUI_FRONT_PAGE=TRUE
-#    2. Run QEMU
-
-#    3. Exit from the shell to enter the gui front page. Because the shell was booted first,
-#       the private settings variables will still be locked, and the boot order is unlocked.
-#    4. Reorder the the UEFI front page boot option to be the first boot option using GUI (click
-#       the mouse in the Q35 display to give Qemu the mouse pointer, move the mouse pointer to
-#       the MU UEFI UI Front Page entry,  press the left button down, while keeping the left
-#       button down, move the mouse pointer to the first boot option (probably Internal Stoarage),
-#       then let go of the left button. The GUI is very slow, so wait for it).
-#    5. Select Exit, Restart to restart the system to enter front page with the variables unlocked
-
-#
-#  Until you build again, every time you start Q35, the GUI front page will load first.
-#
-  gEfiMdeModulePkgTokenSpaceGuid.PcdBootManagerMenuFile|{ 0x8A, 0x70, 0x42, 0x40, 0x2D, 0x0F, 0x23, 0x48, 0xAC, 0x60, 0x0D, 0x77, 0xB3, 0x11, 0x18, 0x89 }
-!else
-  gEfiMdeModulePkgTokenSpaceGuid.PcdBootManagerMenuFile|{ 0x86, 0x40, 0x62, 0xe3, 0xcd, 0x4f, 0x6e, 0x44, 0x9d, 0x7, 0xb6, 0xb9, 0x13, 0x79, 0x20, 0x71 }
-!endif
-  gQemuPkgTokenSpaceGuid.PcdUIApplicationFile|{ 0x8A, 0x70, 0x42, 0x40, 0x2D, 0x0F, 0x23, 0x48, 0xAC, 0x60, 0x0D, 0x77, 0xB3, 0x11, 0x18, 0x89 }
-
-  gUefiQemuQ35PkgTokenSpaceGuid.PcdOvmfFlashVariablesEnable|TRUE
-  gQemuPkgTokenSpaceGuid.PcdOvmfHostBridgePciDevId|0x29C0
-
-  # CMOS region is 128 bytes
-  gMsWheaPkgTokenSpaceGuid.PcdMsWheaReportEarlyStorageCapacity|0x80
-
-[PcdsFixedAtBuild.IA32]
-  #
-  # The NumberOfPages values below are ad-hoc. They are updated sporadically at
-  # best (please refer to git-blame for past updates). The values capture a set
-  # of BIN hints that made sense at a particular time, for some (now likely
-  # unknown) workloads / boot paths.
-  #
-  gEmbeddedTokenSpaceGuid.PcdMemoryTypeEfiACPIMemoryNVS|0x80
-  gEmbeddedTokenSpaceGuid.PcdMemoryTypeEfiACPIReclaimMemory|0x20
-  gEmbeddedTokenSpaceGuid.PcdMemoryTypeEfiReservedMemoryType|0x510
-  gEmbeddedTokenSpaceGuid.PcdMemoryTypeEfiRuntimeServicesCode|0x100
-  gEmbeddedTokenSpaceGuid.PcdMemoryTypeEfiRuntimeServicesData|0x1C0
-
-[PcdsFixedAtBuild.X64]
-
-  #
-  # Network Pcds
-  #
-!include NetworkPkg/NetworkPcds.dsc.inc
-  gUefiCpuPkgTokenSpaceGuid.PcdCpuSmmStackSize|0x4000
-  gUefiCpuPkgTokenSpaceGuid.PcdCpuSmmSyncMode|0x00
-  gUefiCpuPkgTokenSpaceGuid.PcdCpuSmmApSyncTimeout|1000000
-
-
-  # IRQs 5, 9, 10, 11 are level-triggered
-  #gUefiTempTokenSpaceGuid.Pcd8259LegacyModeEdgeLevel|0x0E20
-  gUefiQemuQ35PkgTokenSpaceGuid.Pcd8259LegacyModeEdgeLevel|0x0E20
-
-  gMsGraphicsPkgTokenSpaceGuid.PcdMsGopOverrideProtocolGuid|{0xF5, 0x3B, 0x5E, 0xAA, 0x8A, 0x81, 0x2D, 0x41, 0xA1, 0x8E, 0xD8, 0x79, 0x3B, 0xA0, 0x3A, 0x5C}
-
-  # QEMU does not support SMRR, adding the PCD override to skip corresponding audit tests
-  !if $(BUILD_UNIT_TESTS) == TRUE
-    gUefiTestingPkgTokenSpaceGuid.PcdPlatformSmrrUnsupported|TRUE
-  !endif
-
-################################################################################
-#
-# Pcd Dynamic Section - list of all EDK II PCD Entries defined by this Platform
-#
-################################################################################
-
-[PcdsDynamicDefault]
-
-  gEfiMdeModulePkgTokenSpaceGuid.PcdPciDisableBusEnumeration|FALSE
-  gEfiMdeModulePkgTokenSpaceGuid.PcdVideoHorizontalResolution|1024
-  gEfiMdeModulePkgTokenSpaceGuid.PcdVideoVerticalResolution|768
-  gEfiMdeModulePkgTokenSpaceGuid.PcdAcpiS3Enable|FALSE
-  gUefiQemuQ35PkgTokenSpaceGuid.PcdPciMmio64Size|0x800000000
-  gUefiQemuQ35PkgTokenSpaceGuid.PcdPciIoBase|0x0
-  gUefiQemuQ35PkgTokenSpaceGuid.PcdPciIoSize|0x0
-  gUefiQemuQ35PkgTokenSpaceGuid.PcdPciMmio32Base|0x0
-  gUefiQemuQ35PkgTokenSpaceGuid.PcdPciMmio32Size|0x0
-  gUefiQemuQ35PkgTokenSpaceGuid.PcdPciMmio64Base|0x0
-  gUefiQemuQ35PkgTokenSpaceGuid.PcdPciMmio64Size|0x800000000
-
-  # Limit to SHA256 for now.
-  gEfiSecurityPkgTokenSpaceGuid.PcdTpm2HashMask|0x00002
-
-  gEfiMdeModulePkgTokenSpaceGuid.PcdEmuVariableNvStoreReserved|0
-
-  gEfiMdePkgTokenSpaceGuid.PcdPlatformBootTimeOut|0
-
-  # Set video resolution for text setup.
-  gEfiMdeModulePkgTokenSpaceGuid.PcdSetupVideoHorizontalResolution|1024
-  gEfiMdeModulePkgTokenSpaceGuid.PcdSetupVideoVerticalResolution|768
-  # Set video resolution source to be controlled by video driver
-  gQemuPkgTokenSpaceGuid.PcdVideoResolutionSource|2
-
-  gEfiMdeModulePkgTokenSpaceGuid.PcdSmbiosVersion|0x0208
-  gEfiMdeModulePkgTokenSpaceGuid.PcdSmbiosDocRev|0x0
-  gUefiQemuQ35PkgTokenSpaceGuid.PcdQemuSmbiosValidated|FALSE
-
-  # UefiCpuPkg PCDs related to initial AP bringup and general AP management.
-  gUefiCpuPkgTokenSpaceGuid.PcdCpuBootLogicalProcessorNumber|0
-
-  gUefiQemuQ35PkgTokenSpaceGuid.PcdQ35TsegMbytes|8
-  gUefiQemuQ35PkgTokenSpaceGuid.PcdQ35SmramAtDefaultSmbase|FALSE
-
-
-  gEfiSecurityPkgTokenSpaceGuid.PcdOptionRomImageVerificationPolicy|0x00
-
-!if $(TPM_ENABLE) == TRUE
-  # Set this to gEfiTpmDeviceInstanceTpm20DtpmGuid
-  gEfiSecurityPkgTokenSpaceGuid.PcdTpmInstanceGuid|{0x5a, 0xf2, 0x6b, 0x28, 0xc3, 0xc2, 0x8c, 0x40, 0xb3, 0xb4, 0x25, 0xe6, 0x75, 0x8b, 0x73, 0x17}
-!endif
-
-  # IPv4 and IPv6 PXE Boot support.
-  gEfiNetworkPkgTokenSpaceGuid.PcdIPv4PXESupport|0x01
-  gEfiNetworkPkgTokenSpaceGuid.PcdIPv6PXESupport|0x01
-
-  # Set ConfidentialComputing defaults
-  gEfiMdePkgTokenSpaceGuid.PcdConfidentialComputingGuestAttr|0
-
-  # Add DEVICE_STATE_UNIT_TEST_MODE to the device state bitmask if BUILD_UNIT_TESTS=TRUE (default)
-  !if $(BUILD_UNIT_TESTS) == TRUE
-    gEfiMdeModulePkgTokenSpaceGuid.PcdDeviceStateBitmask|0x20
-  !endif
-
-[PcdsDynamicHii]
-!if $(TPM_ENABLE) == TRUE && $(TPM_CONFIG_ENABLE) == TRUE
-  gEfiSecurityPkgTokenSpaceGuid.PcdTcgPhysicalPresenceInterfaceVer|L"TCG2_VERSION"|gTcg2ConfigFormSetGuid|0x0|"1.3"|NV,BS
-  gEfiSecurityPkgTokenSpaceGuid.PcdTpm2AcpiTableRev|L"TCG2_VERSION"|gTcg2ConfigFormSetGuid|0x8|3|NV,BS
-!endif
-
-################################################################################
-#
-# MFCI DSC include - packaged this way because MFCI aspires to one day be a binary
-#
-################################################################################
-!include MfciPkg/MfciPkg.dsc.inc
-
-################################################################################
-#
-# Components Section - list of all EDK II Modules needed by this Platform.
-#
-################################################################################
-[Components]
-# Shared Crypto Include
-!if $(ENABLE_SHARED_CRYPTO) == TRUE
-  !include CryptoPkg/Driver/Bin/CryptoDriver.inc.dsc
-!endif
-
-QemuQ35Pkg/Library/PeiFvMeasurementExclusionLib/PeiFvMeasurementExclusionLib.inf
-
-QemuQ35Pkg/Library/ResetSystemLib/BaseResetSystemLib.inf
-QemuQ35Pkg/Library/ResetSystemLib/DxeResetSystemLib.inf
-QemuQ35Pkg/Library/ResetSystemLib/StandaloneMmResetSystemLib.inf
-
-[Components.IA32]
-  QemuQ35Pkg/ResetVector/ResetVector.inf
-
-  #########################################
-  # SEC Phase modules
-  #########################################
-  QemuQ35Pkg/Sec/SecMain.inf {
-    <LibraryClasses>
-      NULL|MdeModulePkg/Library/LzmaCustomDecompressLib/LzmaCustomDecompressLib.inf
-  }
-
-  #########################################
-  # PEI Phase modules
-  #########################################
-  MdeModulePkg/Core/Pei/PeiMain.inf
-  MdeModulePkg/Universal/PCD/Pei/Pcd.inf  {
-    <LibraryClasses>
-      PcdLib|MdePkg/Library/BasePcdLibNull/BasePcdLibNull.inf
-  }
-  MdeModulePkg/Universal/ReportStatusCodeRouter/Pei/ReportStatusCodeRouterPei.inf {
-    <LibraryClasses>
-      PcdLib|MdePkg/Library/BasePcdLibNull/BasePcdLibNull.inf
-  }
-  MdeModulePkg/Universal/StatusCodeHandler/Pei/StatusCodeHandlerPei.inf {
-    <LibraryClasses>
-      PcdLib|MdePkg/Library/BasePcdLibNull/BasePcdLibNull.inf
-  }
-  MdeModulePkg/Core/DxeIplPeim/DxeIpl.inf
-
-!if $(TPM_REPLAY_ENABLED) == TRUE
-  TpmTestingPkg/TpmReplayPei/Pei/TpmReplayPei.inf {
-    <LibraryClasses>
-      FvMeasurementExclusionLib|QemuQ35Pkg/Library/PeiFvMeasurementExclusionLib/PeiFvMeasurementExclusionLib.inf
-      InputChannelLib|QemuPkg/Library/BaseFwCfgInputChannelLib/BaseFwCfgInputChannelLib.inf
-      Tpm2DeviceLib|SecurityPkg/Library/Tpm2DeviceLibDTpm/Tpm2DeviceLibDTpm.inf
-    <PcdsPatchableInModule>
-      gEfiMdePkgTokenSpaceGuid.PcdDebugPropertyMask|0x3F
-    <PcdsFixedAtBuild>
-      gEfiMdePkgTokenSpaceGuid.PcdDebugPrintErrorLevel|0x80480246
-  }
-!endif
-
-  QemuQ35Pkg/PlatformPei/PlatformPei.inf {
-    <LibraryClasses>
-      NULL|StandaloneMmPkg/Library/PeiStandaloneMmHobProductionLib/PeiStandaloneMmHobProductionLib.inf
-  }
-  UefiCpuPkg/Universal/Acpi/S3Resume2Pei/S3Resume2Pei.inf {
-    <LibraryClasses>
-
-      LockBoxLib|MdeModulePkg/Library/SmmLockBoxLib/SmmLockBoxPeiLib.inf
-
-  }
-
-  MdeModulePkg/Universal/FaultTolerantWritePei/FaultTolerantWritePei.inf
-  MdeModulePkg/Universal/Variable/Pei/VariablePei.inf
-  QemuQ35Pkg/SmmAccess/SmmAccessPei.inf
-  MmSupervisorPkg/Drivers/StandaloneMmHob/StandaloneMmHob.inf
-  MmSupervisorPkg/Drivers/MmCommunicationBuffer/MmCommunicationBufferPei.inf
-!if $(PEI_MM_IPL_ENABLED) == TRUE
-  MmSupervisorPkg/Drivers/MmPeiLaunchers/MmIplPei.inf
-  QemuQ35Pkg/SmmControl2Dxe/MmControlPei.inf
-!endif
-
-  UefiCpuPkg/CpuMpPei/CpuMpPei.inf
-
-!if $(TPM_ENABLE) == TRUE
-  QemuPkg/Tcg/Tcg2Config/Tcg2ConfigPei.inf
-  SecurityPkg/Tcg/Tcg2Pei/Tcg2Pei.inf {
-    <LibraryClasses>
-      HashLib|SecurityPkg/Library/HashLibBaseCryptoRouter/HashLibBaseCryptoRouterPei.inf
-      NULL|SecurityPkg/Library/HashInstanceLibSha1/HashInstanceLibSha1.inf
-      NULL|SecurityPkg/Library/HashInstanceLibSha256/HashInstanceLibSha256.inf
-      NULL|SecurityPkg/Library/HashInstanceLibSha384/HashInstanceLibSha384.inf
-      NULL|SecurityPkg/Library/HashInstanceLibSha512/HashInstanceLibSha512.inf
-      NULL|SecurityPkg/Library/HashInstanceLibSm3/HashInstanceLibSm3.inf
-  }
-!endif
-
-  #
-  # MU Modules
-  #
-  ## PEI
-  MdeModulePkg/Universal/ResetSystemPei/ResetSystemPei.inf
-  MsCorePkg/Universal/StatusCodeHandler/Serial/Pei/SerialStatusCodeHandlerPei.inf {
-    <LibraryClasses>
-      DebugLib|MdePkg/Library/BaseDebugLibSerialPort/BaseDebugLibSerialPort.inf
-  }
-
-  MsCorePkg/Core/GuidedSectionExtractPeim/GuidedSectionExtract.inf {
-    <LibraryClasses>
-    NULL|MdeModulePkg/Library/LzmaCustomDecompressLib/LzmaCustomDecompressLib.inf
-  }
-  MsWheaPkg/MsWheaReport/Pei/MsWheaReportPei.inf
-
-  MsGraphicsPkg/MsUiTheme/Pei/MsUiThemePpi.inf
-  MsGraphicsPkg/MsEarlyGraphics/Pei/MsEarlyGraphics.inf
-  MdeModulePkg/Universal/Acpi/FirmwarePerformanceDataTablePei/FirmwarePerformancePei.inf
-  OemPkg/DeviceStatePei/DeviceStatePei.inf
-  MfciPkg/MfciPei/MfciPei.inf
-
-  PolicyServicePkg/PolicyService/Pei/PolicyPei.inf
-  QemuQ35Pkg/ConfigKnobs/ConfigKnobs.inf
-  OemPkg/OemConfigPolicyCreatorPei/OemConfigPolicyCreatorPei.inf {
-    <LibraryClasses>
-      # producer of config data
-      NULL|QemuQ35Pkg/Library/Q35ConfigDataLib/Q35ConfigDataLib.inf
-  }
-
-[Components.X64]
-  #########################################
-  # DXE Phase modules
-  #########################################
-  # Reads smbios type 3 to determine volume button state.
-  QemuPkg/FrontPageButtons/FrontPageButtons.inf
-
-  # Application that presents and manages FrontPage.
-  OemPkg/FrontPage/FrontPage.inf
-
-  # Application that presents & manages the Boot Menu Setup on Front Page.
-  OemPkg/BootMenu/BootMenu.inf
-
-  PcBdsPkg/MsBootPolicy/MsBootPolicy.inf
-
-  # Apply Variable Policy to Load Option UEFI Variables
-  MsCorePkg/LoadOptionVariablePolicyDxe/LoadOptionVariablePolicyDxe.inf
-
-  MdeModulePkg/Universal/BootManagerPolicyDxe/BootManagerPolicyDxe.inf
-
-  # AuthManager provides authentication for DFCI. AuthManagerNull passes out a consistent token to allow the rest
-  # of FrontPage to be developed and tested while RngLib or other parts of the authentication process are being developed.
-  DfciPkg/IdentityAndAuthManager/IdentityAndAuthManagerDxe.inf
-
-  # Processes ingoing and outgoing DFCI settings requests.
-  DfciPkg/DfciManager/DfciManager.inf
-
-  # Manages windows and fonts to be drawn by the RenderingEngine.
-  MsGraphicsPkg/SimpleWindowManagerDxe/SimpleWindowManagerDxe.inf
-  # Produces EfiGraphicsOutputProtocol to draw graphics to the screen.
-  MsGraphicsPkg/RenderingEngineDxe/RenderingEngineDxe.inf
-
-  # Driver for On Screen Keyboard.
-  MsGraphicsPkg/OnScreenKeyboardDxe/OnScreenKeyboardDxe.inf
-
-  # Installs protocol to share the UI theme. If PcdUiThemeInDxe, this will involve calling the PlatformThemeLib directly.
-  # Otherwise, the theme will have been generated in PEI and it will be located on a HOB.
-  MsGraphicsPkg/MsUiTheme/Dxe/MsUiThemeProtocol.inf
-
-  # Produces FORM DISPLAY ENGINE protocol. Handles input, displays strings.
-  MsGraphicsPkg/DisplayEngineDxe/DisplayEngineDxe.inf
-
-
-  # MdeModulePkg/Core/Dxe/DxeMain.inf {
-  #   <LibraryClasses>
-  #     NULL|MdeModulePkg/Library/LzmaCustomDecompressLib/LzmaCustomDecompressLib.inf
-  #     DevicePathLib|MdePkg/Library/UefiDevicePathLib/UefiDevicePathLib.inf
-  # }
-
-  # We use Rust now
-  QemuQ35Pkg/DxeRust/DxeRust.inf
-
-  # Our first Rust driver to load
-  QemuQ35Pkg/RustDriverDxe/RustDriverDxe.inf
-
-  # Simple C Test DXE driver used to test Rust DXE Core FFI interfaces.
-  QemuQ35Pkg/RustFfiTestDxe/RustFfiTestDxe.inf {
-    <LibraryClasses>
-      DevicePathLib|MdePkg/Library/UefiDevicePathLib/UefiDevicePathLib.inf
-  }
-
-  QemuQ35Pkg/RustFfiImageTestDxe/RustFfiImageTestDxe.inf
-
-  MdeModulePkg/Universal/ReportStatusCodeRouter/RuntimeDxe/ReportStatusCodeRouterRuntimeDxe.inf
-  MdeModulePkg/Universal/StatusCodeHandler/RuntimeDxe/StatusCodeHandlerRuntimeDxe.inf
-  MdeModulePkg/Universal/PCD/Dxe/Pcd.inf  {
-   <LibraryClasses>
-      PcdLib|MdePkg/Library/BasePcdLibNull/BasePcdLibNull.inf
-  }
-
-  MdeModulePkg/Core/RuntimeDxe/RuntimeDxe.inf
-
-  # CPU branding information
-  QemuQ35Pkg/CpuInfoDxe/CpuInfoDxe.inf
-
-  MdeModulePkg/Universal/SecurityStubDxe/SecurityStubDxe.inf {
-    <LibraryClasses>
-!if $(TPM_REPLAY_ENABLED) == TRUE
-      NULL|TpmTestingPkg/Overrides/Library/DxeImageVerificationLib/DxeImageVerificationLib.inf
-!else
-      NULL|SecurityPkg/Library/DxeImageVerificationLib/DxeImageVerificationLib.inf
-!endif
-
-!if $(TPM_ENABLE) == TRUE
-!if $(TPM_REPLAY_ENABLED) == TRUE
-      # Only TPM 2.0 is supported by the feature
-      NULL|TpmTestingPkg/Overrides/Library/DxeTpm2MeasureBootLib/DxeTpm2MeasureBootLib.inf
-!else
-      NULL|SecurityPkg/Library/DxeTpmMeasureBootLib/DxeTpmMeasureBootLib.inf
-      NULL|SecurityPkg/Library/DxeTpm2MeasureBootLib/DxeTpm2MeasureBootLib.inf
-!endif
-!endif
-  }
-
-  MmSupervisorPkg/Drivers/MmSupervisorRing3Broker/MmSupervisorRing3Broker.inf
-  MmSupervisorPkg/Drivers/StandaloneMmUnblockMem/StandaloneMmUnblockMem.inf
-
-  QemuQ35Pkg/8259InterruptControllerDxe/8259.inf
-  UefiCpuPkg/CpuIo2Dxe/CpuIo2Dxe.inf
-  UefiCpuPkg/CpuDxe/CpuDxe.inf {
-    <LibraryClasses>
-    NULL|MsCorePkg/Library/MemoryProtectionExceptionHandlerLib/MemoryProtectionExceptionHandlerLib.inf
-  }
-  QemuQ35Pkg/8254TimerDxe/8254Timer.inf
-  QemuQ35Pkg/IncompatiblePciDeviceSupportDxe/IncompatiblePciDeviceSupport.inf
-  QemuPkg/PciHotPlugInitDxe/PciHotPlugInit.inf
-  MdeModulePkg/Bus/Pci/PciHostBridgeDxe/PciHostBridgeDxe.inf {
-    <LibraryClasses>
-      PciHostBridgeLib|QemuQ35Pkg/Library/PciHostBridgeLib/PciHostBridgeLib.inf
-      PciHostBridgeUtilityLib|QemuQ35Pkg/Library/PciHostBridgeUtilityLib/PciHostBridgeUtilityLib.inf
-      NULL|QemuQ35Pkg/Library/PlatformHasIoMmuLib/PlatformHasIoMmuLib.inf
-  }
-  MdeModulePkg/Bus/Pci/PciBusDxe/PciBusDxe.inf {
-    <LibraryClasses>
-      PcdLib|MdePkg/Library/DxePcdLib/DxePcdLib.inf
-  }
-  MdeModulePkg/Universal/ResetSystemRuntimeDxe/ResetSystemRuntimeDxe.inf
-  MdeModulePkg/Universal/Metronome/Metronome.inf
-  PcAtChipsetPkg/PcatRealTimeClockRuntimeDxe/PcatRealTimeClockRuntimeDxe.inf
-  MdeModulePkg/Universal/DriverHealthManagerDxe/DriverHealthManagerDxe.inf
-  MdeModulePkg/Universal/BdsDxe/BdsDxe.inf {
-    <PcdsDynamicExDefault>
-      gMsGraphicsPkgTokenSpaceGuid.PcdPostBackgroundColoringSkipCount|0
-  }
-
-  QemuQ35Pkg/QemuKernelLoaderFsDxe/QemuKernelLoaderFsDxe.inf {
-    <LibraryClasses>
-      NULL|QemuQ35Pkg/Library/BlobVerifierLibNull/BlobVerifierLibNull.inf
-  }
-  QemuPkg/VirtioPciDeviceDxe/VirtioPciDeviceDxe.inf
-  QemuPkg/Virtio10Dxe/Virtio10.inf
-  QemuPkg/VirtioBlkDxe/VirtioBlk.inf
-  QemuPkg/VirtioScsiDxe/VirtioScsi.inf
-  QemuPkg/VirtioRngDxe/VirtioRng.inf
-
-  # Rng Protocol producer
-  SecurityPkg/RandomNumberGenerator/RngDxe/RngDxe.inf
-
-  MdeModulePkg/Universal/WatchdogTimerDxe/WatchdogTimer.inf
-  MdeModulePkg/Universal/MonotonicCounterRuntimeDxe/MonotonicCounterRuntimeDxe.inf
-  MdeModulePkg/Universal/CapsuleRuntimeDxe/CapsuleRuntimeDxe.inf
-  MdeModulePkg/Universal/Console/ConPlatformDxe/ConPlatformDxe.inf
-  MdeModulePkg/Universal/Console/ConSplitterDxe/ConSplitterDxe.inf
-  MdeModulePkg/Universal/Console/GraphicsConsoleDxe/GraphicsConsoleDxe.inf {
-    <LibraryClasses>
-      PcdLib|MdePkg/Library/DxePcdLib/DxePcdLib.inf
-  }
-  MdeModulePkg/Universal/Console/TerminalDxe/TerminalDxe.inf
-  MdeModulePkg/Universal/DevicePathDxe/DevicePathDxe.inf {
-    <LibraryClasses>
-      DevicePathLib|MdePkg/Library/UefiDevicePathLib/UefiDevicePathLib.inf
-      PcdLib|MdePkg/Library/BasePcdLibNull/BasePcdLibNull.inf
-  }
-  MdeModulePkg/Universal/PrintDxe/PrintDxe.inf
-  MdeModulePkg/Universal/Disk/DiskIoDxe/DiskIoDxe.inf
-  MdeModulePkg/Universal/Disk/PartitionDxe/PartitionDxe.inf
-  MdeModulePkg/Universal/Disk/RamDiskDxe/RamDiskDxe.inf
-  MdeModulePkg/Universal/Disk/UnicodeCollation/EnglishDxe/EnglishDxe.inf
-  FatPkg/EnhancedFatDxe/Fat.inf
-  MdeModulePkg/Universal/Disk/UdfDxe/UdfDxe.inf
-  MdeModulePkg/Bus/Scsi/ScsiBusDxe/ScsiBusDxe.inf
-  MdeModulePkg/Bus/Scsi/ScsiDiskDxe/ScsiDiskDxe.inf
-  QemuPkg/SataControllerDxe/SataControllerDxe.inf
-  MdeModulePkg/Bus/Ata/AtaAtapiPassThru/AtaAtapiPassThru.inf
-  MdeModulePkg/Bus/Ata/AtaBusDxe/AtaBusDxe.inf
-  MdeModulePkg/Bus/Pci/NvmExpressDxe/NvmExpressDxe.inf
-  MdeModulePkg/Universal/HiiDatabaseDxe/HiiDatabaseDxe.inf
-  MdeModulePkg/Universal/SetupBrowserDxe/SetupBrowserDxe.inf
-  MdeModulePkg/Universal/MemoryTest/NullMemoryTestDxe/NullMemoryTestDxe.inf
-
-  QemuQ35Pkg/QemuVideoDxe/QemuVideoDxe.inf
-
-
-  QemuQ35Pkg/QemuRamfbDxe/QemuRamfbDxe.inf
-
-  #
-  # ISA Support
-  #
-  QemuQ35Pkg/SioBusDxe/SioBusDxe.inf
-  MdeModulePkg/Bus/Pci/PciSioSerialDxe/PciSioSerialDxe.inf
-  MdeModulePkg/Bus/Isa/Ps2KeyboardDxe/Ps2KeyboardDxe.inf
-
-  #
-  # SMBIOS Support
-  #
-  MdeModulePkg/Universal/SmbiosDxe/SmbiosDxe.inf {
-    <LibraryClasses>
-      NULL|QemuQ35Pkg/Library/SmbiosVersionLib/DetectSmbiosVersionLib.inf
-  }
-  QemuQ35Pkg/SmbiosPlatformDxe/SmbiosPlatformDxe.inf
-
-  #
-  # ACPI Support
-  #
-  MdeModulePkg/Universal/Acpi/AcpiTableDxe/AcpiTableDxe.inf
-  QemuQ35Pkg/AcpiPlatformDxe/AcpiPlatformDxe.inf
-  MdeModulePkg/Universal/Acpi/S3SaveStateDxe/S3SaveStateDxe.inf
-  MdeModulePkg/Universal/Acpi/BootScriptExecutorDxe/BootScriptExecutorDxe.inf
-  MdeModulePkg/Universal/Acpi/BootGraphicsResourceTableDxe/BootGraphicsResourceTableDxe.inf
-
-  #
-  # Network Support
-  #
-
-  NetworkPkg/DpcDxe/DpcDxe.inf
-
-  NetworkPkg/SnpDxe/SnpDxe.inf
-  NetworkPkg/MnpDxe/MnpDxe.inf
-
-  NetworkPkg/ArpDxe/ArpDxe.inf
-  NetworkPkg/Dhcp4Dxe/Dhcp4Dxe.inf
-  NetworkPkg/Ip4Dxe/Ip4Dxe.inf
-  NetworkPkg/Udp4Dxe/Udp4Dxe.inf
-  NetworkPkg/Mtftp4Dxe/Mtftp4Dxe.inf
-
-
-  NetworkPkg/Dhcp6Dxe/Dhcp6Dxe.inf
-  NetworkPkg/Ip6Dxe/Ip6Dxe.inf
-  NetworkPkg/Udp6Dxe/Udp6Dxe.inf
-  NetworkPkg/Mtftp6Dxe/Mtftp6Dxe.inf
-
-
-  NetworkPkg/TcpDxe/TcpDxe.inf
-  NetworkPkg/UefiPxeBcDxe/UefiPxeBcDxe.inf
-
-  NetworkPkg/TlsDxe/TlsDxe.inf
-  NetworkPkg/TlsAuthConfigDxe/TlsAuthConfigDxe.inf
-
-  NetworkPkg/DnsDxe/DnsDxe.inf
-  NetworkPkg/HttpDxe/HttpDxe.inf
-  NetworkPkg/HttpUtilitiesDxe/HttpUtilitiesDxe.inf
-  NetworkPkg/HttpBootDxe/HttpBootDxe.inf
-
-  QemuPkg/VirtioNetDxe/VirtioNet.inf
-  NetworkPkg/UefiPxeBcDxe/UefiPxeBcDxe.inf {
-    <LibraryClasses>
-      NULL|QemuQ35Pkg/Library/PxeBcPcdProducerLib/PxeBcPcdProducerLib.inf
-  }
-
-  #
-  # HID Support
-  #
-  HidPkg/UefiHidDxe/UefiHidDxe.inf
-
-  #
-  # Usb Support
-  #
-  MdeModulePkg/Bus/Pci/UhciDxe/UhciDxe.inf
-  MdeModulePkg/Bus/Pci/EhciDxe/EhciDxe.inf
-  MdeModulePkg/Bus/Pci/XhciDxe/XhciDxe.inf
-  MdeModulePkg/Bus/Usb/UsbBusDxe/UsbBusDxe.inf
-  MdeModulePkg/Bus/Usb/UsbKbDxe/UsbKbDxe.inf
-  MdeModulePkg/Bus/Usb/UsbMassStorageDxe/UsbMassStorageDxe.inf
-  HidPkg/UsbHidDxe/UsbHidDxe.inf {
-    <LibraryClasses>
-      UefiUsbLib|MdePkg/Library/UefiUsbLib/UefiUsbLib.inf
-  }
-
-  ShellPkg/DynamicCommand/TftpDynamicCommand/TftpDynamicCommand.inf {
-    <PcdsFixedAtBuild>
-      gEfiShellPkgTokenSpaceGuid.PcdShellLibAutoInitialize|FALSE
-  }
-  ShellPkg/DynamicCommand/VariablePolicyDynamicCommand/VariablePolicyDynamicCommand.inf {
-    <PcdsFixedAtBuild>
-      gEfiShellPkgTokenSpaceGuid.PcdShellLibAutoInitialize|FALSE
-  }
-  QemuPkg/LinuxInitrdDynamicShellCommand/LinuxInitrdDynamicShellCommand.inf {
-    <PcdsFixedAtBuild>
-      gEfiShellPkgTokenSpaceGuid.PcdShellLibAutoInitialize|FALSE
-  }
-  ShellPkg/Application/Shell/Shell.inf {
-    <LibraryClasses>
-      ShellCommandLib|ShellPkg/Library/UefiShellCommandLib/UefiShellCommandLib.inf
-      NULL|ShellPkg/Library/UefiShellLevel2CommandsLib/UefiShellLevel2CommandsLib.inf
-      NULL|ShellPkg/Library/UefiShellLevel1CommandsLib/UefiShellLevel1CommandsLib.inf
-      NULL|ShellPkg/Library/UefiShellLevel3CommandsLib/UefiShellLevel3CommandsLib.inf
-      NULL|ShellPkg/Library/UefiShellDriver1CommandsLib/UefiShellDriver1CommandsLib.inf
-      NULL|ShellPkg/Library/UefiShellDebug1CommandsLib/UefiShellDebug1CommandsLib.inf
-      NULL|ShellPkg/Library/UefiShellInstall1CommandsLib/UefiShellInstall1CommandsLib.inf
-      NULL|ShellPkg/Library/UefiShellNetwork1CommandsLib/UefiShellNetwork1CommandsLib.inf
-      NULL|ShellPkg/Library/UefiShellNetwork2CommandsLib/UefiShellNetwork2CommandsLib.inf
-
-      HandleParsingLib|ShellPkg/Library/UefiHandleParsingLib/UefiHandleParsingLib.inf
-      PrintLib|MdePkg/Library/BasePrintLib/BasePrintLib.inf
-      BcfgCommandLib|ShellPkg/Library/UefiShellBcfgCommandLib/UefiShellBcfgCommandLib.inf
-
-    <PcdsFixedAtBuild>
-      gEfiShellPkgTokenSpaceGuid.PcdShellLibAutoInitialize|FALSE
-      gEfiMdePkgTokenSpaceGuid.PcdUefiLibMaxPrintBufferSize|8000
-    <PcdsPatchableInModule>
-      #Turn off Halt on Assert and Print Assert so that libraries can
-      #be tested in more of a release mode environment
-      gEfiMdePkgTokenSpaceGuid.PcdDebugPropertyMask|0xFF
-  }
-
-  PolicyServicePkg/PolicyService/DxeMm/PolicyDxe.inf
-
-  SetupDataPkg/ConfApp/ConfApp.inf {
-    <LibraryClasses>
-      JsonLiteParserLib|MsCorePkg/Library/JsonLiteParser/JsonLiteParser.inf
-  }
-
-  QemuQ35Pkg/IoMmuDxe/IoMmuDxe.inf
-
-  QemuQ35Pkg/CpuS3DataDxe/CpuS3DataDxe.inf
-
-  AdvLoggerPkg/AdvancedFileLogger/AdvancedFileLogger.inf
-  MsCorePkg/Universal/StatusCodeHandler/Serial/Dxe/SerialStatusCodeHandlerDxe.inf
-  MsCorePkg/MuCryptoDxe/MuCryptoDxe.inf
-  MdeModulePkg/Universal/Acpi/FirmwarePerformanceDataTableDxe/FirmwarePerformanceDxe.inf
-  MsGraphicsPkg/MsEarlyGraphics/Dxe/MsEarlyGraphics.inf
-  MsWheaPkg/MsWheaReport/Dxe/MsWheaReportDxe.inf
-  MsWheaPkg/MsWheaReport/Smm/MsWheaReportStandaloneMm.inf
-  MdeModulePkg/Universal/ReportStatusCodeRouter/Smm/ReportStatusCodeRouterStandaloneMm.inf
-  MsCorePkg/Universal/StatusCodeHandler/Serial/Smm/SerialStatusCodeHandlerSmm.inf
-  MdeModulePkg/Universal/Acpi/FirmwarePerformanceDataTableSmm/FirmwarePerformanceStandaloneMm.inf
-  MsCorePkg/MuVarPolicyFoundationDxe/MuVarPolicyFoundationDxe.inf
-  # COMMENTED OUT FOR OVMF
-  #SecurityPkg/Tcg/Tcg2Smm/Tcg2Smm.inf {
-  #  <LibraryClasses>
-      ## MS NOTE: This is just the collection of the main parts of PhysicalPresenceCallback() into individual functions for simpler management.
-  #    Tcg2PhysicalPresenceLib|SecurityPkg/Library/SmmTcg2PhysicalPresenceLib/SmmTcg2PhysicalPresenceLib.inf
-  # }
-  # SecurityPkg/Tcg/MemoryOverwriteControl/TcgMor.inf
-  DfciPkg/SettingsManager/SettingsManagerDxe.inf {
-    #Platform should add all it settings libs here
-    <LibraryClasses>
-      NULL|ZeroTouchPkg/Library/ZeroTouchSettings/ZeroTouchSettings.inf
-      NULL|DfciPkg/Library/DfciSettingsLib/DfciSettingsLib.inf
-      #NULL|DfciPkg/Library/DfciPasswordProvider/DfciPasswordProvider.inf
-      NULL|DfciPkg/Library/DfciVirtualizationSettings/DfciVirtualizationSettings.inf
-      NULL|DfciPkg/Library/DfciWpbtSettingLib/DfciWpbtSetting.inf
-      NULL|DfciPkg/Library/DfciAssetTagSettingLib/DfciAssetTagSetting.inf
-      DfciSettingPermissionLib|DfciPkg/Library/DfciSettingPermissionLib/DfciSettingPermissionLib.inf
-      NULL|OemPkg/Library/MsBootManagerSettingsDxeLib/MsBootManagerSettingsDxeLib.inf
-      NULL|OemPkg/Library/MsSecureBootModeSettingLib/MsSecureBootModeSettingLib.inf
-    <PcdsFeatureFlag>
-      gDfciPkgTokenSpaceGuid.PcdSettingsManagerInstallProvider|TRUE
-  }
-  MdeModulePkg/Universal/EsrtFmpDxe/EsrtFmpDxe.inf
-  MsCorePkg/AcpiRGRT/AcpiRgrt.inf
-  MsCorePkg/HelloWorldRustDxe/HelloWorldRustDxe.inf
-  DfciPkg/Application/DfciMenu/DfciMenu.inf
-
-  MsGraphicsPkg/PrintScreenLogger/PrintScreenLogger.inf
-  SecurityPkg/Hash2DxeCrypto/Hash2DxeCrypto.inf
-
-## Unit Tests
-#
-## Powershell script to discover unit tests:
-#
-## Get-ChildItem -Recurse -Force -File | Where-Object {($_.Name -like "*test*") -and ($_.Extension -eq ".inf")} | ^
-## Where-Object {(Select-String -InputObject $_ -Pattern "MODULE_TYPE\s*=\s*UEFI_APPLICATION")} | ^
-## ForEach-Object {$path = $_.FullName -replace '\\','/'; Write-Output $path}
-!if $(BUILD_UNIT_TESTS) == TRUE
-
-  AdvLoggerPkg/UnitTests/LineParser/LineParserTestApp.inf
-  CryptoPkg/Test/UnitTest/Library/BaseCryptLib/BaseCryptLibUnitTestApp.inf {
-    <LibraryClasses>
-      BaseCryptLib|CryptoPkg/Library/BaseCryptLib/BaseCryptLib.inf
-      OpensslLib|CryptoPkg/Library/OpensslLib/OpensslLibFullAccel.inf # Contains openSSL library used by BaseCryptoLib
-      IntrinsicLib|CryptoPkg/Library/IntrinsicLib/IntrinsicLib.inf
-    <PcdsPatchableInModule>
-      #Turn off Halt on Assert and Print Assert so that libraries can
-      #be tested in more of a release mode environment
-      gEfiMdePkgTokenSpaceGuid.PcdDebugPropertyMask|0x0E
-    <PcdsFixedAtBuild>
-      !include CryptoPkg/Test/Crypto.pcd.ALL.inc.dsc
-  }
-  DfciPkg/UnitTests/DeviceIdTest/DeviceIdTestApp.inf
-  # DfciPkg/UnitTests/DfciVarLockAudit/UEFI/DfciVarLockAuditTestApp.inf # DOESN'T PRODUCE OUTPUT
-  FmpDevicePkg/Test/UnitTest/Library/FmpDependencyLib/FmpDependencyLibUnitTestApp.inf
-  !if $(TARGET) == DEBUG
-    # VARIABLE POLICY MUST BE UNLOCKED FOR THE TEST TO RUN (POLICY CAN ONLY REMAIN UNLOCKED ON DEBUG BUILDS)
-    MdeModulePkg/Test/ShellTest/VariablePolicyFuncTestApp/VariablePolicyFuncTestApp.inf
-  !endif
-  UefiTestingPkg/FunctionalSystemTests/MemoryAttributeProtocolFuncTestApp/MemoryAttributeProtocolFuncTestApp.inf
-  MdePkg/Test/UnitTest/Library/BaseLib/BaseLibUnitTestApp.inf
-  MdePkg/Test/UnitTest/Library/BaseSafeIntLib/TestBaseSafeIntLibTestApp.inf
-  MfciPkg/UnitTests/MfciPolicyParsingUnitTest/MfciPolicyParsingUnitTestApp.inf
-  # MsCorePkg/UnitTests/JsonTest/JsonTestApp.inf # SOMETIMES RESULTS IN INFINITE LOOP
-  MsCorePkg/UnitTests/MathLibUnitTest/MathLibUnitTestApp.inf
-  # MsGraphicsPkg/UnitTests/SpinnerTest/SpinnerTest.inf # DOESN'T PRODUCE OUTPUT
-  MsWheaPkg/Test/UnitTests/Library/LibraryClass/CheckHwErrRecHeaderTestApp.inf
-  # MsWheaPkg/Test/UnitTests/MsWheaEarlyStorageUnitTestApp/MsWheaEarlyUnitTestApp.inf # CMOS REGION TOO SMALL TO STORE DATA
-  MsWheaPkg/Test/UnitTests/MsWheaReportUnitTestApp/MsWheaReportUnitTestApp.inf
-  MmSupervisorPkg/Test/MmPagingAuditTest/UEFI/MmPagingAuditApp.inf
-  MmSupervisorPkg/Test/MmSupvRequestUnitTestApp/MmSupvRequestUnitTestApp.inf
-  MdeModulePkg/Application/MpServicesTest/MpServicesTest.inf
-  # MdeModulePkg/Application/SmiHandlerProfileInfo/SmiHandlerProfileAuditTestApp.inf # DOESN'T PRODUCE OUTPUT
-  # ShellPkg/Application/ShellCTestApp/ShellCTestApp.inf # DOESN'T PRODUCE OUTPUT
-  # ShellPkg/Application/ShellSortTestApp/ShellSortTestApp.inf # DOESN'T PRODUCE OUTPUT
-  UnitTestFrameworkPkg/Library/UnitTestBootLibUsbClass/UnitTestBootLibUsbClass.inf
-  UnitTestFrameworkPkg/Library/UnitTestPersistenceLibSimpleFileSystem/UnitTestPersistenceLibSimpleFileSystem.inf
-  UefiTestingPkg/AuditTests/BootAuditTest/UEFI/BootAuditTestApp.inf
-  # UefiTestingPkg/AuditTests/DMAProtectionAudit/UEFI/DMAIVRSProtectionUnitTestApp.inf # NOT APPLICABLE TO Q35
-  UefiTestingPkg/AuditTests/PagingAudit/UEFI/DxePagingAuditTestApp.inf
-  # UefiTestingPkg/AuditTests/PagingAudit/UEFI/SmmPagingAuditTestApp.inf # DOESN'T PRODUCE OUTPUT
-  # UefiTestingPkg/AuditTests/TpmEventLogAudit/TpmEventLogAuditTestApp.inf # DOESN'T PRODUCE OUTPUT
-  # UefiTestingPkg/AuditTests/UefiVarLockAudit/UEFI/UefiVarLockAuditTestApp.inf # DOESN'T PRODUCE OUTPUT
-  UefiTestingPkg/FunctionalSystemTests/ExceptionPersistenceTestApp/ExceptionPersistenceTestApp.inf
-  UefiTestingPkg/FunctionalSystemTests/MemmapAndMatTestApp/MemmapAndMatTestApp.inf
-  # UefiTestingPkg/FunctionalSystemTests/SmmPagingProtectionsTest/App/SmmPagingProtectionsTestApp.inf # NOT APPLICABLE TO Q35
-  # MOR LOCK NOT COMPATIBLE WITH STANDALONE MM: https://bugzilla.tianocore.org/show_bug.cgi?id=3513
-  # UefiTestingPkg/FunctionalSystemTests/MorLockTestApp/MorLockTestApp.inf
-  UefiTestingPkg/FunctionalSystemTests/MemoryProtectionTest/App/MemoryProtectionTestApp.inf
-  UefiTestingPkg/FunctionalSystemTests/SmmPagingProtectionsTest/Smm/SmmPagingProtectionsTestSmm.inf
-  UefiTestingPkg/FunctionalSystemTests/MemoryProtectionTest/Smm/MemoryProtectionTestSmm.inf
-  # UefiTestingPkg/AuditTests/PagingAudit/UEFI/DxePagingAuditDriver.inf # TEST RUN VIA APPLICATION
-  XmlSupportPkg/Test/UnitTest/XmlTreeLib/XmlTreeLibUnitTestApp.inf
-  XmlSupportPkg/Test/UnitTest/XmlTreeQueryLib/XmlTreeQueryLibUnitTestApp.inf {
-    <PcdsPatchableInModule>
-      #Turn off Halt on Assert and Print Assert so that libraries can
-      #be tested in more of a release mode environment
-      gEfiMdePkgTokenSpaceGuid.PcdDebugPropertyMask|0x0E
-  }
-!endif
-  #########################################
-  # SMM Phase modules
-  #########################################
-
-  #
-  # SMM Initial Program Load (a DXE_RUNTIME_DRIVER)
-  #
-!if $(PEI_MM_IPL_ENABLED) == TRUE
-  MmSupervisorPkg/Drivers/MmPeiLaunchers/MmIplX64Relay.inf
-  MmSupervisorPkg/Drivers/MmPeiLaunchers/MmDxeSupport.inf {
-    <LibraryClasses>
-      NULL|StandaloneMmPkg/Library/VariableMmDependency/VariableMmDependency.inf
-  }
-!else
-  QemuQ35Pkg/SmmAccess/SmmAccess2Dxe.inf
-  MmSupervisorPkg/Drivers/StandaloneMmIpl/PiSmmIpl.inf
-!endif
-  MmSupervisorPkg/Drivers/MmSupervisorErrorReport/MmSupervisorErrorReport.inf
-
-  #
-  # SMM_CORE
-  #
-  MmSupervisorPkg/Core/MmSupervisorCore.inf
-
-  #
-  # Privileged drivers (DXE_SMM_DRIVER modules)
-  #
-  UefiCpuPkg/CpuIo2Smm/CpuIo2StandaloneMm.inf
-  MdeModulePkg/Universal/LockBox/SmmLockBox/SmmLockBox.inf {
-    <LibraryClasses>
-      LockBoxLib|MdeModulePkg/Library/SmmLockBoxLib/SmmLockBoxSmmLib.inf
-  }
-
-  QemuQ35Pkg/SmmControl2Dxe/SmmControl2Dxe.inf
-
-
-  #
-  # Variable driver stack (SMM)
-  #
-  QemuQ35Pkg/QemuFlashFvbServicesRuntimeDxe/FvbServicesStandaloneMm.inf
-  MdeModulePkg/Universal/FaultTolerantWriteDxe/FaultTolerantWriteStandaloneMm.inf
-  MdeModulePkg/Universal/Variable/RuntimeDxe/VariableStandaloneMm.inf {
-    <LibraryClasses>
-      NULL|MdeModulePkg/Library/VarCheckUefiLib/VarCheckUefiLib.inf
-      # mu_change
-      NULL|MdeModulePkg/Library/VarCheckPolicyLib/VarCheckPolicyLibStandaloneMm.inf
-  }
-  MdeModulePkg/Universal/Variable/RuntimeDxe/VariableSmmRuntimeDxe.inf
-
-  #
-  # Variable driver stack (NO SMM)
-  #
-  MdeModulePkg/Universal/FaultTolerantWriteDxe/FaultTolerantWriteDxe.inf
-  MdeModulePkg/Universal/Variable/RuntimeDxe/VariableRuntimeDxe.inf {
-    <LibraryClasses>
-      BaseCryptLib|CryptoPkg/Library/BaseCryptLib/RuntimeCryptLib.inf
-      TlsLib|CryptoPkg/Library/TlsLib/TlsLib.inf
-      IntrinsicLib|CryptoPkg/Library/IntrinsicLib/IntrinsicLib.inf
-      OpensslLib|CryptoPkg/Library/OpensslLib/OpensslLibFullAccel.inf # Contains openSSL library used by BaseCryptoLib
-  }
-
-  #
-  # TPM support
-  #
-!if $(TPM_ENABLE) == TRUE
-!if $(TPM_REPLAY_ENABLED) == TRUE
-  TpmTestingPkg/Overrides/Tcg2Dxe/Tcg2Dxe.inf {
-    <LibraryClasses>
-      Tpm2DeviceLib|SecurityPkg/Library/Tpm2DeviceLibRouter/Tpm2DeviceLibRouterDxe.inf
-      NULL|SecurityPkg/Library/Tpm2DeviceLibDTpm/Tpm2InstanceLibDTpm.inf
-      HashLib|SecurityPkg/Library/HashLibBaseCryptoRouter/HashLibBaseCryptoRouterDxe.inf
-      NULL|SecurityPkg/Library/HashInstanceLibSha1/HashInstanceLibSha1.inf
-      NULL|SecurityPkg/Library/HashInstanceLibSha256/HashInstanceLibSha256.inf
-      NULL|SecurityPkg/Library/HashInstanceLibSha384/HashInstanceLibSha384.inf
-      NULL|SecurityPkg/Library/HashInstanceLibSha512/HashInstanceLibSha512.inf
-      NULL|SecurityPkg/Library/HashInstanceLibSm3/HashInstanceLibSm3.inf
-  }
-!else
-  SecurityPkg/Tcg/Tcg2Dxe/Tcg2Dxe.inf {
-    <LibraryClasses>
-      Tpm2DeviceLib|SecurityPkg/Library/Tpm2DeviceLibRouter/Tpm2DeviceLibRouterDxe.inf
-      NULL|SecurityPkg/Library/Tpm2DeviceLibDTpm/Tpm2InstanceLibDTpm.inf
-      HashLib|SecurityPkg/Library/HashLibBaseCryptoRouter/HashLibBaseCryptoRouterDxe.inf
-      NULL|SecurityPkg/Library/HashInstanceLibSha1/HashInstanceLibSha1.inf
-      NULL|SecurityPkg/Library/HashInstanceLibSha256/HashInstanceLibSha256.inf
-      NULL|SecurityPkg/Library/HashInstanceLibSha384/HashInstanceLibSha384.inf
-      NULL|SecurityPkg/Library/HashInstanceLibSha512/HashInstanceLibSha512.inf
-      NULL|SecurityPkg/Library/HashInstanceLibSm3/HashInstanceLibSm3.inf
-  }
-!endif
-!endif
-!if $(TPM_CONFIG_ENABLE) == TRUE AND $(TPM_ENABLE) == TRUE
-  SecurityPkg/Tcg/Tcg2Config/Tcg2ConfigDxe.inf
-!endif
-
-  # PRM Configuration Driver
-  PrmPkg/PrmConfigDxe/PrmConfigDxe.inf {
-    <LibraryClasses>
-      NULL|PrmPkg/Samples/PrmSampleAcpiParameterBufferModule/Library/DxeAcpiParameterBufferModuleConfigLib/DxeAcpiParameterBufferModuleConfigLib.inf
-      NULL|PrmPkg/Samples/PrmSampleContextBufferModule/Library/DxeContextBufferModuleConfigLib/DxeContextBufferModuleConfigLib.inf
-      # NULL|PrmPkg/Samples/PrmSampleHardwareAccessModule/Library/DxeHardwareAccessModuleConfigLib/DxeHardwareAccessModuleConfigLib.inf
-  }
-
-  #
-  # Platform Runtime Mechanism (PRM) feature
-  #
-
-  # PRM Module Loader Driver
-  PrmPkg/PrmLoaderDxe/PrmLoaderDxe.inf
-
-  # PRM SSDT Installation Driver
-  PrmPkg/PrmSsdtInstallDxe/PrmSsdtInstallDxe.inf
-
-  # PRM Sample Modules
-  PrmPkg/Samples/PrmSampleAcpiParameterBufferModule/PrmSampleAcpiParameterBufferModule.inf
-  PrmPkg/Samples/PrmSampleHardwareAccessModule/PrmSampleHardwareAccessModule.inf
-  PrmPkg/Samples/PrmSampleContextBufferModule/PrmSampleContextBufferModule.inf
-
-  # PRM Information UEFI Application
-  PrmPkg/Application/PrmInfo/PrmInfo.inf
-
-  # MfciDxe overrides
-  MfciPkg/MfciDxe/MfciDxe.inf {
-    <LibraryClasses>
-      MfciRetrievePolicyLib|MfciPkg/Library/MfciRetrievePolicyLibViaHob/MfciRetrievePolicyLibViaHob.inf
-      MfciDeviceIdSupportLib|MfciPkg/Library/MfciDeviceIdSupportLibSmbios/MfciDeviceIdSupportLibSmbios.inf
-  }
-
-!include TpmTestingPkg/TpmReplay.dsc.inc
-
-################################################################################
-#
-# Build Options
-#
-################################################################################
-[BuildOptions]
-  GCC:RELEASE_*_*_CC_FLAGS             = -DMDEPKG_NDEBUG
-  MSFT:RELEASE_*_*_CC_FLAGS            = /D MDEPKG_NDEBUG
-
-  # Exception tables are required for stack walks in the debugger.
-  MSFT:*_*_X64_GENFW_FLAGS  = --keepexceptiontable
-  GCC:*_*_X64_GENFW_FLAGS   = --keepexceptiontable
-
-  #
-  # Disable deprecated APIs.
-  #
-  MSFT:*_*_*_CC_FLAGS = /D DISABLE_NEW_DEPRECATED_INTERFACES
-  GCC:*_*_*_CC_FLAGS = -D DISABLE_NEW_DEPRECATED_INTERFACES
-
-  #
-  # Disable stack cookies in this repo (not supported in Rust modules).
-  #
-  MSFT:*_*_*_CC_FLAGS = /GS-
-
-[BuildOptions.IA32]
-  MSFT:*_*_*_DLINK_FLAGS = /ALIGN:64
-
-# Force PE/COFF sections to be aligned at 4KB boundaries to support page level
-# protection of DXE_SMM_DRIVER/SMM_CORE modules
-[BuildOptions.common.EDKII.DXE_SMM_DRIVER, BuildOptions.common.EDKII.DXE_RUNTIME_DRIVER, BuildOptions.common.EDKII.SMM_CORE, BuildOptions.common.EDKII.DXE_DRIVER, BuildOptions.common.EDKII.DXE_CORE, BuildOptions.common.EDKII.UEFI_DRIVER, BuildOptions.common.EDKII.UEFI_APPLICATION, BuildOptions.common.EDKII.MM_CORE_STANDALONE, BuildOptions.common.EDKII.MM_STANDALONE]
-  MSFT:*_*_*_DLINK_FLAGS = /ALIGN:4096
-  GCC:*_*_*_DLINK_FLAGS = -z common-page-size=0x1000
+## @file
+#  Open Virtual Machine Firmware for the Q35 platform using Project Mu
+#
+#  Copyright (c) Microsoft Corporation
+#  Copyright (c) 2006 - 2019, Intel Corporation. All rights reserved.<BR>
+#  (C) Copyright 2016 Hewlett Packard Enterprise Development LP<BR>
+#
+#  SPDX-License-Identifier: BSD-2-Clause-Patent
+#
+##
+
+################################################################################
+#
+# Defines Section - statements that will be processed to create a Makefile.
+#
+################################################################################
+[Defines]
+  PLATFORM_NAME                  = QemuQ35
+  PLATFORM_GUID                  = 163b507c-8702-496a-99d7-566c36e14728
+  PLATFORM_VERSION               = 0.1
+  DSC_SPECIFICATION              = 0x00010005
+  OUTPUT_DIRECTORY               = Build/QemuQ35Pkg
+  SUPPORTED_ARCHITECTURES        = IA32|X64
+  BUILD_TARGETS                  = NOOPT|DEBUG|RELEASE
+  SKUID_IDENTIFIER               = DEFAULT
+  FLASH_DEFINITION               = QemuQ35Pkg/QemuQ35Pkg.fdf
+
+  #
+  # Defines for default states.  These can be changed on the command line.
+  # -D FLAG=VALUE
+  #
+  DEFINE SOURCE_DEBUG_ENABLE            = FALSE
+!ifndef TPM_ENABLE
+  DEFINE TPM_ENABLE                     = FALSE
+!endif
+  DEFINE TPM_CONFIG_ENABLE              = FALSE
+  DEFINE OPT_INTO_MFCI_PRE_PRODUCTION   = TRUE
+  DEFINE BUILD_UNIT_TESTS               = TRUE
+  DEFINE PEI_MM_IPL_ENABLED             = TRUE
+  DEFINE GUI_FRONT_PAGE                 = FALSE
+  DEFINE TPM_REPLAY_ENABLED             = FALSE
+
+  DEFINE NETWORK_HTTP_ENABLE            = TRUE
+  DEFINE NETWORK_ALLOW_HTTP_CONNECTIONS = TRUE
+
+  # Configure Shared Crypto
+  !ifndef ENABLE_SHARED_CRYPTO # by default true
+    ENABLE_SHARED_CRYPTO = TRUE
+  !endif
+  !if $(ENABLE_SHARED_CRYPTO) == TRUE
+    PEI_CRYPTO_SERVICES = TINY_SHA
+    DXE_CRYPTO_SERVICES = STANDARD
+    SMM_CRYPTO_SERVICES = STANDARD
+    PEI_CRYPTO_ARCH = IA32
+    DXE_CRYPTO_ARCH = X64
+    SMM_CRYPTO_ARCH = X64
+  !endif
+
+################################################################################
+#
+# SKU Identification section - list of all SKU IDs supported by this Platform.
+#
+################################################################################
+[SkuIds]
+  0|DEFAULT
+
+################################################################################
+#
+# Library Class section - list of all Library Classes needed by this Platform.
+#
+################################################################################
+!include MdePkg/MdeLibs.dsc.inc
+
+[LibraryClasses]
+  PcdLib          |MdePkg/Library/BasePcdLibNull/BasePcdLibNull.inf
+  TimerLib        |QemuQ35Pkg/Library/AcpiTimerLib/BaseAcpiTimerLib.inf
+  PrintLib        |MdePkg/Library/BasePrintLib/BasePrintLib.inf
+  BaseLib         |MdePkg/Library/BaseLib/BaseLib.inf
+  UefiLib         |MdePkg/Library/UefiLib/UefiLib.inf
+  HiiLib          |MdeModulePkg/Library/UefiHiiLib/UefiHiiLib.inf
+  ResetSystemLib  |QemuQ35Pkg/Library/ResetSystemLib/BaseResetSystemLib.inf
+
+  # Services tables/Entry points
+  UefiBootServicesTableLib    |MdePkg/Library/UefiBootServicesTableLib/UefiBootServicesTableLib.inf
+  UefiRuntimeServicesTableLib |MdePkg/Library/UefiRuntimeServicesTableLib/UefiRuntimeServicesTableLib.inf
+  UefiDriverEntryPoint        |MdePkg/Library/UefiDriverEntryPoint/UefiDriverEntryPoint.inf
+  UefiApplicationEntryPoint   |MdePkg/Library/UefiApplicationEntryPoint/UefiApplicationEntryPoint.inf
+  DxeServicesLib              |MdePkg/Library/DxeServicesLib/DxeServicesLib.inf
+  DxeServicesTableLib         |MdePkg/Library/DxeServicesTableLib/DxeServicesTableLib.inf
+  UefiHiiServicesLib          |MdeModulePkg/Library/UefiHiiServicesLib/UefiHiiServicesLib.inf
+  RegisterFilterLib           |MdePkg/Library/RegisterFilterLibNull/RegisterFilterLibNull.inf
+
+  # Math Libraries
+  FltUsedLib |MdePkg/Library/FltUsedLib/FltUsedLib.inf
+  MathLib    |MsCorePkg/Library/MathLib/MathLib.inf
+  SafeIntLib |MdePkg/Library/BaseSafeIntLib/BaseSafeIntLib.inf
+
+  # PeCoff Libraries
+  PeCoffLib              |MdePkg/Library/BasePeCoffLib/BasePeCoffLib.inf
+  PeCoffGetEntryPointLib |MdePkg/Library/BasePeCoffGetEntryPointLib/BasePeCoffGetEntryPointLib.inf
+
+  # Debug Libraries
+  DebugPrintErrorLevelLib |MdePkg/Library/BaseDebugPrintErrorLevelLib/BaseDebugPrintErrorLevelLib.inf
+  OemHookStatusCodeLib    |MdeModulePkg/Library/OemHookStatusCodeLibNull/OemHookStatusCodeLibNull.inf
+  PerformanceLib          |MdePkg/Library/BasePerformanceLibNull/BasePerformanceLibNull.inf
+  ConsoleMsgLib           |PcBdsPkg/Library/ConsoleMsgLibNull/ConsoleMsgLibNull.inf
+  PanicLib                |MdePkg/Library/BasePanicLibSerialPort/BasePanicLibSerialPort.inf
+!if $(SOURCE_DEBUG_ENABLE) == TRUE
+  PeCoffExtraActionLib    |SourceLevelDebugPkg/Library/PeCoffExtraActionLibDebug/PeCoffExtraActionLibDebug.inf
+  DebugCommunicationLib   |SourceLevelDebugPkg/Library/DebugCommunicationLibSerialPort/DebugCommunicationLibSerialPort.inf
+!else
+  PeCoffExtraActionLib    |MdePkg/Library/BasePeCoffExtraActionLibNull/BasePeCoffExtraActionLibNull.inf
+  DebugAgentLib           |MdeModulePkg/Library/DebugAgentLibNull/DebugAgentLibNull.inf
+!endif
+
+  # Whea Libraries
+  MsWheaEarlyStorageLib |MsWheaPkg/Library/MsWheaEarlyStorageLib/MsWheaEarlyStorageLib.inf
+  MuTelemetryHelperLib  |MsWheaPkg/Library/MuTelemetryHelperLib/MuTelemetryHelperLib.inf
+
+  # Boot and Boot Policy
+  UefiBootManagerLib       |MdeModulePkg/Library/UefiBootManagerLib/UefiBootManagerLib.inf
+  MsBootPolicyLib          |OemPkg/Library/MsBootPolicyLib/MsBootPolicyLib.inf
+  DeviceBootManagerLib     |OemPkg/Library/DeviceBootManagerLib/DeviceBootManagerLib.inf
+  MsAltBootLib             |OemPkg/Library/MsAltBootLib/MsAltBootLib.inf # interfaces with alternate boot variable
+  MsBootOptionsLib         |QemuPkg/Library/MsBootOptionsLibQemu/MsBootOptionsLib.inf # attached to BdsDxe to implement Microsoft extensions to UefiBootManagerLib.
+  MsBootManagerSettingsLib |OemPkg/Library/MsBootManagerSettingsDxeLib/MsBootManagerSettingsDxeLib.inf
+
+  # UI and graphics
+  BmpSupportLib            |MdeModulePkg/Library/BaseBmpSupportLib/BaseBmpSupportLib.inf
+  BootLogoLib              |MdeModulePkg/Library/BootLogoLib/BootLogoLib.inf
+  BootGraphicsProviderLib  |OemPkg/Library/BootGraphicsProviderLib/BootGraphicsProviderLib.inf #  uses PCDs and raw files in the firmware volumes to get Pcd
+  CustomizedDisplayLib     |MdeModulePkg/Library/CustomizedDisplayLib/CustomizedDisplayLib.inf
+  FrameBufferBltLib        |MdeModulePkg/Library/FrameBufferBltLib/FrameBufferBltLib.inf
+  FrameBufferMemDrawLib    |MsGraphicsPkg/Library/FrameBufferMemDrawLib/FrameBufferMemDrawLibDxe.inf
+  BootGraphicsLib          |MsGraphicsPkg/Library/BootGraphicsLib/BootGraphicsLib.inf
+  GraphicsConsoleHelperLib |PcBdsPkg/Library/GraphicsConsoleHelperLib/GraphicsConsoleHelper.inf
+  DisplayDeviceStateLib    |MsGraphicsPkg/Library/ColorBarDisplayDeviceStateLib/ColorBarDisplayDeviceStateLib.inf # Display the On screen notifications for the platform using color bars
+  UIToolKitLib             |MsGraphicsPkg/Library/SimpleUIToolKit/SimpleUIToolKit.inf
+  MsColorTableLib          |MsGraphicsPkg/Library/MsColorTableLib/MsColorTableLib.inf
+  SwmDialogsLib            |MsGraphicsPkg/Library/SwmDialogsLib/SwmDialogs.inf #  Dialog Boxes in a Simple Window Manager environment.
+  DeviceStateLib           |MdeModulePkg/Library/DeviceStateLib/DeviceStateLib.inf
+  UiRectangleLib           |MsGraphicsPkg/Library/BaseUiRectangleLib/BaseUiRectangleLib.inf
+  PlatformThemeLib         |QemuPkg/Library/PlatformThemeLib/PlatformThemeLib.inf # Q35 theme
+  MsUiThemeCopyLib         |MsGraphicsPkg/Library/MsUiThemeCopyLib/MsUiThemeCopyLib.inf # handles copying the theme
+
+  # CPU/SMBUS/Peripherals Libraries
+  CpuLib              |MdePkg/Library/BaseCpuLib/BaseCpuLib.inf
+  SynchronizationLib  |MdePkg/Library/BaseSynchronizationLib/BaseSynchronizationLib.inf
+  LocalApicLib        |UefiCpuPkg/Library/BaseXApicX2ApicLib/BaseXApicX2ApicLib.inf
+  SmbusLib            |MdePkg/Library/BaseSmbusLibNull/BaseSmbusLibNull.inf
+  CacheMaintenanceLib |MdePkg/Library/BaseCacheMaintenanceLib/BaseCacheMaintenanceLib.inf
+  MicrocodeLib        |UefiCpuPkg/Library/MicrocodeLib/MicrocodeLib.inf
+
+  # File Libraries
+  FileExplorerLib   |MdeModulePkg/Library/FileExplorerLib/FileExplorerLib.inf
+  FileHandleLib     |MdePkg/Library/UefiFileHandleLib/UefiFileHandleLib.inf
+  NvVarsFileLib     |QemuQ35Pkg/Library/NvVarsFileLib/NvVarsFileLib.inf
+  UefiDecompressLib |MdePkg/Library/BaseUefiDecompressLib/BaseUefiDecompressLib.inf
+
+  # Capsule/Versioning Libraries
+  DisplayUpdateProgressLib |MdeModulePkg/Library/DisplayUpdateProgressLibText/DisplayUpdateProgressLibText.inf
+  CapsulePersistLib |MdeModulePkg/Library/CapsulePersistLibNull/CapsulePersistLibNull.inf
+  MuUefiVersionLib |OemPkg/Library/MuUefiVersionLib/MuUefiVersionLib.inf
+
+  # Sorter helper Libraries
+  SortLib              |MdeModulePkg/Library/UefiSortLib/UefiSortLib.inf
+  OrderedCollectionLib |MdePkg/Library/BaseOrderedCollectionRedBlackTreeLib/BaseOrderedCollectionRedBlackTreeLib.inf
+
+  # PCI libraries
+  PciCf8Lib           |MdePkg/Library/BasePciCf8Lib/BasePciCf8Lib.inf
+  PciExpressLib       |MdePkg/Library/BasePciExpressLib/BasePciExpressLib.inf
+  PciLib              |MdePkg/Library/BasePciLibCf8/BasePciLibCf8.inf
+  PciSegmentLib       |MdePkg/Library/BasePciSegmentLibPci/BasePciSegmentLibPci.inf
+  PciCapLib           |QemuPkg/Library/BasePciCapLib/BasePciCapLib.inf
+  PciCapPciSegmentLib |QemuPkg/Library/BasePciCapPciSegmentLib/BasePciCapPciSegmentLib.inf
+  PciCapPciIoLib      |QemuPkg/Library/UefiPciCapPciIoLib/UefiPciCapPciIoLib.inf
+
+  # IO Libraries
+  IoLib         |MdePkg/Library/BaseIoLibIntrinsic/BaseIoLibIntrinsicSev.inf
+  SerialPortLib |PcAtChipsetPkg/Library/SerialIoLib/SerialIoLib.inf
+  VirtioLib     |QemuPkg/Library/VirtioLib/VirtioLib.inf
+  TdxLib        |MdePkg/Library/TdxLib/TdxLib.inf
+  CcProbeLib    |MdePkg/Library/CcProbeLibNull/CcProbeLibNull.inf
+
+  # USB Libraries
+  UefiUsbLib |MdePkg/Library/UefiUsbLib/UefiUsbLib.inf
+
+  # Security Libraries
+  SecurityManagementLib |MdeModulePkg/Library/DxeSecurityManagementLib/DxeSecurityManagementLib.inf
+  SecurityLockAuditLib  |MdeModulePkg/Library/SecurityLockAuditDebugMessageLib/SecurityLockAuditDebugMessageLib.inf ##MU_CHANGE
+  LockBoxLib            |QemuPkg/Library/LockBoxLib/LockBoxBaseLib.inf
+  PlatformSecureLib     |SecurityPkg/Library/PlatformSecureLibNull/PlatformSecureLibNull.inf
+  PasswordStoreLib      |MsCorePkg/Library/PasswordStoreLibNull/PasswordStoreLibNull.inf
+  PasswordPolicyLib     |OemPkg/Library/PasswordPolicyLib/PasswordPolicyLib.inf
+  SecureBootVariableLib |SecurityPkg/Library/SecureBootVariableLib/SecureBootVariableLib.inf
+  SecureBootKeyStoreLib |OemPkg/Library/SecureBootKeyStoreLibOem/SecureBootKeyStoreLibOem.inf
+  PlatformPKProtectionLib|SecurityPkg/Library/PlatformPKProtectionLibVarPolicy/PlatformPKProtectionLibVarPolicy.inf
+  MuSecureBootKeySelectorLib|MsCorePkg/Library/MuSecureBootKeySelectorLib/MuSecureBootKeySelectorLib.inf
+
+  # Memory Libraries
+  BaseMemoryLib                  |MdePkg/Library/BaseMemoryLibRepStr/BaseMemoryLibRepStr.inf
+  MemEncryptSevLib               |QemuQ35Pkg/Library/BaseMemEncryptSevLib/DxeMemEncryptSevLib.inf
+  MemoryTypeInfoSecVarCheckLib   |MdeModulePkg/Library/MemoryTypeInfoSecVarCheckLib/MemoryTypeInfoSecVarCheckLib.inf # MU_CHANGE TCBZ1086
+  MemoryTypeInformationChangeLib |MdeModulePkg/Library/MemoryTypeInformationChangeLibNull/MemoryTypeInformationChangeLibNull.inf
+  MtrrLib                        |UefiCpuPkg/Library/MtrrLib/MtrrLib.inf # Memory Type Range Register (https://en.wikipedia.org/wiki/Memory_type_range_register)
+  MmUnblockMemoryLib             |MdePkg/Library/MmUnblockMemoryLib/MmUnblockMemoryLibNull.inf
+  DxeMemoryProtectionHobLib      |MdeModulePkg/Library/MemoryProtectionHobLibNull/DxeMemoryProtectionHobLibNull.inf
+  ExceptionPersistenceLib        |MsCorePkg/Library/ExceptionPersistenceLibCmos/ExceptionPersistenceLibCmos.inf
+  CpuPageTableLib                |UefiCpuPkg/Library/CpuPageTableLib/CpuPageTableLib.inf
+  FlatPageTableLib               |UefiTestingPkg/Library/FlatPageTableLib/FlatPageTableLib.inf
+
+  # Variable Libraries
+  VariablePolicyLib         |MdeModulePkg/Library/VariablePolicyLib/VariablePolicyLib.inf
+  VariablePolicyHelperLib   |MdeModulePkg/Library/VariablePolicyHelperLib/VariablePolicyHelperLib.inf
+  AuthVariableLib           |SecurityPkg/Library/AuthVariableLib/AuthVariableLib.inf
+  VarCheckLib               |MdeModulePkg/Library/VarCheckLib/VarCheckLib.inf
+  SerializeVariablesLib     |QemuQ35Pkg/Library/SerializeVariablesLib/SerializeVariablesLib.inf
+  VariableFlashInfoLib      |MdeModulePkg/Library/BaseVariableFlashInfoLib/BaseVariableFlashInfoLib.inf
+
+  # Unit Test Libs
+  UnitTestLib             |UnitTestFrameworkPkg/Library/UnitTestLib/UnitTestLib.inf
+  UnitTestBootLib         |UnitTestFrameworkPkg/Library/UnitTestBootLibNull/UnitTestBootLibNull.inf
+  UnitTestPersistenceLib  |UnitTestFrameworkPkg/Library/UnitTestPersistenceLibSimpleFileSystem/UnitTestPersistenceLibSimpleFileSystem.inf
+  UnitTestResultReportLib |XmlSupportPkg/Library/UnitTestResultReportJUnitFormatLib/UnitTestResultReportLib.inf
+
+  # Xen Libraries
+  XenHypercallLib |QemuQ35Pkg/Library/XenHypercallLib/XenHypercallLib.inf
+  XenPlatformLib  |QemuPkg/Library/XenPlatformLib/XenPlatformLib.inf
+
+  # Crypto Libraries
+  RngLib          |MdePkg/Library/BaseRngLib/BaseRngLib.inf
+  Hash2CryptoLib  |SecurityPkg/Library/BaseHash2CryptoLibNull/BaseHash2CryptoLibNull.inf
+
+  # Power/Thermal/Power State Libraries
+  MsNVBootReasonLib       |OemPkg/Library/MsNVBootReasonLib/MsNVBootReasonLib.inf # interface on Reboot Reason non volatile variables
+  ResetUtilityLib         |MdeModulePkg/Library/ResetUtilityLib/ResetUtilityLib.inf
+  S3BootScriptLib         |MdeModulePkg/Library/PiDxeS3BootScriptLib/DxeS3BootScriptLib.inf
+  PowerServicesLib        |PcBdsPkg/Library/PowerServicesLibNull/PowerServicesLibNull.inf
+  ThermalServicesLib      |PcBdsPkg/Library/ThermalServicesLibNull/ThermalServicesLibNull.inf
+  MsPlatformPowerCheckLib |PcBdsPkg/Library/MsPlatformPowerCheckLibNull/MsPlatformPowerCheckLibNull.inf
+
+  # TPM Libraries
+  OemTpm2InitLib          |SecurityPkg/Library/OemTpm2InitLibNull/OemTpm2InitLib.inf
+  Tpm2DebugLib            |SecurityPkg/Library/Tpm2DebugLib/Tpm2DebugLibNull.inf
+  Tpm12CommandLib         |SecurityPkg/Library/Tpm12CommandLib/Tpm12CommandLib.inf
+  Tpm2CommandLib          |SecurityPkg/Library/Tpm2CommandLib/Tpm2CommandLib.inf
+  Tpm2DeviceLib           |SecurityPkg/Library/Tpm2DeviceLibTcg2/Tpm2DeviceLibTcg2.inf
+  Tcg2PpVendorLib         |SecurityPkg/Library/Tcg2PpVendorLibNull/Tcg2PpVendorLibNull.inf
+  TpmMeasurementLib       |MdeModulePkg/Library/TpmMeasurementLibNull/TpmMeasurementLibNull.inf
+  Tcg2PhysicalPresenceLib |QemuPkg/Library/Tcg2PhysicalPresenceLibNull/DxeTcg2PhysicalPresenceLib.inf
+!if $(TPM_ENABLE) == TRUE
+  Tcg2PhysicalPresenceLib |QemuPkg/Library/Tcg2PhysicalPresenceLibQemu/DxeTcg2PhysicalPresenceLib.inf
+  TpmMeasurementLib       |SecurityPkg/Library/DxeTpmMeasurementLib/DxeTpmMeasurementLib.inf
+  Tpm2DebugLib            |SecurityPkg/Library/Tpm2DebugLib/Tpm2DebugLibSimple.inf
+!endif
+
+  # Shell Libraries
+  ShellLib         |ShellPkg/Library/UefiShellLib/UefiShellLib.inf
+  ShellCommandLib  |ShellPkg/Library/UefiShellCommandLib/UefiShellCommandLib.inf
+  ShellCEntryLib   |ShellPkg/Library/UefiShellCEntryLib/UefiShellCEntryLib.inf
+  HandleParsingLib |ShellPkg/Library/UefiHandleParsingLib/UefiHandleParsingLib.inf
+  BcfgCommandLib   |ShellPkg/Library/UefiShellBcfgCommandLib/UefiShellBcfgCommandLib.inf
+
+  # DFCI / XML / JSON Libraries
+  DfciUiSupportLib                  |QemuPkg/Library/DfciUiSupportLib/DfciUiSupportLib.inf # Supports DFCI Groups.
+  DfciV1SupportLib                  |DfciPkg/Library/DfciV1SupportLibNull/DfciV1SupportLibNull.inf # Backwards compatibility with DFCI V1 functions.
+  DfciDeviceIdSupportLib            |QemuPkg/Library/DfciDeviceIdSupportLib/DfciDeviceIdSupportLib.inf
+  DfciGroupLib                      |DfciPkg/Library/DfciGroupLibNull/DfciGroups.inf
+  DfciRecoveryLib                   |DfciPkg/Library/DfciRecoveryLib/DfciRecoveryLib.inf
+  SwmDialogsLib                     |MsGraphicsPkg/Library/SwmDialogsLib/SwmDialogs.inf
+   # Zero Touch is part of DFCI
+  ZeroTouchSettingsLib              |ZeroTouchPkg/Library/ZeroTouchSettings/ZeroTouchSettings.inf
+   # Libraries that understands the MsXml Settings Schema and providers helper functions
+  DfciXmlIdentitySchemaSupportLib   |DfciPkg/Library/DfciXmlIdentitySchemaSupportLib/DfciXmlIdentitySchemaSupportLib.inf
+  DfciXmlDeviceIdSchemaSupportLib   |DfciPkg/Library/DfciXmlDeviceIdSchemaSupportLib/DfciXmlDeviceIdSchemaSupportLib.inf
+  DfciXmlSettingSchemaSupportLib    |DfciPkg/Library/DfciXmlSettingSchemaSupportLib/DfciXmlSettingSchemaSupportLib.inf
+  DfciXmlPermissionSchemaSupportLib |DfciPkg/Library/DfciXmlPermissionSchemaSupportLib/DfciXmlPermissionSchemaSupportLib.inf
+  DfciSettingChangedNotificationLib |DfciPkg/Library/DfciSettingChangedNotificationLib/DfciSettingChangedNotificationLibNull.inf
+
+   #XML libraries
+  XmlTreeQueryLib                   |XmlSupportPkg/Library/XmlTreeQueryLib/XmlTreeQueryLib.inf
+  XmlTreeLib                        |XmlSupportPkg/Library/XmlTreeLib/XmlTreeLib.inf
+   # Json parser
+  JsonLiteParserLib |MsCorePkg/Library/JsonLiteParser/JsonLiteParser.inf
+
+  # Qemu specific libraries
+  QemuFwCfgLib             |QemuQ35Pkg/Library/QemuFwCfgLib/QemuFwCfgDxeLib.inf
+  QemuFwCfgSimpleParserLib |QemuQ35Pkg/Library/QemuFwCfgSimpleParserLib/QemuFwCfgSimpleParserLib.inf
+  CcExitLib                |UefiCpuPkg/Library/CcExitLibNull/CcExitLibNull.inf
+
+  # Platform devices path libraries
+  MsPlatformDevicesLib |QemuQ35Pkg/Library/MsPlatformDevicesLibQemuQ35/MsPlatformDevicesLib.inf
+  DevicePathLib        |MdePkg/Library/UefiDevicePathLibDevicePathProtocol/UefiDevicePathLibDevicePathProtocol.inf
+  LoadLinuxLib         |QemuQ35Pkg/Library/LoadLinuxLib/LoadLinuxLib.inf
+
+  # Setup variable libraries
+  SvdXmlSettingSchemaSupportLib |SetupDataPkg/Library/SvdXmlSettingSchemaSupportLib/SvdXmlSettingSchemaSupportLib.inf
+  ConfigVariableListLib         |SetupDataPkg/Library/ConfigVariableListLib/ConfigVariableListLib.inf
+  ConfigSystemModeLib           |QemuPkg/Library/ConfigSystemModeLibQemu/ConfigSystemModeLib.inf
+  ActiveProfileIndexSelectorLib |OemPkg/Library/ActiveProfileIndexSelectorPcdLib/ActiveProfileIndexSelectorPcdLib.inf
+
+  # Network libraries
+  NetLib                 |NetworkPkg/Library/DxeNetLib/DxeNetLib.inf
+  MsNetworkDependencyLib |PcBdsPkg/Library/MsNetworkDependencyLib/MsNetworkDependencyLib.inf # Library that is attached to drivers that require networking.
+  !include NetworkPkg/NetworkLibs.dsc.inc
+
+  PlatformSmmProtectionsTestLib|UefiTestingPkg/Library/PlatformSmmProtectionsTestLibNull/PlatformSmmProtectionsTestLibNull.inf
+  FmpDependencyLib|FmpDevicePkg/Library/FmpDependencyLib/FmpDependencyLib.inf
+
+#SHARED_CRYPTO
+!if $(ENABLE_SHARED_CRYPTO) == FALSE
+  [LibraryClasses.IA32]
+    BaseCryptLib|CryptoPkg/Library/BaseCryptLibOnProtocolPpi/PeiCryptLib.inf
+    TlsLib|CryptoPkg/Library/BaseCryptLibOnProtocolPpi/PeiCryptLib.inf
+
+  [LibraryClasses.X64]
+    BaseCryptLib|CryptoPkg/Library/BaseCryptLibOnProtocolPpi/DxeCryptLib.inf
+    TlsLib|CryptoPkg/Library/BaseCryptLibOnProtocolPpi/DxeCryptLib.inf
+
+  [LibraryClasses.X64.DXE_SMM_DRIVER]
+    BaseCryptLib|CryptoPkg/Library/BaseCryptLibOnProtocolPpi/SmmCryptLib.inf
+    TlsLib|CryptoPkg/Library/BaseCryptLibOnProtocolPpi/SmmCryptLib.inf
+
+  [LibraryClasses.X64.MM_STANDALONE]
+    BaseCryptLib|CryptoPkg/Library/BaseCryptLib/SmmCryptLib.inf
+
+  [Components.IA32]
+    CryptoPkg/Driver/CryptoPei.inf {
+        <LibraryClasses>
+          BaseCryptLib|CryptoPkg/Library/BaseCryptLib/PeiCryptLib.inf
+          TlsLib|CryptoPkg/Library/TlsLibNull/TlsLibNull.inf
+          !if $(TOOL_CHAIN_TAG) == VS2017 or $(TOOL_CHAIN_TAG) == VS2015 or $(TOOL_CHAIN_TAG) == VS2019 or $(TOOL_CHAIN_TAG) == VS2022
+            NULL|MdePkg/Library/VsIntrinsicLib/VsIntrinsicLib.inf
+          !endif
+          IntrinsicLib|CryptoPkg/Library/IntrinsicLib/IntrinsicLib.inf
+          OpensslLib|CryptoPkg/Library/OpensslLib/OpensslLibFullAccel.inf # Contains openSSL library used by BaseCryptoLib
+        <PcdsFixedAtBuild>
+          !include CryptoPkg/Driver/Bin/Crypto.pcd.TINY_SHA.inc.dsc
+    }
+
+  [Components.X64]
+    CryptoPkg/Driver/CryptoDxe.inf {
+        <LibraryClasses>
+          BaseCryptLib|CryptoPkg/Library/BaseCryptLib/BaseCryptLib.inf
+          TlsLib|CryptoPkg/Library/TlsLib/TlsLib.inf
+          IntrinsicLib|CryptoPkg/Library/IntrinsicLib/IntrinsicLib.inf
+          OpensslLib|CryptoPkg/Library/OpensslLib/OpensslLibFullAccel.inf # Contains openSSL library used by BaseCryptoLib
+        <PcdsFixedAtBuild>
+          !include CryptoPkg/Driver/Bin/Crypto.pcd.STANDARD.inc.dsc
+    }
+    CryptoPkg/Driver/CryptoSmm.inf {
+        <LibraryClasses>
+          BaseCryptLib|CryptoPkg/Library/BaseCryptLib/SmmCryptLib.inf
+          TlsLib|CryptoPkg/Library/TlsLibNull/TlsLibNull.inf
+          IntrinsicLib|CryptoPkg/Library/IntrinsicLib/IntrinsicLib.inf
+          OpensslLib|CryptoPkg/Library/OpensslLib/OpensslLibFullAccel.inf # Contains openSSL library used by BaseCryptoLib
+        <PcdsFixedAtBuild>
+          !include CryptoPkg/Driver/Bin/Crypto.pcd.STANDARD.inc.dsc
+    }
+!endif
+
+[LibraryClasses]
+  # Platform Runtime Mechanism (PRM) libraries
+  PrmContextBufferLib|PrmPkg/Library/DxePrmContextBufferLib/DxePrmContextBufferLib.inf
+  PrmModuleDiscoveryLib|PrmPkg/Library/DxePrmModuleDiscoveryLib/DxePrmModuleDiscoveryLib.inf
+  PrmPeCoffLib|PrmPkg/Library/DxePrmPeCoffLib/DxePrmPeCoffLib.inf
+
+#########################################
+# SEC Libraries
+#########################################
+[LibraryClasses.common.SEC]
+  TimerLib                   |QemuQ35Pkg/Library/AcpiTimerLib/BaseRomAcpiTimerLib.inf
+  QemuFwCfgLib               |QemuQ35Pkg/Library/QemuFwCfgLib/QemuFwCfgSecLib.inf
+  HobLib                     |MdePkg/Library/PeiHobLib/PeiHobLib.inf
+  PeiServicesLib             |MdePkg/Library/PeiServicesLib/PeiServicesLib.inf
+  PeiServicesTablePointerLib |MdePkg/Library/PeiServicesTablePointerLibIdt/PeiServicesTablePointerLibIdt.inf
+  MemoryAllocationLib        |MdePkg/Library/PeiMemoryAllocationLib/PeiMemoryAllocationLib.inf
+  CpuExceptionHandlerLib     |UefiCpuPkg/Library/CpuExceptionHandlerLib/SecPeiCpuExceptionHandlerLib.inf
+  ReportStatusCodeLib        |MdeModulePkg/Library/PeiReportStatusCodeLib/PeiReportStatusCodeLib.inf
+  ExtractGuidedSectionLib    |MdePkg/Library/BaseExtractGuidedSectionLib/BaseExtractGuidedSectionLib.inf
+
+!ifndef $(DEBUG_ON_SERIAL_PORT)
+  DebugLib                   |QemuQ35Pkg/Library/PlatformDebugLibIoPort/PlatformRomDebugLibIoPort.inf
+!endif
+
+!if $(SOURCE_DEBUG_ENABLE) == TRUE
+  DebugAgentLib|SourceLevelDebugPkg/Library/DebugAgent/SecPeiDebugAgentLib.inf
+!endif
+  MemEncryptSevLib|QemuQ35Pkg/Library/BaseMemEncryptSevLib/SecMemEncryptSevLib.inf
+
+[LibraryClasses.common.DXE_DRIVER, LibraryClasses.common.DXE_CORE, LibraryClasses.common.UEFI_APPLICATION]
+  DxeMemoryProtectionHobLib|MdeModulePkg/Library/MemoryProtectionHobLib/DxeMemoryProtectionHobLib.inf
+
+[LibraryClasses.common.SMM_CORE, LibraryClasses.common.DXE_SMM_DRIVER]
+  MmMemoryProtectionHobLib|MdeModulePkg/Library/MemoryProtectionHobLib/SmmMemoryProtectionHobLib.inf
+
+[LibraryClasses.common.MM_CORE_STANDALONE, LibraryClasses.common.MM_STANDALONE]
+  MmMemoryProtectionHobLib|MdeModulePkg/Library/MemoryProtectionHobLib/StandaloneMmMemoryProtectionHobLib.inf
+
+#########################################
+# PEI Libraries
+#########################################
+[LibraryClasses.common.PEI_CORE, LibraryClasses.common.PEIM]
+  HobLib                     |MdePkg/Library/PeiHobLib/PeiHobLib.inf
+  PeiServicesTablePointerLib |MdePkg/Library/PeiServicesTablePointerLibIdt/PeiServicesTablePointerLibIdt.inf
+  PeiServicesLib             |MdePkg/Library/PeiServicesLib/PeiServicesLib.inf
+  MemoryAllocationLib        |MdePkg/Library/PeiMemoryAllocationLib/PeiMemoryAllocationLib.inf
+  ReportStatusCodeLib        |MdeModulePkg/Library/PeiReportStatusCodeLib/PeiReportStatusCodeLib.inf
+  RngLib                     |MdePkg/Library/BaseRngLib/BaseRngLib.inf
+  MemEncryptSevLib           |QemuQ35Pkg/Library/BaseMemEncryptSevLib/PeiMemEncryptSevLib.inf
+  FrameBufferMemDrawLib      |MsGraphicsPkg/Library/FrameBufferMemDrawLib/FrameBufferMemDrawLibPei.inf
+
+[LibraryClasses.common.PEI_CORE]
+  PeiCoreEntryPoint |MdePkg/Library/PeiCoreEntryPoint/PeiCoreEntryPoint.inf
+
+[LibraryClasses.common.PEIM]
+  ResetSystemLib             |MdeModulePkg/Library/PeiResetSystemLib/PeiResetSystemLib.inf
+  HwResetSystemLib           |QemuQ35Pkg/Library/ResetSystemLib/BaseResetSystemLib.inf
+  PeimEntryPoint             |MdePkg/Library/PeimEntryPoint/PeimEntryPoint.inf
+  MsPlatformEarlyGraphicsLib |MsGraphicsPkg/Library/MsEarlyGraphicsLibNull/Pei/MsEarlyGraphicsLibNull.inf
+  MsUiThemeLib               |MsGraphicsPkg/Library/MsUiThemeLib/Pei/MsUiThemeLib.inf
+  LockBoxLib                 |MdeModulePkg/Library/SmmLockBoxLib/SmmLockBoxPeiLib.inf
+  ResourcePublicationLib     |MdePkg/Library/PeiResourcePublicationLib/PeiResourcePublicationLib.inf
+  ExtractGuidedSectionLib    |MdePkg/Library/PeiExtractGuidedSectionLib/PeiExtractGuidedSectionLib.inf
+  CpuExceptionHandlerLib     |UefiCpuPkg/Library/CpuExceptionHandlerLib/PeiCpuExceptionHandlerLib.inf
+  MpInitLib                  |UefiCpuPkg/Library/MpInitLib/PeiMpInitLib.inf
+  QemuFwCfgS3Lib             |QemuQ35Pkg/Library/QemuFwCfgS3Lib/PeiQemuFwCfgS3LibFwCfg.inf
+  PcdLib                     |MdePkg/Library/PeiPcdLib/PeiPcdLib.inf
+  QemuFwCfgLib               |QemuQ35Pkg/Library/QemuFwCfgLib/QemuFwCfgPeiLib.inf
+  PcdDatabaseLoaderLib       |MdeModulePkg/Library/PcdDatabaseLoaderLib/Pei/PcdDatabaseLoaderLibPei.inf
+  OemMfciLib                 |OemPkg/Library/OemMfciLib/OemMfciLibPei.inf
+  ConfigKnobShimLib          |SetupDataPkg/Library/ConfigKnobShimLib/ConfigKnobShimPeiLib/ConfigKnobShimPeiLib.inf
+  PolicyLib                  |PolicyServicePkg/Library/PeiPolicyLib/PeiPolicyLib.inf
+!if $(SOURCE_DEBUG_ENABLE) == TRUE
+  DebugAgentLib              |SourceLevelDebugPkg/Library/DebugAgent/SecPeiDebugAgentLib.inf
+!endif
+!if $(TPM_ENABLE) == TRUE
+  Tpm12DeviceLib             |SecurityPkg/Library/Tpm12DeviceLibDTpm/Tpm12DeviceLibDTpm.inf
+  Tpm2DeviceLib              |SecurityPkg/Library/Tpm2DeviceLibDTpm/Tpm2DeviceLibDTpm.inf
+  SourceDebugEnabledLib      |SourceLevelDebugPkg/Library/SourceDebugEnabled/SourceDebugEnabledLib.inf
+  Tcg2PreUefiEventLogLib     |QemuPkg/Library/QemuPreUefiEventLogLibNull/QemuPreUefiEventLogLibNull.inf
+!endif
+
+[LibraryClasses.X64.PEIM]
+  CpuExceptionHandlerLib     |UefiCpuPkg/Library/CpuExceptionHandlerLib/SecPeiCpuExceptionHandlerLib.inf
+
+#########################################
+# DXE Libraries
+#########################################
+# Common to all DXE phases
+[LibraryClasses.common.DXE_CORE, LibraryClasses.common.DXE_RUNTIME_DRIVER, LibraryClasses.common.UEFI_DRIVER, LibraryClasses.common.DXE_DRIVER, LibraryClasses.common.UEFI_APPLICATION]
+  MsUiThemeLib                  |MsGraphicsPkg/Library/MsUiThemeLib/Dxe/MsUiThemeLib.inf
+  MsPlatformEarlyGraphicsLib    |MsGraphicsPkg/Library/MsEarlyGraphicsLibNull/Dxe/MsEarlyGraphicsLibNull.inf
+  PcdLib                        |MdePkg/Library/DxePcdLib/DxePcdLib.inf
+  HobLib                        |MdePkg/Library/DxeHobLib/DxeHobLib.inf
+  ResetSystemLib                |MdeModulePkg/Library/DxeResetSystemLib/DxeResetSystemLib.inf
+  HwResetSystemLib              |QemuQ35Pkg/Library/ResetSystemLib/BaseResetSystemLib.inf
+  DxeCoreEntryPoint             |MdePkg/Library/DxeCoreEntryPoint/DxeCoreEntryPoint.inf
+  MemoryAllocationLib           |MdePkg/Library/UefiMemoryAllocationLib/UefiMemoryAllocationLib.inf
+  CpuExceptionHandlerLib        |UefiCpuPkg/Library/CpuExceptionHandlerLib/DxeCpuExceptionHandlerLib.inf
+  ReportStatusCodeLib           |MdeModulePkg/Library/DxeReportStatusCodeLib/DxeReportStatusCodeLib.inf
+  QemuFwCfgS3Lib                |QemuQ35Pkg/Library/QemuFwCfgS3Lib/DxeQemuFwCfgS3LibFwCfg.inf
+  MmUnblockMemoryLib            |MmSupervisorPkg/Library/MmSupervisorUnblockMemoryLib/MmSupervisorUnblockMemoryLibDxe.inf
+
+# Non DXE Core but everything else
+[LibraryClasses.common.DXE_RUNTIME_DRIVER, LibraryClasses.common.UEFI_DRIVER, LibraryClasses.common.DXE_DRIVER, LibraryClasses.common.UEFI_APPLICATION]
+  TimerLib |QemuQ35Pkg/Library/AcpiTimerLib/DxeAcpiTimerLib.inf
+  RngLib   |MdePkg/Library/BaseRngLibTimerLib/BaseRngLibTimerLib.inf # MU_CHANGE use timer lib as the source of random
+  PciLib   |QemuQ35Pkg/Library/DxePciLibI440FxQ35/DxePciLibI440FxQ35.inf
+
+  OemMfciLib |OemPkg/Library/OemMfciLib/OemMfciLibDxe.inf
+
+[LibraryClasses.common.DXE_CORE]
+  HobLib                  |MdePkg/Library/DxeCoreHobLib/DxeCoreHobLib.inf
+  MemoryAllocationLib     |MdeModulePkg/Library/DxeCoreMemoryAllocationLib/DxeCoreMemoryAllocationLib.inf
+  ExtractGuidedSectionLib |MdePkg/Library/DxeExtractGuidedSectionLib/DxeExtractGuidedSectionLib.inf
+!if $(SOURCE_DEBUG_ENABLE) == TRUE
+  DebugAgentLib|SourceLevelDebugPkg/Library/DebugAgent/DxeDebugAgentLib.inf
+!endif
+  MemoryBinOverrideLib    |MdeModulePkg/Library/MemoryBinOverrideLibNull/MemoryBinOverrideLibNull.inf
+
+
+[LibraryClasses.common.DXE_RUNTIME_DRIVER]
+  ReportStatusCodeLib|MdeModulePkg/Library/RuntimeDxeReportStatusCodeLib/RuntimeDxeReportStatusCodeLib.inf
+  ResetSystemLib|QemuQ35Pkg/Library/ResetSystemLib/DxeResetSystemLib.inf
+  HwResetSystemLib|QemuQ35Pkg/Library/ResetSystemLib/DxeResetSystemLib.inf
+  UefiRuntimeLib|MdePkg/Library/UefiRuntimeLib/UefiRuntimeLib.inf
+  CapsuleLib|MdeModulePkg/Library/DxeCapsuleLibFmp/DxeRuntimeCapsuleLib.inf
+  VariablePolicyLib|MdeModulePkg/Library/VariablePolicyLib/VariablePolicyLibRuntimeDxe.inf
+
+[LibraryClasses.common.UEFI_DRIVER, LibraryClasses.common.DXE_DRIVER]
+  UefiScsiLib|MdePkg/Library/UefiScsiLib/UefiScsiLib.inf
+
+[LibraryClasses.common.UEFI_DRIVER]
+  RngLib|MdePkg/Library/DxeRngLib/DxeRngLib.inf
+
+[LibraryClasses.common.UEFI_APPLICATION]
+  CheckHwErrRecHeaderLib|MsWheaPkg/Library/CheckHwErrRecHeaderLib/CheckHwErrRecHeaderLib.inf
+  FlatPageTableLib|UefiTestingPkg/Library/FlatPageTableLib/FlatPageTableLib.inf
+
+[LibraryClasses.common.DXE_DRIVER]
+  PlatformBootManagerLib|MsCorePkg/Library/PlatformBootManagerLib/PlatformBootManagerLib.inf
+  PlatformBmPrintScLib|QemuPkg/Library/PlatformBmPrintScLib/PlatformBmPrintScLib.inf
+  LockBoxLib|MdeModulePkg/Library/SmmLockBoxLib/SmmLockBoxDxeLib.inf
+  QemuLoadImageLib|QemuQ35Pkg/Library/GenericQemuLoadImageLib/GenericQemuLoadImageLib.inf
+  MpInitLib|UefiCpuPkg/Library/MpInitLib/DxeMpInitLib.inf
+  UpdateFacsHardwareSignatureLib|OemPkg/Library/UpdateFacsHardwareSignatureLib/UpdateFacsHardwareSignatureLib.inf
+  PcdDatabaseLoaderLib|MdeModulePkg/Library/PcdDatabaseLoaderLib/Dxe/PcdDatabaseLoaderLibDxe.inf
+  CapsuleLib|MdeModulePkg/Library/DxeCapsuleLibFmp/DxeCapsuleLib.inf
+  PolicyLib|PolicyServicePkg/Library/DxePolicyLib/DxePolicyLib.inf
+!if $(SOURCE_DEBUG_ENABLE) == TRUE
+  DebugAgentLib|SourceLevelDebugPkg/Library/DebugAgent/DxeDebugAgentLib.inf
+!endif
+!if $(TPM_ENABLE) == TRUE
+  Tpm12DeviceLib|SecurityPkg/Library/Tpm12DeviceLibTcg/Tpm12DeviceLibTcg.inf
+  Tpm2DeviceLib|SecurityPkg/Library/Tpm2DeviceLibTcg2/Tpm2DeviceLibTcg2.inf
+!endif
+
+#########################################
+# SMM Libraries
+#########################################
+[LibraryClasses.common.SMM_CORE, LibraryClasses.common.DXE_SMM_DRIVER]
+  ResetSystemLib|QemuQ35Pkg/Library/ResetSystemLib/DxeResetSystemLib.inf
+  HwResetSystemLib|QemuQ35Pkg/Library/ResetSystemLib/DxeResetSystemLib.inf
+  ReportStatusCodeLib|MdeModulePkg/Library/SmmReportStatusCodeLib/SmmReportStatusCodeLib.inf
+  HobLib|MdePkg/Library/DxeHobLib/DxeHobLib.inf
+  PciLib|QemuQ35Pkg/Library/DxePciLibI440FxQ35/DxePciLibI440FxQ35.inf
+  PcdLib|MdePkg/Library/DxePcdLib/DxePcdLib.inf
+  TimerLib|QemuQ35Pkg/Library/AcpiTimerLib/DxeAcpiTimerLib.inf
+
+[LibraryClasses.common.DXE_SMM_DRIVER]
+  MemoryAllocationLib|MdePkg/Library/SmmMemoryAllocationLib/SmmMemoryAllocationLib.inf
+  SmmMemLib|MdePkg/Library/SmmMemLib/SmmMemLib.inf
+  MmServicesTableLib|MdePkg/Library/MmServicesTableLib/MmServicesTableLib.inf
+  SmmServicesTableLib|MdePkg/Library/SmmServicesTableLib/SmmServicesTableLib.inf
+  CpuExceptionHandlerLib|UefiCpuPkg/Library/CpuExceptionHandlerLib/SmmCpuExceptionHandlerLib.inf
+  RngLib|MdePkg/Library/BaseRngLib/BaseRngLib.inf
+  LockBoxLib|MdeModulePkg/Library/SmmLockBoxLib/SmmLockBoxSmmLib.inf
+  AdvLoggerAccessLib|AdvLoggerPkg/Library/AdvLoggerSmmAccessLib/AdvLoggerSmmAccessLib.inf
+!if $(SOURCE_DEBUG_ENABLE) == TRUE
+  DebugAgentLib|SourceLevelDebugPkg/Library/DebugAgent/SmmDebugAgentLib.inf
+!endif
+
+[LibraryClasses.common.SMM_CORE]
+  SmmCorePlatformHookLib|MdeModulePkg/Library/SmmCorePlatformHookLibNull/SmmCorePlatformHookLibNull.inf
+  MemoryAllocationLib|MdeModulePkg/Library/PiSmmCoreMemoryAllocationLib/PiSmmCoreMemoryAllocationLib.inf
+  SmmMemLib|MdePkg/Library/SmmMemLib/SmmMemLib.inf
+  SmmServicesTableLib|MdeModulePkg/Library/PiSmmCoreSmmServicesTableLib/PiSmmCoreSmmServicesTableLib.inf
+
+[LibraryClasses.common.MM_CORE_STANDALONE]
+  TimerLib|QemuQ35Pkg/Library/AcpiTimerLib/DxeAcpiTimerLib.inf
+  ExtractGuidedSectionLib|MdePkg/Library/BaseExtractGuidedSectionLib/BaseExtractGuidedSectionLib.inf
+  FvLib|StandaloneMmPkg/Library/FvLib/FvLib.inf
+  HobLib|StandaloneMmPkg/Library/StandaloneMmCoreHobLib/StandaloneMmCoreHobLib.inf
+  MemoryAllocationLib|StandaloneMmPkg/Library/StandaloneMmCoreMemoryAllocationLib/StandaloneMmCoreMemoryAllocationLib.inf
+  MemLib|MmSupervisorPkg/Library/MmSupervisorMemLib/MmSupervisorCoreMemLib.inf
+  ReportStatusCodeLib|MdePkg/Library/BaseReportStatusCodeLibNull/BaseReportStatusCodeLibNull.inf
+  StandaloneMmCoreEntryPoint|StandaloneMmPkg/Library/StandaloneMmCoreEntryPoint/StandaloneMmCoreEntryPoint.inf
+  SmmCpuFeaturesLib|QemuQ35Pkg/Library/SmmCpuFeaturesLib/StandaloneMmCpuFeaturesLib.inf
+  SmmCpuPlatformHookLib|QemuQ35Pkg/Library/SmmCpuPlatformHookLibQemu/SmmCpuPlatformHookLibQemu.inf
+  CpuExceptionHandlerLib|UefiCpuPkg/Library/CpuExceptionHandlerLib/SmmCpuExceptionHandlerLib.inf
+  DevicePathLib|MdePkg/Library/UefiDevicePathLib/UefiDevicePathLibStandaloneMm.inf
+  SortLib|MdeModulePkg/Library/BaseSortLib/BaseSortLib.inf
+  SmmPolicyGateLib|MmSupervisorPkg/Library/SmmPolicyGateLib/SmmPolicyGateLib.inf
+  HwResetSystemLib|QemuQ35Pkg/Library/ResetSystemLib/StandaloneMmResetSystemLib.inf
+  IhvSmmSaveStateSupervisionLib|MmSupervisorPkg/Library/IhvMmSaveStateSupervisionLib/IhvMmSaveStateSupervisionLib.inf
+
+[LibraryClasses.common.MM_STANDALONE]
+  TimerLib|QemuQ35Pkg/Library/AcpiTimerLib/DxeAcpiTimerLib.inf
+  MmServicesTableLib|MmSupervisorPkg/Library/StandaloneMmServicesTableLib/StandaloneMmServicesTableLib.inf
+  MemoryAllocationLib|StandaloneMmPkg/Library/StandaloneMmMemoryAllocationLib/StandaloneMmMemoryAllocationLib.inf
+  HobLib|MmSupervisorPkg/Library/StandaloneMmHobLibSyscall/StandaloneMmHobLibSyscall.inf
+  MemLib|MmSupervisorPkg/Library/MmSupervisorMemLib/MmSupervisorMemLibSyscall.inf
+  LockBoxLib|MdeModulePkg/Library/SmmLockBoxLib/SmmLockBoxStandaloneMmLib.inf
+  CpuExceptionHandlerLib|UefiCpuPkg/Library/CpuExceptionHandlerLib/SmmCpuExceptionHandlerLib.inf
+  ReportStatusCodeLib|MdeModulePkg/Library/SmmReportStatusCodeLib/StandaloneMmReportStatusCodeLib.inf
+  HwResetSystemLib|QemuQ35Pkg/Library/ResetSystemLib/StandaloneMmResetSystemLib.inf
+  StandaloneMmDriverEntryPoint|MmSupervisorPkg/Library/StandaloneMmDriverEntryPoint/StandaloneMmDriverEntryPoint.inf
+  # TODO: ShareCrypto support
+  BaseCryptLib|CryptoPkg/Library/BaseCryptLib/SmmCryptLib.inf
+  OpensslLib|CryptoPkg/Library/OpensslLib/OpensslLibFullAccel.inf
+  IntrinsicLib|CryptoPkg/Library/IntrinsicLib/IntrinsicLib.inf
+  AdvLoggerAccessLib|MdeModulePkg/Library/AdvLoggerAccessLibNull/AdvLoggerAccessLib.inf
+  DevicePathLib|MdePkg/Library/UefiDevicePathLib/UefiDevicePathLibStandaloneMm.inf
+  RngLib|MdePkg/Library/BaseRngLib/BaseRngLib.inf
+  PciLib|QemuQ35Pkg/Library/DxePciLibI440FxQ35/DxePciLibI440FxQ35.inf
+
+  BaseLib|MmSupervisorPkg/Library/BaseLibSysCall/BaseLib.inf
+  IoLib|MmSupervisorPkg/Library/BaseIoLibIntrinsicSysCall/BaseIoLibIntrinsic.inf
+  SysCallLib|MmSupervisorPkg/Library/SysCallLib/SysCallLib.inf
+  CpuLib|MmSupervisorPkg/Library/BaseCpuLibSysCall/BaseCpuLib.inf
+
+#########################################
+# Advanced Logger Libraries
+#########################################
+[LibraryClasses]
+!ifndef $(DEBUG_ON_SERIAL_PORT)
+  DebugLib|AdvLoggerPkg/Library/BaseDebugLibAdvancedLogger/BaseDebugLibAdvancedLogger.inf
+!else
+  DebugLib|MdePkg/Library/BaseDebugLibSerialPort/BaseDebugLibSerialPort.inf
+!endif
+  AdvancedLoggerHdwPortLib|AdvLoggerPkg/Library/AdvancedLoggerHdwPortLib/AdvancedLoggerHdwPortLib.inf
+  AssertLib|AdvLoggerPkg/Library/AssertLib/AssertLib.inf
+  AdvancedLoggerAccessLib|AdvLoggerPkg/Library/AdvancedLoggerAccessLib/AdvancedLoggerAccessLib.inf
+
+[LibraryClasses.common.MM_CORE_STANDALONE, LibraryClasses.common.MM_STANDALONE, LibraryClasses.common.PEIM, LibraryClasses.common.PEI_CORE]
+!ifndef $(DEBUG_ON_SERIAL_PORT)
+  DebugLib|QemuQ35Pkg/Library/PlatformDebugLibIoPort/PlatformDebugLibIoPort.inf
+!endif
+
+[LibraryClasses.X64]
+  AdvancedLoggerLib|AdvLoggerPkg/Library/AdvancedLoggerLib/Dxe/AdvancedLoggerLib.inf
+  AdvancedLoggerAccessLib|AdvLoggerPkg/Library/AdvancedLoggerAccessLib/AdvancedLoggerAccessLib.inf
+
+[LibraryClasses.X64.DXE_CORE]
+  AdvancedLoggerLib|AdvLoggerPkg/Library/AdvancedLoggerLib/DxeCore/AdvancedLoggerLib.inf
+!ifndef $(DEBUG_ON_SERIAL_PORT)
+  DebugLib|AdvLoggerPkg/Library/BaseDebugLibAdvancedLogger/BaseDebugLibAdvancedLogger.inf
+!endif
+
+[LibraryClasses.X64.DXE_SMM_DRIVER]
+  AdvancedLoggerLib|AdvLoggerPkg/Library/AdvancedLoggerLib/Smm/AdvancedLoggerLib.inf
+!ifndef $(DEBUG_ON_SERIAL_PORT)
+  DebugLib|AdvLoggerPkg/Library/BaseDebugLibAdvancedLogger/BaseDebugLibAdvancedLogger.inf
+!endif
+
+[LibraryClasses.X64.SMM_CORE]
+  AdvancedLoggerLib|AdvLoggerPkg/Library/AdvancedLoggerLib/Smm/AdvancedLoggerLib.inf
+!ifndef $(DEBUG_ON_SERIAL_PORT)
+  DebugLib|AdvLoggerPkg/Library/BaseDebugLibAdvancedLogger/BaseDebugLibAdvancedLogger.inf
+!endif
+
+[LibraryClasses.X64.DXE_RUNTIME_DRIVER]
+  AdvancedLoggerLib|AdvLoggerPkg/Library/AdvancedLoggerLib/Runtime/AdvancedLoggerLib.inf
+!ifndef $(DEBUG_ON_SERIAL_PORT)
+  DebugLib|AdvLoggerPkg/Library/BaseDebugLibAdvancedLogger/BaseDebugLibAdvancedLogger.inf
+!endif
+
+################################################################################
+#
+# Pcd Section - list of all EDK II PCD Entries defined by this Platform.
+#
+################################################################################
+[PcdsFeatureFlag]
+  gEfiMdeModulePkgTokenSpaceGuid.PcdHiiOsRuntimeSupport|FALSE
+  gEfiMdeModulePkgTokenSpaceGuid.PcdDxeIplSupportUefiDecompress|FALSE
+  gEfiMdeModulePkgTokenSpaceGuid.PcdDxeIplSwitchToLongMode|TRUE
+  gEfiMdeModulePkgTokenSpaceGuid.PcdConOutGopSupport|TRUE
+  gEfiMdeModulePkgTokenSpaceGuid.PcdConOutUgaSupport|FALSE
+  gEfiMdeModulePkgTokenSpaceGuid.PcdInstallAcpiSdtProtocol|TRUE
+  gEmbeddedTokenSpaceGuid.PcdPrePiProduceMemoryTypeInformationHob|TRUE
+  gAdvLoggerPkgTokenSpaceGuid.PcdAdvancedLoggerLocator|TRUE
+
+  gQemuPkgTokenSpaceGuid.PcdSmmSmramRequire|$(SMM_ENABLED)
+  gUefiQemuQ35PkgTokenSpaceGuid.PcdStandaloneMmEnable|$(SMM_ENABLED)
+  gUefiCpuPkgTokenSpaceGuid.PcdCpuHotPlugSupport|FALSE
+
+  gEfiMdeModulePkgTokenSpaceGuid.PcdRequireIommu|FALSE # don't require IOMMU
+  gQemuPkgTokenSpaceGuid.PcdEnableMemoryProtection|$(MEMORY_PROTECTION)
+
+  !if $(BUILD_UNIT_TESTS) == TRUE
+    gUefiCpuPkgTokenSpaceGuid.PcdSmmExceptionTestModeSupport|TRUE
+    gMmSupervisorPkgTokenSpaceGuid.PcdMmSupervisorTestEnable|TRUE
+  !endif
+
+[PcdsPatchableInModule]
+!if $(SOURCE_DEBUG_ENABLE) == TRUE
+  gEfiMdePkgTokenSpaceGuid.PcdDebugPropertyMask|0x17
+!else
+  gEfiMdePkgTokenSpaceGuid.PcdDebugPropertyMask|0x2F
+!endif
+
+[PcdsFixedAtBuild]
+  gEfiMdeModulePkgTokenSpaceGuid.PcdStatusCodeMemorySize|1
+  gEfiMdeModulePkgTokenSpaceGuid.PcdResetOnMemoryTypeInformationChange|TRUE
+  gEfiMdePkgTokenSpaceGuid.PcdMaximumGuidedExtractHandler|0x10
+  gEfiMdeModulePkgTokenSpaceGuid.PcdMaxVariableSize|0x8400
+  gEfiMdeModulePkgTokenSpaceGuid.PcdMaxAuthVariableSize|0x8400
+  gEfiMdeModulePkgTokenSpaceGuid.PcdHwErrStorageSize|0x1000
+  gPcBdsPkgTokenSpaceGuid.PcdEnableMemMapOutput|0x1
+  gAdvLoggerPkgTokenSpaceGuid.PcdAdvancedFileLoggerFlush|3
+  gEfiSecurityPkgTokenSpaceGuid.PcdUserPhysicalPresence|FALSE
+
+!if $(NETWORK_TLS_ENABLE) == FALSE
+  # match PcdFlashNvStorageVariableSize purely for convenience
+  gEfiMdeModulePkgTokenSpaceGuid.PcdVariableStoreSize|0x40000
+!endif
+
+!if $(NETWORK_TLS_ENABLE) == TRUE
+  gEfiMdeModulePkgTokenSpaceGuid.PcdVariableStoreSize|0x80000
+  gEfiMdeModulePkgTokenSpaceGuid.PcdMaxVolatileVariableSize|0x40000
+!endif
+
+  gEfiMdeModulePkgTokenSpaceGuid.PcdVpdBaseAddress|0x0
+  gEfiMdePkgTokenSpaceGuid.PcdReportStatusCodePropertyMask|0x07
+  gEfiMdeModulePkgTokenSpaceGuid.PcdStatusCodeUseSerial|FALSE
+  gEfiMdeModulePkgTokenSpaceGuid.PcdStatusCodeUseMemory|TRUE
+  gPcAtChipsetPkgTokenSpaceGuid.PcdUartIoPortBaseAddress|0x402
+
+  # DEBUG_INIT      0x00000001  // Initialization
+  # DEBUG_WARN      0x00000002  // Warnings
+  # DEBUG_LOAD      0x00000004  // Load events
+  # DEBUG_FS        0x00000008  // EFI File system
+  # DEBUG_POOL      0x00000010  // Alloc & Free (pool)
+  # DEBUG_PAGE      0x00000020  // Alloc & Free (page)
+  # DEBUG_INFO      0x00000040  // Informational debug messages
+  # DEBUG_DISPATCH  0x00000080  // PEI/DXE/SMM Dispatchers
+  # DEBUG_VARIABLE  0x00000100  // Variable
+  # DEBUG_BM        0x00000400  // Boot Manager
+  # DEBUG_BLKIO     0x00001000  // BlkIo Driver
+  # DEBUG_NET       0x00004000  // SNP Driver
+  # DEBUG_UNDI      0x00010000  // UNDI Driver
+  # DEBUG_LOADFILE  0x00020000  // LoadFile
+  # DEBUG_EVENT     0x00080000  // Event messages
+  # DEBUG_GCD       0x00100000  // Global Coherency Database changes
+  # DEBUG_CACHE     0x00200000  // Memory range cachability changes
+  # DEBUG_VERBOSE   0x00400000  // Detailed debug messages that may
+  #                             // significantly impact boot performance
+  # DEBUG_ERROR     0x80000000  // Error
+   gEfiMdePkgTokenSpaceGuid.PcdDebugPrintErrorLevel|0x80080246
+  #gEfiMdePkgTokenSpaceGuid.PcdDebugPrintErrorLevel|0x800002CF # use when debugging depex loading issues
+  gEfiMdePkgTokenSpaceGuid.PcdFixedDebugPrintErrorLevel|gEfiMdePkgTokenSpaceGuid.PcdDebugPrintErrorLevel
+
+  # This PCD is used to set the base address of the PCI express hierarchy. It
+  # is only consulted when OVMF runs on Q35. In that case it is programmed into
+  # the PCIEXBAR register.
+  #
+  # On Q35 machine types that QEMU intends to support in the long term, QEMU
+  # never lets the RAM below 4 GB exceed 2816 MB.
+  gEfiMdePkgTokenSpaceGuid.PcdPciExpressBaseAddress|0xB0000000
+
+!if $(SOURCE_DEBUG_ENABLE) == TRUE
+  gEfiSourceLevelDebugPkgTokenSpaceGuid.PcdDebugLoadImageMethod|0x2
+!endif
+
+  gUefiCpuPkgTokenSpaceGuid.PcdCpuMaxLogicalProcessorNumber|$(QEMU_CORE_NUM)
+
+!if $(SMM_ENABLED) == FALSE
+  gEfiMdeModulePkgTokenSpaceGuid.PcdEmuVariableNvModeEnable|TRUE
+!endif
+
+  # Use profile index 1
+  gOemPkgTokenSpaceGuid.PcdActiveProfileIndex|0x1
+
+[PcdsFixedAtBuild.common]
+  # a PCD that controls the enumeration and connection of ConIn's. When true, ConIn is only connected once a console input is requests
+  gEfiMdeModulePkgTokenSpaceGuid.PcdConInConnectOnDemand|TRUE
+
+# Enable SHELL to build instead of just taking the binary
+  gEfiMdePkgTokenSpaceGuid.PcdUefiLibMaxPrintBufferSize|16000
+  gEfiShellPkgTokenSpaceGuid.PcdShellProfileMask|0x1f    # All profiles
+
+  gMsGraphicsPkgTokenSpaceGuid.PcdUiThemeInDxe|TRUE
+  gEfiMdeModulePkgTokenSpaceGuid.PcdBootManagerInBootOrder|FALSE
+  gEfiMdeModulePkgTokenSpaceGuid.PcdPlatformRecoverySupport|FALSE
+  gPcBdsPkgTokenSpaceGuid.PcdLowResolutionInternalShell|FALSE
+  # Set this to be gOemConfigPolicyGuid
+  gSetupDataPkgTokenSpaceGuid.PcdConfigurationPolicyGuid|{GUID("ba320ade-e132-4c99-a3df-74d673ea6f76")}
+  # The GUID of SetupDataPkg/ConfApp/ConfApp.inf: E3624086-4FCD-446E-9D07-B6B913792071
+
+!if $(GUI_FRONT_PAGE) == TRUE
+# Note:
+#  The PcdBootManagerMenuFile Pcd does two things:
+#    1.  It sets the default front page (the one entered exiting the shell, or if all boot
+#        boot options fail), and:
+#    2.  If this application is the first boot option being loaded, Bds does not call ReadyToBoot
+#        to lock the private settings variables.
+#
+#  To use this feature:
+#
+#    1. Build QemuQ35Pkg with BLD_*_GUI_FRONT_PAGE=TRUE
+#    2. Run QEMU
+
+#    3. Exit from the shell to enter the gui front page. Because the shell was booted first,
+#       the private settings variables will still be locked, and the boot order is unlocked.
+#    4. Reorder the the UEFI front page boot option to be the first boot option using GUI (click
+#       the mouse in the Q35 display to give Qemu the mouse pointer, move the mouse pointer to
+#       the MU UEFI UI Front Page entry,  press the left button down, while keeping the left
+#       button down, move the mouse pointer to the first boot option (probably Internal Stoarage),
+#       then let go of the left button. The GUI is very slow, so wait for it).
+#    5. Select Exit, Restart to restart the system to enter front page with the variables unlocked
+
+#
+#  Until you build again, every time you start Q35, the GUI front page will load first.
+#
+  gEfiMdeModulePkgTokenSpaceGuid.PcdBootManagerMenuFile|{ 0x8A, 0x70, 0x42, 0x40, 0x2D, 0x0F, 0x23, 0x48, 0xAC, 0x60, 0x0D, 0x77, 0xB3, 0x11, 0x18, 0x89 }
+!else
+  gEfiMdeModulePkgTokenSpaceGuid.PcdBootManagerMenuFile|{ 0x86, 0x40, 0x62, 0xe3, 0xcd, 0x4f, 0x6e, 0x44, 0x9d, 0x7, 0xb6, 0xb9, 0x13, 0x79, 0x20, 0x71 }
+!endif
+  gQemuPkgTokenSpaceGuid.PcdUIApplicationFile|{ 0x8A, 0x70, 0x42, 0x40, 0x2D, 0x0F, 0x23, 0x48, 0xAC, 0x60, 0x0D, 0x77, 0xB3, 0x11, 0x18, 0x89 }
+
+  gUefiQemuQ35PkgTokenSpaceGuid.PcdOvmfFlashVariablesEnable|TRUE
+  gQemuPkgTokenSpaceGuid.PcdOvmfHostBridgePciDevId|0x29C0
+
+  # CMOS region is 128 bytes
+  gMsWheaPkgTokenSpaceGuid.PcdMsWheaReportEarlyStorageCapacity|0x80
+
+[PcdsFixedAtBuild.IA32]
+  #
+  # The NumberOfPages values below are ad-hoc. They are updated sporadically at
+  # best (please refer to git-blame for past updates). The values capture a set
+  # of BIN hints that made sense at a particular time, for some (now likely
+  # unknown) workloads / boot paths.
+  #
+  gEmbeddedTokenSpaceGuid.PcdMemoryTypeEfiACPIMemoryNVS|0x80
+  gEmbeddedTokenSpaceGuid.PcdMemoryTypeEfiACPIReclaimMemory|0x20
+  gEmbeddedTokenSpaceGuid.PcdMemoryTypeEfiReservedMemoryType|0x510
+  gEmbeddedTokenSpaceGuid.PcdMemoryTypeEfiRuntimeServicesCode|0x100
+  gEmbeddedTokenSpaceGuid.PcdMemoryTypeEfiRuntimeServicesData|0x1C0
+
+[PcdsFixedAtBuild.X64]
+
+  #
+  # Network Pcds
+  #
+!include NetworkPkg/NetworkPcds.dsc.inc
+  gUefiCpuPkgTokenSpaceGuid.PcdCpuSmmStackSize|0x4000
+  gUefiCpuPkgTokenSpaceGuid.PcdCpuSmmSyncMode|0x00
+  gUefiCpuPkgTokenSpaceGuid.PcdCpuSmmApSyncTimeout|1000000
+
+
+  # IRQs 5, 9, 10, 11 are level-triggered
+  #gUefiTempTokenSpaceGuid.Pcd8259LegacyModeEdgeLevel|0x0E20
+  gUefiQemuQ35PkgTokenSpaceGuid.Pcd8259LegacyModeEdgeLevel|0x0E20
+
+  gMsGraphicsPkgTokenSpaceGuid.PcdMsGopOverrideProtocolGuid|{0xF5, 0x3B, 0x5E, 0xAA, 0x8A, 0x81, 0x2D, 0x41, 0xA1, 0x8E, 0xD8, 0x79, 0x3B, 0xA0, 0x3A, 0x5C}
+
+  # QEMU does not support SMRR, adding the PCD override to skip corresponding audit tests
+  !if $(BUILD_UNIT_TESTS) == TRUE
+    gUefiTestingPkgTokenSpaceGuid.PcdPlatformSmrrUnsupported|TRUE
+  !endif
+
+################################################################################
+#
+# Pcd Dynamic Section - list of all EDK II PCD Entries defined by this Platform
+#
+################################################################################
+
+[PcdsDynamicDefault]
+
+  gEfiMdeModulePkgTokenSpaceGuid.PcdPciDisableBusEnumeration|FALSE
+  gEfiMdeModulePkgTokenSpaceGuid.PcdVideoHorizontalResolution|1024
+  gEfiMdeModulePkgTokenSpaceGuid.PcdVideoVerticalResolution|768
+  gEfiMdeModulePkgTokenSpaceGuid.PcdAcpiS3Enable|FALSE
+  gUefiQemuQ35PkgTokenSpaceGuid.PcdPciMmio64Size|0x800000000
+  gUefiQemuQ35PkgTokenSpaceGuid.PcdPciIoBase|0x0
+  gUefiQemuQ35PkgTokenSpaceGuid.PcdPciIoSize|0x0
+  gUefiQemuQ35PkgTokenSpaceGuid.PcdPciMmio32Base|0x0
+  gUefiQemuQ35PkgTokenSpaceGuid.PcdPciMmio32Size|0x0
+  gUefiQemuQ35PkgTokenSpaceGuid.PcdPciMmio64Base|0x0
+  gUefiQemuQ35PkgTokenSpaceGuid.PcdPciMmio64Size|0x800000000
+
+  # Limit to SHA256 for now.
+  gEfiSecurityPkgTokenSpaceGuid.PcdTpm2HashMask|0x00002
+
+  gEfiMdeModulePkgTokenSpaceGuid.PcdEmuVariableNvStoreReserved|0
+
+  gEfiMdePkgTokenSpaceGuid.PcdPlatformBootTimeOut|0
+
+  # Set video resolution for text setup.
+  gEfiMdeModulePkgTokenSpaceGuid.PcdSetupVideoHorizontalResolution|1024
+  gEfiMdeModulePkgTokenSpaceGuid.PcdSetupVideoVerticalResolution|768
+  # Set video resolution source to be controlled by video driver
+  gQemuPkgTokenSpaceGuid.PcdVideoResolutionSource|2
+
+  gEfiMdeModulePkgTokenSpaceGuid.PcdSmbiosVersion|0x0208
+  gEfiMdeModulePkgTokenSpaceGuid.PcdSmbiosDocRev|0x0
+  gUefiQemuQ35PkgTokenSpaceGuid.PcdQemuSmbiosValidated|FALSE
+
+  # UefiCpuPkg PCDs related to initial AP bringup and general AP management.
+  gUefiCpuPkgTokenSpaceGuid.PcdCpuBootLogicalProcessorNumber|0
+
+  gUefiQemuQ35PkgTokenSpaceGuid.PcdQ35TsegMbytes|8
+  gUefiQemuQ35PkgTokenSpaceGuid.PcdQ35SmramAtDefaultSmbase|FALSE
+
+
+  gEfiSecurityPkgTokenSpaceGuid.PcdOptionRomImageVerificationPolicy|0x00
+
+!if $(TPM_ENABLE) == TRUE
+  # Set this to gEfiTpmDeviceInstanceTpm20DtpmGuid
+  gEfiSecurityPkgTokenSpaceGuid.PcdTpmInstanceGuid|{0x5a, 0xf2, 0x6b, 0x28, 0xc3, 0xc2, 0x8c, 0x40, 0xb3, 0xb4, 0x25, 0xe6, 0x75, 0x8b, 0x73, 0x17}
+!endif
+
+  # IPv4 and IPv6 PXE Boot support.
+  gEfiNetworkPkgTokenSpaceGuid.PcdIPv4PXESupport|0x01
+  gEfiNetworkPkgTokenSpaceGuid.PcdIPv6PXESupport|0x01
+
+  # Set ConfidentialComputing defaults
+  gEfiMdePkgTokenSpaceGuid.PcdConfidentialComputingGuestAttr|0
+
+  # Add DEVICE_STATE_UNIT_TEST_MODE to the device state bitmask if BUILD_UNIT_TESTS=TRUE (default)
+  !if $(BUILD_UNIT_TESTS) == TRUE
+    gEfiMdeModulePkgTokenSpaceGuid.PcdDeviceStateBitmask|0x20
+  !endif
+
+[PcdsDynamicHii]
+!if $(TPM_ENABLE) == TRUE && $(TPM_CONFIG_ENABLE) == TRUE
+  gEfiSecurityPkgTokenSpaceGuid.PcdTcgPhysicalPresenceInterfaceVer|L"TCG2_VERSION"|gTcg2ConfigFormSetGuid|0x0|"1.3"|NV,BS
+  gEfiSecurityPkgTokenSpaceGuid.PcdTpm2AcpiTableRev|L"TCG2_VERSION"|gTcg2ConfigFormSetGuid|0x8|3|NV,BS
+!endif
+
+################################################################################
+#
+# MFCI DSC include - packaged this way because MFCI aspires to one day be a binary
+#
+################################################################################
+!include MfciPkg/MfciPkg.dsc.inc
+
+################################################################################
+#
+# Components Section - list of all EDK II Modules needed by this Platform.
+#
+################################################################################
+[Components]
+# Shared Crypto Include
+!if $(ENABLE_SHARED_CRYPTO) == TRUE
+  !include CryptoPkg/Driver/Bin/CryptoDriver.inc.dsc
+!endif
+
+QemuQ35Pkg/Library/PeiFvMeasurementExclusionLib/PeiFvMeasurementExclusionLib.inf
+
+QemuQ35Pkg/Library/ResetSystemLib/BaseResetSystemLib.inf
+QemuQ35Pkg/Library/ResetSystemLib/DxeResetSystemLib.inf
+QemuQ35Pkg/Library/ResetSystemLib/StandaloneMmResetSystemLib.inf
+
+[Components.IA32]
+  QemuQ35Pkg/ResetVector/ResetVector.inf
+
+  #########################################
+  # SEC Phase modules
+  #########################################
+  QemuQ35Pkg/Sec/SecMain.inf {
+    <LibraryClasses>
+      NULL|MdeModulePkg/Library/LzmaCustomDecompressLib/LzmaCustomDecompressLib.inf
+  }
+
+  #########################################
+  # PEI Phase modules
+  #########################################
+  MdeModulePkg/Core/Pei/PeiMain.inf
+  MdeModulePkg/Universal/PCD/Pei/Pcd.inf  {
+    <LibraryClasses>
+      PcdLib|MdePkg/Library/BasePcdLibNull/BasePcdLibNull.inf
+  }
+  MdeModulePkg/Universal/ReportStatusCodeRouter/Pei/ReportStatusCodeRouterPei.inf {
+    <LibraryClasses>
+      PcdLib|MdePkg/Library/BasePcdLibNull/BasePcdLibNull.inf
+  }
+  MdeModulePkg/Universal/StatusCodeHandler/Pei/StatusCodeHandlerPei.inf {
+    <LibraryClasses>
+      PcdLib|MdePkg/Library/BasePcdLibNull/BasePcdLibNull.inf
+  }
+  MdeModulePkg/Core/DxeIplPeim/DxeIpl.inf
+
+!if $(TPM_REPLAY_ENABLED) == TRUE
+  TpmTestingPkg/TpmReplayPei/Pei/TpmReplayPei.inf {
+    <LibraryClasses>
+      FvMeasurementExclusionLib|QemuQ35Pkg/Library/PeiFvMeasurementExclusionLib/PeiFvMeasurementExclusionLib.inf
+      InputChannelLib|QemuPkg/Library/BaseFwCfgInputChannelLib/BaseFwCfgInputChannelLib.inf
+      Tpm2DeviceLib|SecurityPkg/Library/Tpm2DeviceLibDTpm/Tpm2DeviceLibDTpm.inf
+    <PcdsPatchableInModule>
+      gEfiMdePkgTokenSpaceGuid.PcdDebugPropertyMask|0x3F
+    <PcdsFixedAtBuild>
+      gEfiMdePkgTokenSpaceGuid.PcdDebugPrintErrorLevel|0x80480246
+  }
+!endif
+
+  QemuQ35Pkg/PlatformPei/PlatformPei.inf {
+    <LibraryClasses>
+      NULL|StandaloneMmPkg/Library/PeiStandaloneMmHobProductionLib/PeiStandaloneMmHobProductionLib.inf
+  }
+  UefiCpuPkg/Universal/Acpi/S3Resume2Pei/S3Resume2Pei.inf {
+    <LibraryClasses>
+
+      LockBoxLib|MdeModulePkg/Library/SmmLockBoxLib/SmmLockBoxPeiLib.inf
+
+  }
+
+  MdeModulePkg/Universal/FaultTolerantWritePei/FaultTolerantWritePei.inf
+  MdeModulePkg/Universal/Variable/Pei/VariablePei.inf
+  QemuQ35Pkg/SmmAccess/SmmAccessPei.inf
+  MmSupervisorPkg/Drivers/StandaloneMmHob/StandaloneMmHob.inf
+  MmSupervisorPkg/Drivers/MmCommunicationBuffer/MmCommunicationBufferPei.inf
+!if $(PEI_MM_IPL_ENABLED) == TRUE
+  MmSupervisorPkg/Drivers/MmPeiLaunchers/MmIplPei.inf
+  QemuQ35Pkg/SmmControl2Dxe/MmControlPei.inf
+!endif
+
+  UefiCpuPkg/CpuMpPei/CpuMpPei.inf
+
+!if $(TPM_ENABLE) == TRUE
+  QemuPkg/Tcg/Tcg2Config/Tcg2ConfigPei.inf
+  SecurityPkg/Tcg/Tcg2Pei/Tcg2Pei.inf {
+    <LibraryClasses>
+      HashLib|SecurityPkg/Library/HashLibBaseCryptoRouter/HashLibBaseCryptoRouterPei.inf
+      NULL|SecurityPkg/Library/HashInstanceLibSha1/HashInstanceLibSha1.inf
+      NULL|SecurityPkg/Library/HashInstanceLibSha256/HashInstanceLibSha256.inf
+      NULL|SecurityPkg/Library/HashInstanceLibSha384/HashInstanceLibSha384.inf
+      NULL|SecurityPkg/Library/HashInstanceLibSha512/HashInstanceLibSha512.inf
+      NULL|SecurityPkg/Library/HashInstanceLibSm3/HashInstanceLibSm3.inf
+  }
+!endif
+
+  #
+  # MU Modules
+  #
+  ## PEI
+  MdeModulePkg/Universal/ResetSystemPei/ResetSystemPei.inf
+  MsCorePkg/Universal/StatusCodeHandler/Serial/Pei/SerialStatusCodeHandlerPei.inf {
+    <LibraryClasses>
+      DebugLib|MdePkg/Library/BaseDebugLibSerialPort/BaseDebugLibSerialPort.inf
+  }
+
+  MsCorePkg/Core/GuidedSectionExtractPeim/GuidedSectionExtract.inf {
+    <LibraryClasses>
+    NULL|MdeModulePkg/Library/LzmaCustomDecompressLib/LzmaCustomDecompressLib.inf
+  }
+  MsWheaPkg/MsWheaReport/Pei/MsWheaReportPei.inf
+
+  MsGraphicsPkg/MsUiTheme/Pei/MsUiThemePpi.inf
+  MsGraphicsPkg/MsEarlyGraphics/Pei/MsEarlyGraphics.inf
+  MdeModulePkg/Universal/Acpi/FirmwarePerformanceDataTablePei/FirmwarePerformancePei.inf
+  OemPkg/DeviceStatePei/DeviceStatePei.inf
+  MfciPkg/MfciPei/MfciPei.inf
+
+  PolicyServicePkg/PolicyService/Pei/PolicyPei.inf
+  QemuQ35Pkg/ConfigKnobs/ConfigKnobs.inf
+  OemPkg/OemConfigPolicyCreatorPei/OemConfigPolicyCreatorPei.inf {
+    <LibraryClasses>
+      # producer of config data
+      NULL|QemuQ35Pkg/Library/Q35ConfigDataLib/Q35ConfigDataLib.inf
+  }
+
+[Components.X64]
+  #########################################
+  # DXE Phase modules
+  #########################################
+  # Reads smbios type 3 to determine volume button state.
+  QemuPkg/FrontPageButtons/FrontPageButtons.inf
+
+  # Application that presents and manages FrontPage.
+  OemPkg/FrontPage/FrontPage.inf
+
+  # Application that presents & manages the Boot Menu Setup on Front Page.
+  OemPkg/BootMenu/BootMenu.inf
+
+  PcBdsPkg/MsBootPolicy/MsBootPolicy.inf
+
+  # Apply Variable Policy to Load Option UEFI Variables
+  MsCorePkg/LoadOptionVariablePolicyDxe/LoadOptionVariablePolicyDxe.inf
+
+  MdeModulePkg/Universal/BootManagerPolicyDxe/BootManagerPolicyDxe.inf
+
+  # AuthManager provides authentication for DFCI. AuthManagerNull passes out a consistent token to allow the rest
+  # of FrontPage to be developed and tested while RngLib or other parts of the authentication process are being developed.
+  DfciPkg/IdentityAndAuthManager/IdentityAndAuthManagerDxe.inf
+
+  # Processes ingoing and outgoing DFCI settings requests.
+  DfciPkg/DfciManager/DfciManager.inf
+
+  # Manages windows and fonts to be drawn by the RenderingEngine.
+  MsGraphicsPkg/SimpleWindowManagerDxe/SimpleWindowManagerDxe.inf
+  # Produces EfiGraphicsOutputProtocol to draw graphics to the screen.
+  MsGraphicsPkg/RenderingEngineDxe/RenderingEngineDxe.inf
+
+  # Driver for On Screen Keyboard.
+  MsGraphicsPkg/OnScreenKeyboardDxe/OnScreenKeyboardDxe.inf
+
+  # Installs protocol to share the UI theme. If PcdUiThemeInDxe, this will involve calling the PlatformThemeLib directly.
+  # Otherwise, the theme will have been generated in PEI and it will be located on a HOB.
+  MsGraphicsPkg/MsUiTheme/Dxe/MsUiThemeProtocol.inf
+
+  # Produces FORM DISPLAY ENGINE protocol. Handles input, displays strings.
+  MsGraphicsPkg/DisplayEngineDxe/DisplayEngineDxe.inf
+
+
+  # MdeModulePkg/Core/Dxe/DxeMain.inf {
+  #   <LibraryClasses>
+  #     NULL|MdeModulePkg/Library/LzmaCustomDecompressLib/LzmaCustomDecompressLib.inf
+  #     DevicePathLib|MdePkg/Library/UefiDevicePathLib/UefiDevicePathLib.inf
+  # }
+
+  # We use Rust now
+  QemuQ35Pkg/DxeRust/DxeRust.inf
+
+  # Our first Rust driver to load
+  QemuQ35Pkg/RustDriverDxe/RustDriverDxe.inf
+
+  # Simple C Test DXE driver used to test Rust DXE Core FFI interfaces.
+  QemuQ35Pkg/RustFfiTestDxe/RustFfiTestDxe.inf {
+    <LibraryClasses>
+      DevicePathLib|MdePkg/Library/UefiDevicePathLib/UefiDevicePathLib.inf
+  }
+
+  QemuQ35Pkg/RustFfiImageTestDxe/RustFfiImageTestDxe.inf
+
+  MdeModulePkg/Universal/ReportStatusCodeRouter/RuntimeDxe/ReportStatusCodeRouterRuntimeDxe.inf
+  MdeModulePkg/Universal/StatusCodeHandler/RuntimeDxe/StatusCodeHandlerRuntimeDxe.inf
+  MdeModulePkg/Universal/PCD/Dxe/Pcd.inf  {
+   <LibraryClasses>
+      PcdLib|MdePkg/Library/BasePcdLibNull/BasePcdLibNull.inf
+  }
+
+  MdeModulePkg/Core/RuntimeDxe/RuntimeDxe.inf
+
+  # CPU branding information
+  QemuQ35Pkg/CpuInfoDxe/CpuInfoDxe.inf
+
+  MdeModulePkg/Universal/SecurityStubDxe/SecurityStubDxe.inf {
+    <LibraryClasses>
+!if $(TPM_REPLAY_ENABLED) == TRUE
+      NULL|TpmTestingPkg/Overrides/Library/DxeImageVerificationLib/DxeImageVerificationLib.inf
+!else
+      NULL|SecurityPkg/Library/DxeImageVerificationLib/DxeImageVerificationLib.inf
+!endif
+
+!if $(TPM_ENABLE) == TRUE
+!if $(TPM_REPLAY_ENABLED) == TRUE
+      # Only TPM 2.0 is supported by the feature
+      NULL|TpmTestingPkg/Overrides/Library/DxeTpm2MeasureBootLib/DxeTpm2MeasureBootLib.inf
+!else
+      NULL|SecurityPkg/Library/DxeTpmMeasureBootLib/DxeTpmMeasureBootLib.inf
+      NULL|SecurityPkg/Library/DxeTpm2MeasureBootLib/DxeTpm2MeasureBootLib.inf
+!endif
+!endif
+  }
+
+  MmSupervisorPkg/Drivers/MmSupervisorRing3Broker/MmSupervisorRing3Broker.inf
+  MmSupervisorPkg/Drivers/StandaloneMmUnblockMem/StandaloneMmUnblockMem.inf
+
+  QemuQ35Pkg/8259InterruptControllerDxe/8259.inf
+  UefiCpuPkg/CpuIo2Dxe/CpuIo2Dxe.inf
+  UefiCpuPkg/CpuDxe/CpuDxe.inf {
+    <LibraryClasses>
+    NULL|MsCorePkg/Library/MemoryProtectionExceptionHandlerLib/MemoryProtectionExceptionHandlerLib.inf
+  }
+  QemuQ35Pkg/8254TimerDxe/8254Timer.inf
+  QemuQ35Pkg/IncompatiblePciDeviceSupportDxe/IncompatiblePciDeviceSupport.inf
+  QemuPkg/PciHotPlugInitDxe/PciHotPlugInit.inf
+  MdeModulePkg/Bus/Pci/PciHostBridgeDxe/PciHostBridgeDxe.inf {
+    <LibraryClasses>
+      PciHostBridgeLib|QemuQ35Pkg/Library/PciHostBridgeLib/PciHostBridgeLib.inf
+      PciHostBridgeUtilityLib|QemuQ35Pkg/Library/PciHostBridgeUtilityLib/PciHostBridgeUtilityLib.inf
+      NULL|QemuQ35Pkg/Library/PlatformHasIoMmuLib/PlatformHasIoMmuLib.inf
+  }
+  MdeModulePkg/Bus/Pci/PciBusDxe/PciBusDxe.inf {
+    <LibraryClasses>
+      PcdLib|MdePkg/Library/DxePcdLib/DxePcdLib.inf
+  }
+  MdeModulePkg/Universal/ResetSystemRuntimeDxe/ResetSystemRuntimeDxe.inf
+  MdeModulePkg/Universal/Metronome/Metronome.inf
+  PcAtChipsetPkg/PcatRealTimeClockRuntimeDxe/PcatRealTimeClockRuntimeDxe.inf
+  MdeModulePkg/Universal/DriverHealthManagerDxe/DriverHealthManagerDxe.inf
+  MdeModulePkg/Universal/BdsDxe/BdsDxe.inf {
+    <PcdsDynamicExDefault>
+      gMsGraphicsPkgTokenSpaceGuid.PcdPostBackgroundColoringSkipCount|0
+  }
+
+  QemuQ35Pkg/QemuKernelLoaderFsDxe/QemuKernelLoaderFsDxe.inf {
+    <LibraryClasses>
+      NULL|QemuQ35Pkg/Library/BlobVerifierLibNull/BlobVerifierLibNull.inf
+  }
+  QemuPkg/VirtioPciDeviceDxe/VirtioPciDeviceDxe.inf
+  QemuPkg/Virtio10Dxe/Virtio10.inf
+  QemuPkg/VirtioBlkDxe/VirtioBlk.inf
+  QemuPkg/VirtioScsiDxe/VirtioScsi.inf
+  QemuPkg/VirtioRngDxe/VirtioRng.inf
+
+  # Rng Protocol producer
+  SecurityPkg/RandomNumberGenerator/RngDxe/RngDxe.inf
+
+  MdeModulePkg/Universal/WatchdogTimerDxe/WatchdogTimer.inf
+  MdeModulePkg/Universal/MonotonicCounterRuntimeDxe/MonotonicCounterRuntimeDxe.inf
+  MdeModulePkg/Universal/CapsuleRuntimeDxe/CapsuleRuntimeDxe.inf
+  MdeModulePkg/Universal/Console/ConPlatformDxe/ConPlatformDxe.inf
+  MdeModulePkg/Universal/Console/ConSplitterDxe/ConSplitterDxe.inf
+  MdeModulePkg/Universal/Console/GraphicsConsoleDxe/GraphicsConsoleDxe.inf {
+    <LibraryClasses>
+      PcdLib|MdePkg/Library/DxePcdLib/DxePcdLib.inf
+  }
+  MdeModulePkg/Universal/Console/TerminalDxe/TerminalDxe.inf
+  MdeModulePkg/Universal/DevicePathDxe/DevicePathDxe.inf {
+    <LibraryClasses>
+      DevicePathLib|MdePkg/Library/UefiDevicePathLib/UefiDevicePathLib.inf
+      PcdLib|MdePkg/Library/BasePcdLibNull/BasePcdLibNull.inf
+  }
+  MdeModulePkg/Universal/PrintDxe/PrintDxe.inf
+  MdeModulePkg/Universal/Disk/DiskIoDxe/DiskIoDxe.inf
+  MdeModulePkg/Universal/Disk/PartitionDxe/PartitionDxe.inf
+  MdeModulePkg/Universal/Disk/RamDiskDxe/RamDiskDxe.inf
+  MdeModulePkg/Universal/Disk/UnicodeCollation/EnglishDxe/EnglishDxe.inf
+  FatPkg/EnhancedFatDxe/Fat.inf
+  MdeModulePkg/Universal/Disk/UdfDxe/UdfDxe.inf
+  MdeModulePkg/Bus/Scsi/ScsiBusDxe/ScsiBusDxe.inf
+  MdeModulePkg/Bus/Scsi/ScsiDiskDxe/ScsiDiskDxe.inf
+  QemuPkg/SataControllerDxe/SataControllerDxe.inf
+  MdeModulePkg/Bus/Ata/AtaAtapiPassThru/AtaAtapiPassThru.inf
+  MdeModulePkg/Bus/Ata/AtaBusDxe/AtaBusDxe.inf
+  MdeModulePkg/Bus/Pci/NvmExpressDxe/NvmExpressDxe.inf
+  MdeModulePkg/Universal/HiiDatabaseDxe/HiiDatabaseDxe.inf
+  MdeModulePkg/Universal/SetupBrowserDxe/SetupBrowserDxe.inf
+  MdeModulePkg/Universal/MemoryTest/NullMemoryTestDxe/NullMemoryTestDxe.inf
+
+  QemuQ35Pkg/QemuVideoDxe/QemuVideoDxe.inf
+
+
+  QemuQ35Pkg/QemuRamfbDxe/QemuRamfbDxe.inf
+
+  #
+  # ISA Support
+  #
+  QemuQ35Pkg/SioBusDxe/SioBusDxe.inf
+  MdeModulePkg/Bus/Pci/PciSioSerialDxe/PciSioSerialDxe.inf
+  MdeModulePkg/Bus/Isa/Ps2KeyboardDxe/Ps2KeyboardDxe.inf
+
+  #
+  # SMBIOS Support
+  #
+  MdeModulePkg/Universal/SmbiosDxe/SmbiosDxe.inf {
+    <LibraryClasses>
+      NULL|QemuQ35Pkg/Library/SmbiosVersionLib/DetectSmbiosVersionLib.inf
+  }
+  QemuQ35Pkg/SmbiosPlatformDxe/SmbiosPlatformDxe.inf
+
+  #
+  # ACPI Support
+  #
+  MdeModulePkg/Universal/Acpi/AcpiTableDxe/AcpiTableDxe.inf
+  QemuQ35Pkg/AcpiPlatformDxe/AcpiPlatformDxe.inf
+  MdeModulePkg/Universal/Acpi/S3SaveStateDxe/S3SaveStateDxe.inf
+  MdeModulePkg/Universal/Acpi/BootScriptExecutorDxe/BootScriptExecutorDxe.inf
+  MdeModulePkg/Universal/Acpi/BootGraphicsResourceTableDxe/BootGraphicsResourceTableDxe.inf
+
+  #
+  # Network Support
+  #
+
+  NetworkPkg/DpcDxe/DpcDxe.inf
+
+  NetworkPkg/SnpDxe/SnpDxe.inf
+  NetworkPkg/MnpDxe/MnpDxe.inf
+
+  NetworkPkg/ArpDxe/ArpDxe.inf
+  NetworkPkg/Dhcp4Dxe/Dhcp4Dxe.inf
+  NetworkPkg/Ip4Dxe/Ip4Dxe.inf
+  NetworkPkg/Udp4Dxe/Udp4Dxe.inf
+  NetworkPkg/Mtftp4Dxe/Mtftp4Dxe.inf
+
+
+  NetworkPkg/Dhcp6Dxe/Dhcp6Dxe.inf
+  NetworkPkg/Ip6Dxe/Ip6Dxe.inf
+  NetworkPkg/Udp6Dxe/Udp6Dxe.inf
+  NetworkPkg/Mtftp6Dxe/Mtftp6Dxe.inf
+
+
+  NetworkPkg/TcpDxe/TcpDxe.inf
+  NetworkPkg/UefiPxeBcDxe/UefiPxeBcDxe.inf
+
+  NetworkPkg/TlsDxe/TlsDxe.inf
+  NetworkPkg/TlsAuthConfigDxe/TlsAuthConfigDxe.inf
+
+  NetworkPkg/DnsDxe/DnsDxe.inf
+  NetworkPkg/HttpDxe/HttpDxe.inf
+  NetworkPkg/HttpUtilitiesDxe/HttpUtilitiesDxe.inf
+  NetworkPkg/HttpBootDxe/HttpBootDxe.inf
+
+  QemuPkg/VirtioNetDxe/VirtioNet.inf
+  NetworkPkg/UefiPxeBcDxe/UefiPxeBcDxe.inf {
+    <LibraryClasses>
+      NULL|QemuQ35Pkg/Library/PxeBcPcdProducerLib/PxeBcPcdProducerLib.inf
+  }
+
+  #
+  # HID Support
+  #
+  HidPkg/UefiHidDxe/UefiHidDxe.inf
+
+  #
+  # Usb Support
+  #
+  MdeModulePkg/Bus/Pci/UhciDxe/UhciDxe.inf
+  MdeModulePkg/Bus/Pci/EhciDxe/EhciDxe.inf
+  MdeModulePkg/Bus/Pci/XhciDxe/XhciDxe.inf
+  MdeModulePkg/Bus/Usb/UsbBusDxe/UsbBusDxe.inf
+  MdeModulePkg/Bus/Usb/UsbKbDxe/UsbKbDxe.inf
+  MdeModulePkg/Bus/Usb/UsbMassStorageDxe/UsbMassStorageDxe.inf
+  HidPkg/UsbHidDxe/UsbHidDxe.inf {
+    <LibraryClasses>
+      UefiUsbLib|MdePkg/Library/UefiUsbLib/UefiUsbLib.inf
+  }
+
+  ShellPkg/DynamicCommand/TftpDynamicCommand/TftpDynamicCommand.inf {
+    <PcdsFixedAtBuild>
+      gEfiShellPkgTokenSpaceGuid.PcdShellLibAutoInitialize|FALSE
+  }
+  ShellPkg/DynamicCommand/VariablePolicyDynamicCommand/VariablePolicyDynamicCommand.inf {
+    <PcdsFixedAtBuild>
+      gEfiShellPkgTokenSpaceGuid.PcdShellLibAutoInitialize|FALSE
+  }
+  QemuPkg/LinuxInitrdDynamicShellCommand/LinuxInitrdDynamicShellCommand.inf {
+    <PcdsFixedAtBuild>
+      gEfiShellPkgTokenSpaceGuid.PcdShellLibAutoInitialize|FALSE
+  }
+  ShellPkg/Application/Shell/Shell.inf {
+    <LibraryClasses>
+      ShellCommandLib|ShellPkg/Library/UefiShellCommandLib/UefiShellCommandLib.inf
+      NULL|ShellPkg/Library/UefiShellLevel2CommandsLib/UefiShellLevel2CommandsLib.inf
+      NULL|ShellPkg/Library/UefiShellLevel1CommandsLib/UefiShellLevel1CommandsLib.inf
+      NULL|ShellPkg/Library/UefiShellLevel3CommandsLib/UefiShellLevel3CommandsLib.inf
+      NULL|ShellPkg/Library/UefiShellDriver1CommandsLib/UefiShellDriver1CommandsLib.inf
+      NULL|ShellPkg/Library/UefiShellDebug1CommandsLib/UefiShellDebug1CommandsLib.inf
+      NULL|ShellPkg/Library/UefiShellInstall1CommandsLib/UefiShellInstall1CommandsLib.inf
+      NULL|ShellPkg/Library/UefiShellNetwork1CommandsLib/UefiShellNetwork1CommandsLib.inf
+      NULL|ShellPkg/Library/UefiShellNetwork2CommandsLib/UefiShellNetwork2CommandsLib.inf
+
+      HandleParsingLib|ShellPkg/Library/UefiHandleParsingLib/UefiHandleParsingLib.inf
+      PrintLib|MdePkg/Library/BasePrintLib/BasePrintLib.inf
+      BcfgCommandLib|ShellPkg/Library/UefiShellBcfgCommandLib/UefiShellBcfgCommandLib.inf
+
+    <PcdsFixedAtBuild>
+      gEfiShellPkgTokenSpaceGuid.PcdShellLibAutoInitialize|FALSE
+      gEfiMdePkgTokenSpaceGuid.PcdUefiLibMaxPrintBufferSize|8000
+    <PcdsPatchableInModule>
+      #Turn off Halt on Assert and Print Assert so that libraries can
+      #be tested in more of a release mode environment
+      gEfiMdePkgTokenSpaceGuid.PcdDebugPropertyMask|0xFF
+  }
+
+  PolicyServicePkg/PolicyService/DxeMm/PolicyDxe.inf
+
+  SetupDataPkg/ConfApp/ConfApp.inf {
+    <LibraryClasses>
+      JsonLiteParserLib|MsCorePkg/Library/JsonLiteParser/JsonLiteParser.inf
+  }
+
+  QemuQ35Pkg/IoMmuDxe/IoMmuDxe.inf
+
+  QemuQ35Pkg/CpuS3DataDxe/CpuS3DataDxe.inf
+
+  AdvLoggerPkg/AdvancedFileLogger/AdvancedFileLogger.inf
+  MsCorePkg/Universal/StatusCodeHandler/Serial/Dxe/SerialStatusCodeHandlerDxe.inf
+  MsCorePkg/MuCryptoDxe/MuCryptoDxe.inf
+  MdeModulePkg/Universal/Acpi/FirmwarePerformanceDataTableDxe/FirmwarePerformanceDxe.inf
+  MsGraphicsPkg/MsEarlyGraphics/Dxe/MsEarlyGraphics.inf
+  MsWheaPkg/MsWheaReport/Dxe/MsWheaReportDxe.inf
+  MsWheaPkg/MsWheaReport/Smm/MsWheaReportStandaloneMm.inf
+  MdeModulePkg/Universal/ReportStatusCodeRouter/Smm/ReportStatusCodeRouterStandaloneMm.inf
+  MsCorePkg/Universal/StatusCodeHandler/Serial/Smm/SerialStatusCodeHandlerSmm.inf
+  MdeModulePkg/Universal/Acpi/FirmwarePerformanceDataTableSmm/FirmwarePerformanceStandaloneMm.inf
+  MsCorePkg/MuVarPolicyFoundationDxe/MuVarPolicyFoundationDxe.inf
+  # COMMENTED OUT FOR OVMF
+  #SecurityPkg/Tcg/Tcg2Smm/Tcg2Smm.inf {
+  #  <LibraryClasses>
+      ## MS NOTE: This is just the collection of the main parts of PhysicalPresenceCallback() into individual functions for simpler management.
+  #    Tcg2PhysicalPresenceLib|SecurityPkg/Library/SmmTcg2PhysicalPresenceLib/SmmTcg2PhysicalPresenceLib.inf
+  # }
+  # SecurityPkg/Tcg/MemoryOverwriteControl/TcgMor.inf
+  DfciPkg/SettingsManager/SettingsManagerDxe.inf {
+    #Platform should add all it settings libs here
+    <LibraryClasses>
+      NULL|ZeroTouchPkg/Library/ZeroTouchSettings/ZeroTouchSettings.inf
+      NULL|DfciPkg/Library/DfciSettingsLib/DfciSettingsLib.inf
+      #NULL|DfciPkg/Library/DfciPasswordProvider/DfciPasswordProvider.inf
+      NULL|DfciPkg/Library/DfciVirtualizationSettings/DfciVirtualizationSettings.inf
+      NULL|DfciPkg/Library/DfciWpbtSettingLib/DfciWpbtSetting.inf
+      NULL|DfciPkg/Library/DfciAssetTagSettingLib/DfciAssetTagSetting.inf
+      DfciSettingPermissionLib|DfciPkg/Library/DfciSettingPermissionLib/DfciSettingPermissionLib.inf
+      NULL|OemPkg/Library/MsBootManagerSettingsDxeLib/MsBootManagerSettingsDxeLib.inf
+      NULL|OemPkg/Library/MsSecureBootModeSettingLib/MsSecureBootModeSettingLib.inf
+    <PcdsFeatureFlag>
+      gDfciPkgTokenSpaceGuid.PcdSettingsManagerInstallProvider|TRUE
+  }
+  MdeModulePkg/Universal/EsrtFmpDxe/EsrtFmpDxe.inf
+  MsCorePkg/AcpiRGRT/AcpiRgrt.inf
+  MsCorePkg/HelloWorldRustDxe/HelloWorldRustDxe.inf
+  DfciPkg/Application/DfciMenu/DfciMenu.inf
+
+  MsGraphicsPkg/PrintScreenLogger/PrintScreenLogger.inf
+  SecurityPkg/Hash2DxeCrypto/Hash2DxeCrypto.inf
+
+## Unit Tests
+#
+## Powershell script to discover unit tests:
+#
+## Get-ChildItem -Recurse -Force -File | Where-Object {($_.Name -like "*test*") -and ($_.Extension -eq ".inf")} | ^
+## Where-Object {(Select-String -InputObject $_ -Pattern "MODULE_TYPE\s*=\s*UEFI_APPLICATION")} | ^
+## ForEach-Object {$path = $_.FullName -replace '\\','/'; Write-Output $path}
+!if $(BUILD_UNIT_TESTS) == TRUE
+
+  AdvLoggerPkg/UnitTests/LineParser/LineParserTestApp.inf
+  CryptoPkg/Test/UnitTest/Library/BaseCryptLib/BaseCryptLibUnitTestApp.inf {
+    <LibraryClasses>
+      BaseCryptLib|CryptoPkg/Library/BaseCryptLib/BaseCryptLib.inf
+      OpensslLib|CryptoPkg/Library/OpensslLib/OpensslLibFullAccel.inf # Contains openSSL library used by BaseCryptoLib
+      IntrinsicLib|CryptoPkg/Library/IntrinsicLib/IntrinsicLib.inf
+    <PcdsPatchableInModule>
+      #Turn off Halt on Assert and Print Assert so that libraries can
+      #be tested in more of a release mode environment
+      gEfiMdePkgTokenSpaceGuid.PcdDebugPropertyMask|0x0E
+    <PcdsFixedAtBuild>
+      !include CryptoPkg/Test/Crypto.pcd.ALL.inc.dsc
+  }
+  DfciPkg/UnitTests/DeviceIdTest/DeviceIdTestApp.inf
+  # DfciPkg/UnitTests/DfciVarLockAudit/UEFI/DfciVarLockAuditTestApp.inf # DOESN'T PRODUCE OUTPUT
+  FmpDevicePkg/Test/UnitTest/Library/FmpDependencyLib/FmpDependencyLibUnitTestApp.inf
+  !if $(TARGET) == DEBUG
+    # VARIABLE POLICY MUST BE UNLOCKED FOR THE TEST TO RUN (POLICY CAN ONLY REMAIN UNLOCKED ON DEBUG BUILDS)
+    MdeModulePkg/Test/ShellTest/VariablePolicyFuncTestApp/VariablePolicyFuncTestApp.inf
+  !endif
+  UefiTestingPkg/FunctionalSystemTests/MemoryAttributeProtocolFuncTestApp/MemoryAttributeProtocolFuncTestApp.inf
+  MdePkg/Test/UnitTest/Library/BaseLib/BaseLibUnitTestApp.inf
+  MdePkg/Test/UnitTest/Library/BaseSafeIntLib/TestBaseSafeIntLibTestApp.inf
+  MfciPkg/UnitTests/MfciPolicyParsingUnitTest/MfciPolicyParsingUnitTestApp.inf
+  # MsCorePkg/UnitTests/JsonTest/JsonTestApp.inf # SOMETIMES RESULTS IN INFINITE LOOP
+  MsCorePkg/UnitTests/MathLibUnitTest/MathLibUnitTestApp.inf
+  # MsGraphicsPkg/UnitTests/SpinnerTest/SpinnerTest.inf # DOESN'T PRODUCE OUTPUT
+  MsWheaPkg/Test/UnitTests/Library/LibraryClass/CheckHwErrRecHeaderTestApp.inf
+  # MsWheaPkg/Test/UnitTests/MsWheaEarlyStorageUnitTestApp/MsWheaEarlyUnitTestApp.inf # CMOS REGION TOO SMALL TO STORE DATA
+  MsWheaPkg/Test/UnitTests/MsWheaReportUnitTestApp/MsWheaReportUnitTestApp.inf
+  MmSupervisorPkg/Test/MmPagingAuditTest/UEFI/MmPagingAuditApp.inf
+  MmSupervisorPkg/Test/MmSupvRequestUnitTestApp/MmSupvRequestUnitTestApp.inf
+  MdeModulePkg/Application/MpServicesTest/MpServicesTest.inf
+  # MdeModulePkg/Application/SmiHandlerProfileInfo/SmiHandlerProfileAuditTestApp.inf # DOESN'T PRODUCE OUTPUT
+  # ShellPkg/Application/ShellCTestApp/ShellCTestApp.inf # DOESN'T PRODUCE OUTPUT
+  # ShellPkg/Application/ShellSortTestApp/ShellSortTestApp.inf # DOESN'T PRODUCE OUTPUT
+  UnitTestFrameworkPkg/Library/UnitTestBootLibUsbClass/UnitTestBootLibUsbClass.inf
+  UnitTestFrameworkPkg/Library/UnitTestPersistenceLibSimpleFileSystem/UnitTestPersistenceLibSimpleFileSystem.inf
+  UefiTestingPkg/AuditTests/BootAuditTest/UEFI/BootAuditTestApp.inf
+  # UefiTestingPkg/AuditTests/DMAProtectionAudit/UEFI/DMAIVRSProtectionUnitTestApp.inf # NOT APPLICABLE TO Q35
+  UefiTestingPkg/AuditTests/PagingAudit/UEFI/DxePagingAuditTestApp.inf
+  # UefiTestingPkg/AuditTests/PagingAudit/UEFI/SmmPagingAuditTestApp.inf # DOESN'T PRODUCE OUTPUT
+  # UefiTestingPkg/AuditTests/TpmEventLogAudit/TpmEventLogAuditTestApp.inf # DOESN'T PRODUCE OUTPUT
+  # UefiTestingPkg/AuditTests/UefiVarLockAudit/UEFI/UefiVarLockAuditTestApp.inf # DOESN'T PRODUCE OUTPUT
+  UefiTestingPkg/FunctionalSystemTests/ExceptionPersistenceTestApp/ExceptionPersistenceTestApp.inf
+  UefiTestingPkg/FunctionalSystemTests/MemmapAndMatTestApp/MemmapAndMatTestApp.inf
+  # UefiTestingPkg/FunctionalSystemTests/SmmPagingProtectionsTest/App/SmmPagingProtectionsTestApp.inf # NOT APPLICABLE TO Q35
+  # MOR LOCK NOT COMPATIBLE WITH STANDALONE MM: https://bugzilla.tianocore.org/show_bug.cgi?id=3513
+  # UefiTestingPkg/FunctionalSystemTests/MorLockTestApp/MorLockTestApp.inf
+  UefiTestingPkg/FunctionalSystemTests/MemoryProtectionTest/App/MemoryProtectionTestApp.inf
+  UefiTestingPkg/FunctionalSystemTests/SmmPagingProtectionsTest/Smm/SmmPagingProtectionsTestSmm.inf
+  UefiTestingPkg/FunctionalSystemTests/MemoryProtectionTest/Smm/MemoryProtectionTestSmm.inf
+  # UefiTestingPkg/AuditTests/PagingAudit/UEFI/DxePagingAuditDriver.inf # TEST RUN VIA APPLICATION
+  XmlSupportPkg/Test/UnitTest/XmlTreeLib/XmlTreeLibUnitTestApp.inf
+  XmlSupportPkg/Test/UnitTest/XmlTreeQueryLib/XmlTreeQueryLibUnitTestApp.inf {
+    <PcdsPatchableInModule>
+      #Turn off Halt on Assert and Print Assert so that libraries can
+      #be tested in more of a release mode environment
+      gEfiMdePkgTokenSpaceGuid.PcdDebugPropertyMask|0x0E
+  }
+!endif
+  #########################################
+  # SMM Phase modules
+  #########################################
+
+  #
+  # SMM Initial Program Load (a DXE_RUNTIME_DRIVER)
+  #
+!if $(PEI_MM_IPL_ENABLED) == TRUE
+  MmSupervisorPkg/Drivers/MmPeiLaunchers/MmIplX64Relay.inf
+  MmSupervisorPkg/Drivers/MmPeiLaunchers/MmDxeSupport.inf {
+    <LibraryClasses>
+      NULL|StandaloneMmPkg/Library/VariableMmDependency/VariableMmDependency.inf
+  }
+!else
+  QemuQ35Pkg/SmmAccess/SmmAccess2Dxe.inf
+  MmSupervisorPkg/Drivers/StandaloneMmIpl/PiSmmIpl.inf
+!endif
+  MmSupervisorPkg/Drivers/MmSupervisorErrorReport/MmSupervisorErrorReport.inf
+
+  #
+  # SMM_CORE
+  #
+  MmSupervisorPkg/Core/MmSupervisorCore.inf
+
+  #
+  # Privileged drivers (DXE_SMM_DRIVER modules)
+  #
+  UefiCpuPkg/CpuIo2Smm/CpuIo2StandaloneMm.inf
+  MdeModulePkg/Universal/LockBox/SmmLockBox/SmmLockBox.inf {
+    <LibraryClasses>
+      LockBoxLib|MdeModulePkg/Library/SmmLockBoxLib/SmmLockBoxSmmLib.inf
+  }
+
+  QemuQ35Pkg/SmmControl2Dxe/SmmControl2Dxe.inf
+
+
+  #
+  # Variable driver stack (SMM)
+  #
+  QemuQ35Pkg/QemuFlashFvbServicesRuntimeDxe/FvbServicesStandaloneMm.inf
+  MdeModulePkg/Universal/FaultTolerantWriteDxe/FaultTolerantWriteStandaloneMm.inf
+  MdeModulePkg/Universal/Variable/RuntimeDxe/VariableStandaloneMm.inf {
+    <LibraryClasses>
+      NULL|MdeModulePkg/Library/VarCheckUefiLib/VarCheckUefiLib.inf
+      # mu_change
+      NULL|MdeModulePkg/Library/VarCheckPolicyLib/VarCheckPolicyLibStandaloneMm.inf
+  }
+  MdeModulePkg/Universal/Variable/RuntimeDxe/VariableSmmRuntimeDxe.inf
+
+  #
+  # Variable driver stack (NO SMM)
+  #
+  MdeModulePkg/Universal/FaultTolerantWriteDxe/FaultTolerantWriteDxe.inf
+  MdeModulePkg/Universal/Variable/RuntimeDxe/VariableRuntimeDxe.inf {
+    <LibraryClasses>
+      BaseCryptLib|CryptoPkg/Library/BaseCryptLib/RuntimeCryptLib.inf
+      TlsLib|CryptoPkg/Library/TlsLib/TlsLib.inf
+      IntrinsicLib|CryptoPkg/Library/IntrinsicLib/IntrinsicLib.inf
+      OpensslLib|CryptoPkg/Library/OpensslLib/OpensslLibFullAccel.inf # Contains openSSL library used by BaseCryptoLib
+  }
+
+  #
+  # TPM support
+  #
+!if $(TPM_ENABLE) == TRUE
+!if $(TPM_REPLAY_ENABLED) == TRUE
+  TpmTestingPkg/Overrides/Tcg2Dxe/Tcg2Dxe.inf {
+    <LibraryClasses>
+      Tpm2DeviceLib|SecurityPkg/Library/Tpm2DeviceLibRouter/Tpm2DeviceLibRouterDxe.inf
+      NULL|SecurityPkg/Library/Tpm2DeviceLibDTpm/Tpm2InstanceLibDTpm.inf
+      HashLib|SecurityPkg/Library/HashLibBaseCryptoRouter/HashLibBaseCryptoRouterDxe.inf
+      NULL|SecurityPkg/Library/HashInstanceLibSha1/HashInstanceLibSha1.inf
+      NULL|SecurityPkg/Library/HashInstanceLibSha256/HashInstanceLibSha256.inf
+      NULL|SecurityPkg/Library/HashInstanceLibSha384/HashInstanceLibSha384.inf
+      NULL|SecurityPkg/Library/HashInstanceLibSha512/HashInstanceLibSha512.inf
+      NULL|SecurityPkg/Library/HashInstanceLibSm3/HashInstanceLibSm3.inf
+  }
+!else
+  SecurityPkg/Tcg/Tcg2Dxe/Tcg2Dxe.inf {
+    <LibraryClasses>
+      Tpm2DeviceLib|SecurityPkg/Library/Tpm2DeviceLibRouter/Tpm2DeviceLibRouterDxe.inf
+      NULL|SecurityPkg/Library/Tpm2DeviceLibDTpm/Tpm2InstanceLibDTpm.inf
+      HashLib|SecurityPkg/Library/HashLibBaseCryptoRouter/HashLibBaseCryptoRouterDxe.inf
+      NULL|SecurityPkg/Library/HashInstanceLibSha1/HashInstanceLibSha1.inf
+      NULL|SecurityPkg/Library/HashInstanceLibSha256/HashInstanceLibSha256.inf
+      NULL|SecurityPkg/Library/HashInstanceLibSha384/HashInstanceLibSha384.inf
+      NULL|SecurityPkg/Library/HashInstanceLibSha512/HashInstanceLibSha512.inf
+      NULL|SecurityPkg/Library/HashInstanceLibSm3/HashInstanceLibSm3.inf
+  }
+!endif
+!endif
+!if $(TPM_CONFIG_ENABLE) == TRUE AND $(TPM_ENABLE) == TRUE
+  SecurityPkg/Tcg/Tcg2Config/Tcg2ConfigDxe.inf
+!endif
+
+  # PRM Configuration Driver
+  PrmPkg/PrmConfigDxe/PrmConfigDxe.inf {
+    <LibraryClasses>
+      NULL|PrmPkg/Samples/PrmSampleAcpiParameterBufferModule/Library/DxeAcpiParameterBufferModuleConfigLib/DxeAcpiParameterBufferModuleConfigLib.inf
+      NULL|PrmPkg/Samples/PrmSampleContextBufferModule/Library/DxeContextBufferModuleConfigLib/DxeContextBufferModuleConfigLib.inf
+      # NULL|PrmPkg/Samples/PrmSampleHardwareAccessModule/Library/DxeHardwareAccessModuleConfigLib/DxeHardwareAccessModuleConfigLib.inf
+  }
+
+  #
+  # Platform Runtime Mechanism (PRM) feature
+  #
+
+  # PRM Module Loader Driver
+  PrmPkg/PrmLoaderDxe/PrmLoaderDxe.inf
+
+  # PRM SSDT Installation Driver
+  PrmPkg/PrmSsdtInstallDxe/PrmSsdtInstallDxe.inf
+
+  # PRM Sample Modules
+  PrmPkg/Samples/PrmSampleAcpiParameterBufferModule/PrmSampleAcpiParameterBufferModule.inf
+  PrmPkg/Samples/PrmSampleHardwareAccessModule/PrmSampleHardwareAccessModule.inf
+  PrmPkg/Samples/PrmSampleContextBufferModule/PrmSampleContextBufferModule.inf
+
+  # PRM Information UEFI Application
+  PrmPkg/Application/PrmInfo/PrmInfo.inf
+
+  # MfciDxe overrides
+  MfciPkg/MfciDxe/MfciDxe.inf {
+    <LibraryClasses>
+      MfciRetrievePolicyLib|MfciPkg/Library/MfciRetrievePolicyLibViaHob/MfciRetrievePolicyLibViaHob.inf
+      MfciDeviceIdSupportLib|MfciPkg/Library/MfciDeviceIdSupportLibSmbios/MfciDeviceIdSupportLibSmbios.inf
+  }
+
+!include TpmTestingPkg/TpmReplay.dsc.inc
+
+################################################################################
+#
+# Build Options
+#
+################################################################################
+[BuildOptions]
+  GCC:RELEASE_*_*_CC_FLAGS             = -DMDEPKG_NDEBUG
+  MSFT:RELEASE_*_*_CC_FLAGS            = /D MDEPKG_NDEBUG
+
+  # Exception tables are required for stack walks in the debugger.
+  MSFT:*_*_X64_GENFW_FLAGS  = --keepexceptiontable
+  GCC:*_*_X64_GENFW_FLAGS   = --keepexceptiontable
+
+  #
+  # Disable deprecated APIs.
+  #
+  MSFT:*_*_*_CC_FLAGS = /D DISABLE_NEW_DEPRECATED_INTERFACES
+  GCC:*_*_*_CC_FLAGS = -D DISABLE_NEW_DEPRECATED_INTERFACES
+
+  #
+  # Disable stack cookies in this repo (not supported in Rust modules).
+  #
+  MSFT:*_*_*_CC_FLAGS = /GS-
+
+[BuildOptions.IA32]
+  MSFT:*_*_*_DLINK_FLAGS = /ALIGN:64
+
+# Force PE/COFF sections to be aligned at 4KB boundaries to support page level
+# protection of DXE_SMM_DRIVER/SMM_CORE modules
+[BuildOptions.common.EDKII.DXE_SMM_DRIVER, BuildOptions.common.EDKII.DXE_RUNTIME_DRIVER, BuildOptions.common.EDKII.SMM_CORE, BuildOptions.common.EDKII.DXE_DRIVER, BuildOptions.common.EDKII.DXE_CORE, BuildOptions.common.EDKII.UEFI_DRIVER, BuildOptions.common.EDKII.UEFI_APPLICATION, BuildOptions.common.EDKII.MM_CORE_STANDALONE, BuildOptions.common.EDKII.MM_STANDALONE]
+  MSFT:*_*_*_DLINK_FLAGS = /ALIGN:4096
+  GCC:*_*_*_DLINK_FLAGS = -z common-page-size=0x1000