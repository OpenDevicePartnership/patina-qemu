--- conflicted
+++ resolved
@@ -1,1487 +1,1469 @@
-#
-#  Copyright (c) 2011 - 2022, ARM Limited. All rights reserved.
-#  Copyright (c) 2014, Linaro Limited. All rights reserved.
-#  Copyright (c) 2015 - 2020, Intel Corporation. All rights reserved.
-#  Copyright (c) Microsoft Corporation.
-#
-#  SPDX-License-Identifier: BSD-2-Clause-Patent
-#
-#
-
-################################################################################
-#
-# Defines Section - statements that will be processed to create a Makefile.
-#
-################################################################################
-[Defines]
-  PLATFORM_NAME                  = QemuSbsaPkg
-  PLATFORM_GUID                  = 37d7e986-f7e9-45c2-8067-e371421a626c
-  PLATFORM_VERSION               = 0.1
-  DSC_SPECIFICATION              = 0x00010005
-  OUTPUT_DIRECTORY               = Build/QemuSbsaPkg
-  SUPPORTED_ARCHITECTURES        = AARCH64
-  BUILD_TARGETS                  = DEBUG|RELEASE|NOOPT
-  SKUID_IDENTIFIER               = DEFAULT
-  FLASH_DEFINITION               = QemuSbsaPkg/QemuSbsaPkg.fdf
-
-  #  DEBUG_INIT      0x00000001  // Initialization
-  #  DEBUG_WARN      0x00000002  // Warnings
-  #  DEBUG_LOAD      0x00000004  // Load events
-  #  DEBUG_FS        0x00000008  // EFI File system
-  #  DEBUG_POOL      0x00000010  // Alloc & Free (pool)
-  #  DEBUG_PAGE      0x00000020  // Alloc & Free (page)
-  #  DEBUG_INFO      0x00000040  // Informational debug messages
-  #  DEBUG_DISPATCH  0x00000080  // PEI/DXE/SMM Dispatchers
-  #  DEBUG_VARIABLE  0x00000100  // Variable
-  #  DEBUG_BM        0x00000400  // Boot Manager
-  #  DEBUG_BLKIO     0x00001000  // BlkIo Driver
-  #  DEBUG_NET       0x00004000  // SNP Driver
-  #  DEBUG_UNDI      0x00010000  // UNDI Driver
-  #  DEBUG_LOADFILE  0x00020000  // LoadFile
-  #  DEBUG_EVENT     0x00080000  // Event messages
-  #  DEBUG_GCD       0x00100000  // Global Coherency Database changes
-  #  DEBUG_CACHE     0x00200000  // Memory range cachability changes
-  #  DEBUG_VERBOSE   0x00400000  // Detailed debug messages that may
-  #                              // significantly impact boot performance
-  #  DEBUG_ERROR     0x80000000  // Error
-  DEFINE DEBUG_PRINT_ERROR_LEVEL = 0x80080246
-
-  #
-  # Defines for default states.  These can be changed on the command line.
-  # -D FLAG=VALUE
-  #
-
-  #
-  # DXE_DBG_BRK will force the DXE debugger to break in as early as possible and wait indefinitely
-  #
-!ifndef DXE_DBG_BRK
-  DEFINE DXE_DBG_BRK = FALSE
-!endif
-
-  DEFINE TTY_TERMINAL            = FALSE
-  DEFINE TPM2_ENABLE             = FALSE
-  DEFINE TPM2_CONFIG_ENABLE      = FALSE
-  DEFINE BUILD_UNIT_TESTS        = TRUE
-
-  #
-  # Network definition
-  #
-  DEFINE NETWORK_IP6_ENABLE              = FALSE
-  DEFINE NETWORK_HTTP_BOOT_ENABLE        = FALSE
-  DEFINE NETWORK_SNP_ENABLE              = FALSE
-  DEFINE NETWORK_TLS_ENABLE              = FALSE
-  DEFINE NETWORK_ALLOW_HTTP_CONNECTIONS  = TRUE
-  DEFINE NETWORK_ISCSI_ENABLE            = FALSE
-
-  PEI_CRYPTO_SERVICES                 = TINY_SHA
-  DXE_CRYPTO_SERVICES                 = STANDARD
-  RUNTIMEDXE_CRYPTO_SERVICES          = NONE
-  STANDALONEMM_CRYPTO_SERVICES        = STANDARD
-  STANDALONEMM_MMSUPV_CRYPTO_SERVICES = NONE
-  SMM_CRYPTO_SERVICES                 = NONE
-  PEI_CRYPTO_ARCH                     = AARCH64
-  DXE_CRYPTO_ARCH                     = AARCH64
-  RUNTIMEDXE_CRYPTO_ARCH              = NONE
-  STANDALONEMM_CRYPTO_ARCH            = AARCH64
-  STANDALONEMM_MMSUPV_CRYPTO_ARCH     = NONE
-  SMM_CRYPTO_ARCH                     = NONE
-
-!if $(NETWORK_SNP_ENABLE) == TRUE
-  !error "NETWORK_SNP_ENABLE is IA32/X64/EBC only"
-!endif
-
-!include NetworkPkg/NetworkDefines.dsc.inc
-
-!include MdePkg/MdeLibs.dsc.inc
-
-[LibraryClasses.common]
-  BaseCryptLib|CryptoPkg/Library/BaseCryptLibNull/BaseCryptLibNull.inf
-  DebugPrintErrorLevelLib|MdePkg/Library/BaseDebugPrintErrorLevelLib/BaseDebugPrintErrorLevelLib.inf
-
-  BaseLib|MdePkg/Library/BaseLib/BaseLib.inf
-  SafeIntLib|MdePkg/Library/BaseSafeIntLib/BaseSafeIntLib.inf
-  BmpSupportLib|MdeModulePkg/Library/BaseBmpSupportLib/BaseBmpSupportLib.inf
-  SynchronizationLib|MdePkg/Library/BaseSynchronizationLib/BaseSynchronizationLib.inf
-  PerformanceLib|MdePkg/Library/BasePerformanceLibNull/BasePerformanceLibNull.inf
-  PrintLib|MdePkg/Library/BasePrintLib/BasePrintLib.inf
-  PeCoffGetEntryPointLib|MdePkg/Library/BasePeCoffGetEntryPointLib/BasePeCoffGetEntryPointLib.inf
-  PeCoffLib|MdePkg/Library/BasePeCoffLib/BasePeCoffLib.inf
-  IoLib|MdePkg/Library/BaseIoLibIntrinsic/BaseIoLibIntrinsicArmVirt.inf
-  UefiDecompressLib|MdePkg/Library/BaseUefiDecompressLib/BaseUefiDecompressLib.inf
-  CpuLib|MdePkg/Library/BaseCpuLib/BaseCpuLib.inf
-  PanicLib|MdePkg/Library/BasePanicLibSerialPort/BasePanicLibSerialPort.inf
-
-  UefiLib|MdePkg/Library/UefiLib/UefiLib.inf
-  HobLib|MdePkg/Library/DxeHobLib/DxeHobLib.inf
-  UefiRuntimeServicesTableLib|MdePkg/Library/UefiRuntimeServicesTableLib/UefiRuntimeServicesTableLib.inf
-  DevicePathLib|MdePkg/Library/UefiDevicePathLibDevicePathProtocol/UefiDevicePathLibDevicePathProtocol.inf
-  UefiBootServicesTableLib|MdePkg/Library/UefiBootServicesTableLib/UefiBootServicesTableLib.inf
-  DxeServicesTableLib|MdePkg/Library/DxeServicesTableLib/DxeServicesTableLib.inf
-  DxeServicesLib|MdePkg/Library/DxeServicesLib/DxeServicesLib.inf
-  UefiDriverEntryPoint|MdePkg/Library/UefiDriverEntryPoint/UefiDriverEntryPoint.inf
-  UefiApplicationEntryPoint|MdePkg/Library/UefiApplicationEntryPoint/UefiApplicationEntryPoint.inf
-  HiiLib|MdeModulePkg/Library/UefiHiiLib/UefiHiiLib.inf
-  UefiHiiServicesLib|MdeModulePkg/Library/UefiHiiServicesLib/UefiHiiServicesLib.inf
-  SortLib|MdeModulePkg/Library/UefiSortLib/UefiSortLib.inf
-  ShellLib|ShellPkg/Library/UefiShellLib/UefiShellLib.inf
-  ShellCEntryLib|ShellPkg/Library/UefiShellCEntryLib/UefiShellCEntryLib.inf
-  FileHandleLib|MdePkg/Library/UefiFileHandleLib/UefiFileHandleLib.inf
-
-  UefiRuntimeLib|MdePkg/Library/UefiRuntimeLib/UefiRuntimeLib.inf
-  OrderedCollectionLib|MdePkg/Library/BaseOrderedCollectionRedBlackTreeLib/BaseOrderedCollectionRedBlackTreeLib.inf
-  LockBoxLib|MdeModulePkg/Library/LockBoxNullLib/LockBoxNullLib.inf
-
-  #
-  # Ramdisk Requirements
-  #
-  FileExplorerLib|MdeModulePkg/Library/FileExplorerLib/FileExplorerLib.inf
-
-  # Allow dynamic PCDs
-  #
-  PcdLib|MdePkg/Library/DxePcdLib/DxePcdLib.inf
-
-  BaseMemoryLib|MdePkg/Library/BaseMemoryLib/BaseMemoryLib.inf
-
-  # Networking Requirements
-!include NetworkPkg/NetworkLibs.dsc.inc
-
-  NonDiscoverableDeviceRegistrationLib|MdeModulePkg/Library/NonDiscoverableDeviceRegistrationLib/NonDiscoverableDeviceRegistrationLib.inf
-
-  #
-  # It is not possible to prevent the ARM compiler from inserting calls to intrinsic functions.
-  # This library provides the intrinsic functions such a compiler may generate calls to.
-  #
-  # NULL|ArmPkg/Library/CompilerIntrinsicsLib/CompilerIntrinsicsLib.inf   # MU_CHANGE
-  NULL|MdePkg/Library/CompilerIntrinsicsLib/ArmCompilerIntrinsicsLib.inf  # MU_CHANGE
-
-  # ARM Architectural Libraries
-  CacheMaintenanceLib|ArmPkg/Library/ArmCacheMaintenanceLib/ArmCacheMaintenanceLib.inf
-  DefaultExceptionHandlerLib|ArmPkg/Library/DefaultExceptionHandlerLib/DefaultExceptionHandlerLib.inf
-  CpuExceptionHandlerLib|ArmPkg/Library/ArmExceptionLib/ArmExceptionLib.inf
-  ArmDisassemblerLib|ArmPkg/Library/ArmDisassemblerLib/ArmDisassemblerLib.inf
-  ArmGicLib|ArmPkg/Drivers/ArmGic/ArmGicLib.inf
-  ArmGicArchLib|ArmPkg/Library/ArmGicArchLib/ArmGicArchLib.inf
-  ArmSmcLib|ArmPkg/Library/ArmSmcLib/ArmSmcLib.inf
-  ArmHvcLib|ArmPkg/Library/ArmHvcLib/ArmHvcLib.inf
-  ArmGenericTimerCounterLib|ArmPkg/Library/ArmGenericTimerVirtCounterLib/ArmGenericTimerVirtCounterLib.inf
-  ArmTransferListLib|ArmPkg/Library/ArmTransferListLib/ArmTransferListLib.inf
-
-  PlatformPeiLib|ArmPlatformPkg/PlatformPei/PlatformPeiLib.inf
-  MemoryInitPeiLib|ArmPlatformPkg/MemoryInitPei/MemoryInitPeiLib.inf
-
-  # ARM PL031 RTC Driver
-  RealTimeClockLib|ArmPlatformPkg/Library/PL031RealTimeClockLib/PL031RealTimeClockLib.inf
-  TimeBaseLib|EmbeddedPkg/Library/TimeBaseLib/TimeBaseLib.inf
-  # ARM PL011 UART Driver
-  PL011UartClockLib|ArmPlatformPkg/Library/PL011UartClockLib/PL011UartClockLib.inf
-  PL011UartLib|ArmPlatformPkg/Library/PL011UartLib/PL011UartLib.inf
-  SerialPortLib|ArmPlatformPkg/Library/PL011SerialPortLib/PL011SerialPortLib.inf
-
-  #
-  # Uncomment (and comment out the next line) For RealView Debugger. The Standard IO window
-  # in the debugger will show load and unload commands for symbols. You can cut and paste this
-  # into the command window to load symbols. We should be able to use a script to do this, but
-  # the version of RVD I have does not support scripts accessing system memory.
-  #
-  #PeCoffExtraActionLib|ArmPkg/Library/RvdPeCoffExtraActionLib/RvdPeCoffExtraActionLib.inf
-  PeCoffExtraActionLib|ArmPkg/Library/DebugPeCoffExtraActionLib/DebugPeCoffExtraActionLib.inf
-  #PeCoffExtraActionLib|MdePkg/Library/BasePeCoffExtraActionLibNull/BasePeCoffExtraActionLibNull.inf
-
-  DebugAgentLib|MdeModulePkg/Library/DebugAgentLibNull/DebugAgentLibNull.inf
-  DebugAgentTimerLib|EmbeddedPkg/Library/DebugAgentTimerLibNull/DebugAgentTimerLibNull.inf
-
-  # Flattened Device Tree (FDT) access library
-  FdtLib|EmbeddedPkg/Library/FdtLib/FdtLib.inf
-
-  # PCI Libraries
-  PciLib|MdePkg/Library/BasePciLibPciExpress/BasePciLibPciExpress.inf
-  PciExpressLib|MdePkg/Library/BasePciExpressLib/BasePciExpressLib.inf
-  PciCapLib|QemuPkg/Library/BasePciCapLib/BasePciCapLib.inf
-  PciCapPciSegmentLib|QemuPkg/Library/BasePciCapPciSegmentLib/BasePciCapPciSegmentLib.inf
-  PciCapPciIoLib|QemuPkg/Library/UefiPciCapPciIoLib/UefiPciCapPciIoLib.inf
-
-  # USB Libraries
-  UefiUsbLib|MdePkg/Library/UefiUsbLib/UefiUsbLib.inf
-
-  RngLib|MdeModulePkg/Library/BaseRngLibTimerLib/BaseRngLibTimerLib.inf
-  ArmMonitorLib|ArmPkg/Library/ArmMonitorLib/ArmMonitorLib.inf
-  ArmTrngLib|ArmPkg/Library/ArmTrngLib/ArmTrngLib.inf
-  Hash2CryptoLib|SecurityPkg/Library/DxeHash2CryptoLib/DxeHash2CryptoLib.inf
-
-  #
-  # Secure Boot dependencies
-  #
-  AuthVariableLib|SecurityPkg/Library/AuthVariableLib/AuthVariableLib.inf
-  SecureBootVariableLib|SecurityPkg/Library/SecureBootVariableLib/SecureBootVariableLib.inf
-  SecureBootVariableProvisionLib|SecurityPkg/Library/SecureBootVariableProvisionLib/SecureBootVariableProvisionLib.inf
-  PlatformSecureLib|SecurityPkg/Library/PlatformSecureLibNull/PlatformSecureLibNull.inf
-
-  # Security Libraries
-  PasswordStoreLib      |MsCorePkg/Library/PasswordStoreLibNull/PasswordStoreLibNull.inf
-  PasswordPolicyLib     |OemPkg/Library/PasswordPolicyLib/PasswordPolicyLib.inf
-  SecureBootKeyStoreLib |MsCorePkg/Library/BaseSecureBootKeyStoreLib/BaseSecureBootKeyStoreLib.inf
-  PlatformPKProtectionLib|SecurityPkg/Library/PlatformPKProtectionLibVarPolicy/PlatformPKProtectionLibVarPolicy.inf
-  MuSecureBootKeySelectorLib|MsCorePkg/Library/MuSecureBootKeySelectorLib/MuSecureBootKeySelectorLib.inf
-
-  # Variable Libraries
-  VarCheckLib|MdeModulePkg/Library/VarCheckLib/VarCheckLib.inf
-  VariablePolicyLib|MdeModulePkg/Library/VariablePolicyLib/VariablePolicyLib.inf
-  VariablePolicyHelperLib|MdeModulePkg/Library/VariablePolicyHelperLib/VariablePolicyHelperLib.inf
-
-  # Whea Libraries
-  MsWheaEarlyStorageLib |MsWheaPkg/Library/MsWheaEarlyStorageLibNull/MsWheaEarlyStorageLibNull.inf
-  MuTelemetryHelperLib  |MsWheaPkg/Library/MuTelemetryHelperLib/MuTelemetryHelperLib.inf
-
-  UefiBootManagerLib|MdeModulePkg/Library/UefiBootManagerLib/UefiBootManagerLib.inf
-  ReportStatusCodeLib|MdePkg/Library/BaseReportStatusCodeLibNull/BaseReportStatusCodeLibNull.inf
-
-  # Unit Test Libs
-  UnitTestLib             |UnitTestFrameworkPkg/Library/UnitTestLib/UnitTestLib.inf
-  UnitTestBootLib         |UnitTestFrameworkPkg/Library/UnitTestBootLibNull/UnitTestBootLibNull.inf
-  UnitTestPersistenceLib  |UnitTestFrameworkPkg/Library/UnitTestPersistenceLibSimpleFileSystem/UnitTestPersistenceLibSimpleFileSystem.inf
-  UnitTestResultReportLib |XmlSupportPkg/Library/UnitTestResultReportJUnitFormatLib/UnitTestResultReportLib.inf
-
-  # Base ARM libraries
-  ArmLib|ArmPkg/Library/ArmLib/ArmBaseLib.inf
-  ArmMmuLib|ArmPkg/Library/ArmMmuLib/ArmMmuBaseLib.inf
-  MmuLib|ArmPkg/Library/MmuLib/BaseMmuLib.inf
-  ArmSvcLib|ArmPkg/Library/ArmSvcLib/ArmSvcLib.inf
-
-  # Virtio Support
-  VirtioLib|QemuPkg/Library/VirtioLib/VirtioLib.inf
-
-  ArmPlatformLib|ArmPlatformPkg/Library/ArmPlatformLibNull/ArmPlatformLibNull.inf
-
-  TimerLib|ArmPkg/Library/ArmArchTimerLib/ArmArchTimerLib.inf
-
-  CapsuleLib|MdeModulePkg/Library/DxeCapsuleLibNull/DxeCapsuleLibNull.inf
-  BootLogoLib|MdeModulePkg/Library/BootLogoLib/BootLogoLib.inf
-  PlatformBootManagerLib|MsCorePkg/Library/PlatformBootManagerLib/PlatformBootManagerLib.inf
-  PlatformBmPrintScLib|QemuPkg/Library/PlatformBmPrintScLib/PlatformBmPrintScLib.inf
-  CustomizedDisplayLib|MdeModulePkg/Library/CustomizedDisplayLib/CustomizedDisplayLib.inf
-  FrameBufferBltLib|MdeModulePkg/Library/FrameBufferBltLib/FrameBufferBltLib.inf
-  FileExplorerLib|MdeModulePkg/Library/FileExplorerLib/FileExplorerLib.inf
-  PciSegmentLib|MdePkg/Library/BasePciSegmentLibPci/BasePciSegmentLibPci.inf
-  PciHostBridgeLib|QemuSbsaPkg/Library/SbsaQemuPciHostBridgeLib/SbsaQemuPciHostBridgeLib.inf
-
-  MemoryTypeInformationChangeLib|MdeModulePkg/Library/MemoryTypeInformationChangeLibNull/MemoryTypeInformationChangeLibNull.inf
-  DxeMemoryProtectionHobLib|MdeModulePkg/Library/MemoryProtectionHobLib/DxeMemoryProtectionHobLib.inf
-  MmMemoryProtectionHobLib|MdeModulePkg/Library/MemoryProtectionHobLib/StandaloneMmMemoryProtectionHobLib.inf
-  VariableFlashInfoLib|MdeModulePkg/Library/BaseVariableFlashInfoLib/BaseVariableFlashInfoLib.inf
-  MemoryTypeInfoSecVarCheckLib|MdeModulePkg/Library/MemoryTypeInfoSecVarCheckLib/MemoryTypeInfoSecVarCheckLib.inf
-  ExceptionPersistenceLib|MdeModulePkg/Library/BaseExceptionPersistenceLibNull/BaseExceptionPersistenceLibNull.inf
-  SecurityLockAuditLib|MdeModulePkg/Library/SecurityLockAuditDebugMessageLib/SecurityLockAuditDebugMessageLib.inf
-  ResetUtilityLib|MdeModulePkg/Library/ResetUtilityLib/ResetUtilityLib.inf
-  HwResetSystemLib|ArmPkg/Library/ArmSmcPsciResetSystemLib/ArmSmcPsciResetSystemLib.inf
-  FltUsedLib|MdePkg/Library/FltUsedLib/FltUsedLib.inf
-  DeviceBootManagerLib|OemPkg/Library/DeviceBootManagerLib/DeviceBootManagerLib.inf
-  MsPlatformDevicesLib|QemuSbsaPkg/Library/MsPlatformDevicesLibQemuSbsa/MsPlatformDevicesLib.inf
-  MsNetworkDependencyLib|PcBdsPkg/Library/MsNetworkDependencyLib/MsNetworkDependencyLib.inf
-  MsBootOptionsLib|QemuPkg/Library/MsBootOptionsLibQemu/MsBootOptionsLib.inf
-  ConsoleMsgLib|PcBdsPkg/Library/ConsoleMsgLibNull/ConsoleMsgLibNull.inf
-  MsBootPolicyLib|OemPkg/Library/MsBootPolicyLib/MsBootPolicyLib.inf
-  MsBootManagerSettingsLib|OemPkg/Library/MsBootManagerSettingsDxeLib/MsBootManagerSettingsDxeLib.inf
-  MsPlatformPowerCheckLib|PcBdsPkg/Library/MsPlatformPowerCheckLibNull/MsPlatformPowerCheckLibNull.inf
-  ThermalServicesLib|PcBdsPkg/Library/ThermalServicesLibNull/ThermalServicesLibNull.inf
-  PowerServicesLib|PcBdsPkg/Library/PowerServicesLibNull/PowerServicesLibNull.inf
-  MuUefiVersionLib|OemPkg/Library/MuUefiVersionLib/MuUefiVersionLib.inf
-  MsNVBootReasonLib|OemPkg/Library/MsNVBootReasonLib/MsNVBootReasonLib.inf
-  MuTelemetryHelperLib|MsWheaPkg/Library/MuTelemetryHelperLib/MuTelemetryHelperLib.inf
-  UiRectangleLib|MsGraphicsPkg/Library/BaseUiRectangleLib/BaseUiRectangleLib.inf
-  XenPlatformLib|QemuPkg/Library/XenPlatformLib/XenPlatformLib.inf
-  MmUnblockMemoryLib|MdePkg/Library/MmUnblockMemoryLib/MmUnblockMemoryLibNull.inf
-  ResetSystemLib|MdeModulePkg/Library/DxeResetSystemLib/DxeResetSystemLib.inf
-  FlatPageTableLib|UefiTestingPkg/Library/FlatPageTableLib/FlatPageTableLib.inf
-  ImagePropertiesRecordLib|MdeModulePkg/Library/ImagePropertiesRecordLib/ImagePropertiesRecordLib.inf
-
-  FdtHelperLib|QemuSbsaPkg/Library/FdtHelperLib/FdtHelperLib.inf
-  OemMiscLib|QemuSbsaPkg/Library/OemMiscLib/OemMiscLib.inf
-
-  # Math Libraries
-  FltUsedLib |MdePkg/Library/FltUsedLib/FltUsedLib.inf
-  MathLib    |MsCorePkg/Library/MathLib/MathLib.inf
-  SafeIntLib |MdePkg/Library/BaseSafeIntLib/BaseSafeIntLib.inf
-
-  # UI and graphics
-  BmpSupportLib            |MdeModulePkg/Library/BaseBmpSupportLib/BaseBmpSupportLib.inf
-  BootLogoLib              |MdeModulePkg/Library/BootLogoLib/BootLogoLib.inf
-  BootGraphicsProviderLib  |OemPkg/Library/BootGraphicsProviderLib/BootGraphicsProviderLib.inf #  uses PCDs and raw files in the firmware volumes to get Pcd
-  CustomizedDisplayLib     |MdeModulePkg/Library/CustomizedDisplayLib/CustomizedDisplayLib.inf
-  FrameBufferBltLib        |MdeModulePkg/Library/FrameBufferBltLib/FrameBufferBltLib.inf
-  FrameBufferMemDrawLib    |MsGraphicsPkg/Library/FrameBufferMemDrawLib/FrameBufferMemDrawLibDxe.inf
-  BootGraphicsLib          |MsGraphicsPkg/Library/BootGraphicsLib/BootGraphicsLib.inf
-  GraphicsConsoleHelperLib |PcBdsPkg/Library/GraphicsConsoleHelperLib/GraphicsConsoleHelper.inf
-  DisplayDeviceStateLib    |MsGraphicsPkg/Library/ColorBarDisplayDeviceStateLib/ColorBarDisplayDeviceStateLib.inf # Display the On screen notifications for the platform using color bars
-  UIToolKitLib             |MsGraphicsPkg/Library/SimpleUIToolKit/SimpleUIToolKit.inf
-  MsColorTableLib          |MsGraphicsPkg/Library/MsColorTableLib/MsColorTableLib.inf
-  SwmDialogsLib            |MsGraphicsPkg/Library/SwmDialogsLib/SwmDialogs.inf #  Dialog Boxes in a Simple Window Manager environment.
-  DeviceStateLib           |MdeModulePkg/Library/DeviceStateLib/DeviceStateLib.inf
-  UiRectangleLib           |MsGraphicsPkg/Library/BaseUiRectangleLib/BaseUiRectangleLib.inf
-  PlatformThemeLib         |QemuPkg/Library/PlatformThemeLib/PlatformThemeLib.inf # Q35 theme
-  MsUiThemeCopyLib         |MsGraphicsPkg/Library/MsUiThemeCopyLib/MsUiThemeCopyLib.inf # handles copying the theme
-  MsAltBootLib             |OemPkg/Library/MsAltBootLib/MsAltBootLib.inf
-  MsPlatformEarlyGraphicsLib|MsGraphicsPkg/Library/MsEarlyGraphicsLibNull/Dxe/MsEarlyGraphicsLibNull.inf
-
-  # Setup variable libraries
-  ConfigVariableListLib         |SetupDataPkg/Library/ConfigVariableListLib/ConfigVariableListLib.inf
-  ConfigSystemModeLib           |QemuPkg/Library/ConfigSystemModeLibQemu/ConfigSystemModeLib.inf
-  OemMfciLib                    |OemPkg/Library/OemMfciLib/OemMfciLibDxe.inf
-  SvdXmlSettingSchemaSupportLib |SetupDataPkg/Library/SvdXmlSettingSchemaSupportLib/SvdXmlSettingSchemaSupportLib.inf
-  ActiveProfileIndexSelectorLib |OemPkg/Library/ActiveProfileIndexSelectorPcdLib/ActiveProfileIndexSelectorPcdLib.inf
-
-  MemoryBinOverrideLib          |MdeModulePkg/Library/MemoryBinOverrideLibNull/MemoryBinOverrideLibNull.inf
-
-  # DFCI / XML / JSON Libraries
-  DfciUiSupportLib                  |DfciPkg/Library/DfciUiSupportLibNull/DfciUiSupportLibNull.inf # Supports DFCI Groups.
-  DfciV1SupportLib                  |DfciPkg/Library/DfciV1SupportLibNull/DfciV1SupportLibNull.inf # Backwards compatibility with DFCI V1 functions.
-  DfciDeviceIdSupportLib            |OemPkg/Library/DfciDeviceIdSupportLib/DfciDeviceIdSupportLib.inf
-  DfciGroupLib                      |DfciPkg/Library/DfciGroupLibNull/DfciGroups.inf
-  DfciRecoveryLib                   |DfciPkg/Library/DfciRecoveryLib/DfciRecoveryLib.inf
-   # Zero Touch is part of DFCI
-  ZeroTouchSettingsLib              |ZeroTouchPkg/Library/ZeroTouchSettings/ZeroTouchSettings.inf
-   # Libraries that understands the MsXml Settings Schema and providers helper functions
-  DfciXmlIdentitySchemaSupportLib   |DfciPkg/Library/DfciXmlIdentitySchemaSupportLib/DfciXmlIdentitySchemaSupportLib.inf
-  DfciXmlDeviceIdSchemaSupportLib   |DfciPkg/Library/DfciXmlDeviceIdSchemaSupportLib/DfciXmlDeviceIdSchemaSupportLib.inf
-  DfciXmlSettingSchemaSupportLib    |DfciPkg/Library/DfciXmlSettingSchemaSupportLib/DfciXmlSettingSchemaSupportLib.inf
-  DfciXmlPermissionSchemaSupportLib |DfciPkg/Library/DfciXmlPermissionSchemaSupportLib/DfciXmlPermissionSchemaSupportLib.inf
-  DfciSettingChangedNotificationLib |DfciPkg/Library/DfciSettingChangedNotificationLib/DfciSettingChangedNotificationLibNull.inf
-
-   #XML libraries
-  XmlTreeQueryLib                   |XmlSupportPkg/Library/XmlTreeQueryLib/XmlTreeQueryLib.inf
-  XmlTreeLib                        |XmlSupportPkg/Library/XmlTreeLib/XmlTreeLib.inf
-   # Json parser
-  JsonLiteParserLib |MsCorePkg/Library/JsonLiteParser/JsonLiteParser.inf
-
-  # TPM Libraries
-  OemTpm2InitLib          |SecurityPkg/Library/OemTpm2InitLibNull/OemTpm2InitLib.inf
-  Tpm2DebugLib            |SecurityPkg/Library/Tpm2DebugLib/Tpm2DebugLibNull.inf
-  Tpm12CommandLib         |SecurityPkg/Library/Tpm12CommandLib/Tpm12CommandLib.inf
-  Tpm2CommandLib          |SecurityPkg/Library/Tpm2CommandLib/Tpm2CommandLib.inf
-  Tpm2DeviceLib           |SecurityPkg/Library/Tpm2DeviceLibTcg2/Tpm2DeviceLibTcg2.inf
-  Tcg2PpVendorLib         |SecurityPkg/Library/Tcg2PpVendorLibNull/Tcg2PpVendorLibNull.inf
-  TpmMeasurementLib       |MdeModulePkg/Library/TpmMeasurementLibNull/TpmMeasurementLibNull.inf
-  Tcg2PhysicalPresenceLib |QemuPkg/Library/Tcg2PhysicalPresenceLibNull/DxeTcg2PhysicalPresenceLib.inf
-!if $(TPM_ENABLE) == TRUE
-  Tcg2PhysicalPresenceLib |QemuPkg/Library/Tcg2PhysicalPresenceLibQemu/DxeTcg2PhysicalPresenceLib.inf
-  TpmMeasurementLib       |SecurityPkg/Library/DxeTpmMeasurementLib/DxeTpmMeasurementLib.inf
-  Tpm2DebugLib            |SecurityPkg/Library/Tpm2DebugLib/Tpm2DebugLibSimple.inf
-!endif
-
-  # Common Standalone MM libraries
-  MemLib|StandaloneMmPkg/Library/StandaloneMmMemLib/StandaloneMmMemLib.inf
-
-  AdvancedLoggerAccessLib |AdvLoggerPkg/Library/AdvancedLoggerAccessLib/AdvancedLoggerAccessLib.inf
-  FmpDependencyLib|FmpDevicePkg/Library/FmpDependencyLib/FmpDependencyLib.inf
-
-  # Stack cookie support
-  StackCheckFailureHookLib|MdePkg/Library/StackCheckFailureHookLibNull/StackCheckFailureHookLibNull.inf
-
-  # Debugger Libraries
-  DebugTransportLib|DebuggerFeaturePkg/Library/DebugTransportSerialLib/DebugTransportSerialLib.inf
-  WatchdogTimerLib|DebuggerFeaturePkg/Library/WatchdogTimerLibNull/WatchdogTimerLibNull.inf
-  TransportLogControlLib|DebuggerFeaturePkg/Library/TransportLogControlLibNull/TransportLogControlLibNull.inf
-
-  HobPrintLib|MdeModulePkg/Library/HobPrintLib/HobPrintLib.inf
-
-<<<<<<< HEAD
-=======
-  MemoryBinOverrideLib|MdeModulePkg/Library/MemoryBinOverrideLibNull/MemoryBinOverrideLibNull.inf
-
->>>>>>> eb0af537
-[LibraryClasses.common.SEC, LibraryClasses.common.PEI_CORE]
-  NULL|MdePkg/Library/StackCheckLibNull/StackCheckLibNull.inf
-
-[LibraryClasses.common.PEIM, LibraryClasses.common.DXE_CORE, LibraryClasses.common.SMM_CORE, LibraryClasses.common.DXE_SMM_DRIVER, LibraryClasses.common.DXE_DRIVER, LibraryClasses.common.DXE_RUNTIME_DRIVER, LibraryClasses.common.DXE_SAL_DRIVER, LibraryClasses.common.UEFI_DRIVER, LibraryClasses.common.UEFI_APPLICATION, LibraryClasses.common.MM_CORE_STANDALONE, LibraryClasses.common.MM_STANDALONE]
-  NULL|MdePkg/Library/StackCheckLib/StackCheckLibDynamicInit.inf
-
-[LibraryClasses.common.DXE_CORE, LibraryClasses.common.DXE_RUNTIME_DRIVER, LibraryClasses.common.UEFI_DRIVER, LibraryClasses.common.DXE_DRIVER, LibraryClasses.common.UEFI_APPLICATION]
-  MsUiThemeLib                  |MsGraphicsPkg/Library/MsUiThemeLib/Dxe/MsUiThemeLib.inf
-
-[LibraryClasses.common.DXE_RUNTIME_DRIVER, LibraryClasses.common.UEFI_DRIVER, LibraryClasses.common.DXE_DRIVER, LibraryClasses.common.UEFI_APPLICATION]
-  ArmFfaLib|ArmPkg/Library/ArmFfaLib/ArmFfaDxeLib.inf
-
-[LibraryClasses.common.UEFI_APPLICATION]
-  CheckHwErrRecHeaderLib|MsWheaPkg/Library/CheckHwErrRecHeaderLib/CheckHwErrRecHeaderLib.inf
-  FlatPageTableLib|UefiTestingPkg/Library/FlatPageTableLib/FlatPageTableLib.inf
-
-[LibraryClasses.common.SEC]
-  PcdLib|MdePkg/Library/BasePcdLibNull/BasePcdLibNull.inf
-  BaseMemoryLib|MdePkg/Library/BaseMemoryLib/BaseMemoryLib.inf
-
-  DebugAgentLib|ArmPkg/Library/DebugAgentSymbolsBaseLib/DebugAgentSymbolsBaseLib.inf
-  HobLib|MdePkg/Library/PeiHobLib/PeiHobLib.inf
-  PeiServicesLib|MdePkg/Library/PeiServicesLib/PeiServicesLib.inf
-  PeiServicesTablePointerLib|ArmPkg/Library/PeiServicesTablePointerLib/PeiServicesTablePointerLib.inf
-  MemoryAllocationLib|MdePkg/Library/PeiMemoryAllocationLib/PeiMemoryAllocationLib.inf
-
-[LibraryClasses.common.PEI_CORE]
-  PcdLib|MdePkg/Library/PeiPcdLib/PeiPcdLib.inf
-  BaseMemoryLib|MdePkg/Library/BaseMemoryLib/BaseMemoryLib.inf
-  HobLib|MdePkg/Library/PeiHobLib/PeiHobLib.inf
-  PeiServicesLib|MdePkg/Library/PeiServicesLib/PeiServicesLib.inf
-  MemoryAllocationLib|MdePkg/Library/PeiMemoryAllocationLib/PeiMemoryAllocationLib.inf
-  PeiCoreEntryPoint|MdePkg/Library/PeiCoreEntryPoint/PeiCoreEntryPoint.inf
-  PerformanceLib|MdeModulePkg/Library/PeiPerformanceLib/PeiPerformanceLib.inf
-  OemHookStatusCodeLib|MdeModulePkg/Library/OemHookStatusCodeLibNull/OemHookStatusCodeLibNull.inf
-  PeCoffGetEntryPointLib|MdePkg/Library/BasePeCoffGetEntryPointLib/BasePeCoffGetEntryPointLib.inf
-  ExtractGuidedSectionLib|MdePkg/Library/PeiExtractGuidedSectionLib/PeiExtractGuidedSectionLib.inf
-  FrameBufferMemDrawLib|MsGraphicsPkg/Library/FrameBufferMemDrawLib/FrameBufferMemDrawLibPei.inf
-  PeiServicesTablePointerLib|ArmPkg/Library/PeiServicesTablePointerLib/PeiServicesTablePointerLib.inf
-  RngLib|MdeModulePkg/Library/BaseRngLibTimerLib/BaseRngLibTimerLib.inf
-
-[LibraryClasses.common.PEIM]
-  PcdLib|MdePkg/Library/PeiPcdLib/PeiPcdLib.inf
-  BaseMemoryLib|MdePkg/Library/BaseMemoryLib/BaseMemoryLib.inf
-  HobLib|MdePkg/Library/PeiHobLib/PeiHobLib.inf
-  PeiServicesLib|MdePkg/Library/PeiServicesLib/PeiServicesLib.inf
-  MemoryAllocationLib|MdePkg/Library/PeiMemoryAllocationLib/PeiMemoryAllocationLib.inf
-  PeimEntryPoint|MdePkg/Library/PeimEntryPoint/PeimEntryPoint.inf
-  PerformanceLib|MdeModulePkg/Library/PeiPerformanceLib/PeiPerformanceLib.inf
-  OemHookStatusCodeLib|MdeModulePkg/Library/OemHookStatusCodeLibNull/OemHookStatusCodeLibNull.inf
-  PeCoffGetEntryPointLib|MdePkg/Library/BasePeCoffGetEntryPointLib/BasePeCoffGetEntryPointLib.inf
-  ExtractGuidedSectionLib|MdePkg/Library/PeiExtractGuidedSectionLib/PeiExtractGuidedSectionLib.inf
-  ResetSystemLib|MdeModulePkg/Library/PeiResetSystemLib/PeiResetSystemLib.inf
-  FrameBufferMemDrawLib|MsGraphicsPkg/Library/FrameBufferMemDrawLib/FrameBufferMemDrawLibPei.inf
-
-  PeiServicesTablePointerLib|ArmPkg/Library/PeiServicesTablePointerLib/PeiServicesTablePointerLib.inf
-  ArmVirtMemInfoLib|QemuSbsaPkg/Library/QemuVirtMemInfoLib/QemuVirtMemInfoPeiLib.inf
-  PcdDatabaseLoaderLib|MdeModulePkg/Library/PcdDatabaseLoaderLib/Pei/PcdDatabaseLoaderLibPei.inf
-  ArmFfaLib|ArmPkg/Library/ArmFfaLib/ArmFfaPeiLib.inf
-
-  MsPlatformEarlyGraphicsLib |MsGraphicsPkg/Library/MsEarlyGraphicsLibNull/Pei/MsEarlyGraphicsLibNull.inf
-  MsUiThemeLib               |MsGraphicsPkg/Library/MsUiThemeLib/Pei/MsUiThemeLib.inf
-  ArmPlatformLib             |QemuSbsaPkg/Library/SbsaQemuLib/SbsaQemuLib.inf
-  OemMfciLib                 |OemPkg/Library/OemMfciLib/OemMfciLibPei.inf
-  ConfigKnobShimLib          |SetupDataPkg/Library/ConfigKnobShimLib/ConfigKnobShimPeiLib/ConfigKnobShimPeiLib.inf
-  PolicyLib                  |PolicyServicePkg/Library/PeiPolicyLib/PeiPolicyLib.inf
-  RngLib                     |MdePkg/Library/PeiRngLib/PeiRngLib.inf
-
-!if $(TPM2_ENABLE) == TRUE
-  Tpm2DeviceLib|SecurityPkg/Library/Tpm2DeviceLibDTpm/Tpm2DeviceLibDTpm.inf
-!endif
-
-[LibraryClasses.common.DXE_CORE]
-  HobLib|MdePkg/Library/DxeCoreHobLib/DxeCoreHobLib.inf
-  MemoryAllocationLib|MdeModulePkg/Library/DxeCoreMemoryAllocationLib/DxeCoreMemoryAllocationLib.inf
-  DxeCoreEntryPoint|MdePkg/Library/DxeCoreEntryPoint/DxeCoreEntryPoint.inf
-  ExtractGuidedSectionLib|MdePkg/Library/DxeExtractGuidedSectionLib/DxeExtractGuidedSectionLib.inf
-  PerformanceLib|MdeModulePkg/Library/DxeCorePerformanceLib/DxeCorePerformanceLib.inf
-  DebugAgentLib|DebuggerFeaturePkg/Library/DebugAgent/DebugAgentDxe.inf
-  RngLib|MdeModulePkg/Library/BaseRngLibTimerLib/BaseRngLibTimerLib.inf
-
-[LibraryClasses.common.DXE_DRIVER]
-  SecurityManagementLib|MdeModulePkg/Library/DxeSecurityManagementLib/DxeSecurityManagementLib.inf
-  PerformanceLib|MdeModulePkg/Library/DxePerformanceLib/DxePerformanceLib.inf
-  MemoryAllocationLib|MdePkg/Library/UefiMemoryAllocationLib/UefiMemoryAllocationLib.inf
-  ReportStatusCodeLib|MdeModulePkg/Library/DxeReportStatusCodeLib/DxeReportStatusCodeLib.inf
-  PcdDatabaseLoaderLib|MdeModulePkg/Library/PcdDatabaseLoaderLib/Dxe/PcdDatabaseLoaderLibDxe.inf
-  UpdateFacsHardwareSignatureLib|OemPkg/Library/UpdateFacsHardwareSignatureLib/UpdateFacsHardwareSignatureLib.inf
-  PolicyLib|PolicyServicePkg/Library/DxePolicyLib/DxePolicyLib.inf
-
-!if $(TPM2_ENABLE) == TRUE
-  Tpm2DeviceLib|SecurityPkg/Library/Tpm2DeviceLibTcg2/Tpm2DeviceLibTcg2.inf
-!endif
-
-[LibraryClasses.common.DXE_RUNTIME_DRIVER]
-  MemoryAllocationLib|MdePkg/Library/UefiMemoryAllocationLib/UefiMemoryAllocationLib.inf
-  CapsuleLib|MdeModulePkg/Library/DxeCapsuleLibNull/DxeCapsuleLibNull.inf
-  VariablePolicyLib|MdeModulePkg/Library/VariablePolicyLib/VariablePolicyLibRuntimeDxe.inf
-  ResetSystemLib|MdeModulePkg/Library/RuntimeResetSystemLib/RuntimeResetSystemLib.inf
-
-[LibraryClasses.common.MM_CORE_STANDALONE]
-  BaseMemoryLib|MdePkg/Library/BaseMemoryLib/BaseMemoryLib.inf
-  ExtractGuidedSectionLib|EmbeddedPkg/Library/PrePiExtractGuidedSectionLib/PrePiExtractGuidedSectionLib.inf
-  FvLib|StandaloneMmPkg/Library/FvLib/FvLib.inf
-  HobLib|QemuSbsaPkg/Override/StandaloneMmPkg/Library/StandaloneMmCoreHobLib/StandaloneMmCoreHobLib.inf
-  IoLib|MdePkg/Library/BaseIoLibIntrinsic/BaseIoLibIntrinsic.inf
-  MemoryAllocationLib|StandaloneMmPkg/Library/StandaloneMmCoreMemoryAllocationLib/StandaloneMmCoreMemoryAllocationLib.inf
-  PcdLib|MdePkg/Library/BasePcdLibNull/BasePcdLibNull.inf
-
-  ArmMmuLib|ArmPkg/Library/StandaloneMmMmuLib/ArmMmuStandaloneMmLib.inf
-  ArmFfaLib|ArmPkg/Library/ArmFfaLib/ArmFfaStandaloneMmCoreLib.inf
-  StandaloneMmCoreEntryPoint|QemuSbsaPkg/Override/ArmPkg/Library/StandaloneMmCoreEntryPoint/StandaloneMmCoreEntryPoint.inf
-  PeCoffExtraActionLib|StandaloneMmPkg/Library/StandaloneMmPeCoffExtraActionLib/StandaloneMmPeCoffExtraActionLib.inf
-  MmServicesTableLib|StandaloneMmPkg/Library/StandaloneMmServicesTableLib/StandaloneMmServicesTableLibCore.inf
-
-[LibraryClasses.common.MM_STANDALONE]
-  StandaloneMmDriverEntryPoint|MdePkg/Library/StandaloneMmDriverEntryPoint/StandaloneMmDriverEntryPoint.inf
-  BaseMemoryLib|MdePkg/Library/BaseMemoryLib/BaseMemoryLib.inf
-  HobLib|StandaloneMmPkg/Library/StandaloneMmHobLib/StandaloneMmHobLib.inf
-  MmServicesTableLib|MdePkg/Library/StandaloneMmServicesTableLib/StandaloneMmServicesTableLib.inf
-  MemoryAllocationLib|StandaloneMmPkg/Library/StandaloneMmMemoryAllocationLib/StandaloneMmMemoryAllocationLib.inf
-  RngLib|MdeModulePkg/Library/BaseRngLibTimerLib/BaseRngLibTimerLib.inf
-  SynchronizationLib|MdePkg/Library/BaseSynchronizationLib/BaseSynchronizationLib.inf
-  VarCheckLib|MdeModulePkg/Library/VarCheckLib/VarCheckLib.inf
-  TimerLib|ArmPkg/Library/ArmArchTimerLib/ArmArchTimerLib.inf
-  PcdLib|MdePkg/Library/BasePcdLibNull/BasePcdLibNull.inf
-
-  VirtNorFlashPlatformLib|QemuSbsaPkg/Library/SbsaQemuNorFlashLib/SbsaQemuNorFlashLib.inf
-  SafeIntLib|MdePkg/Library/BaseSafeIntLib/BaseSafeIntLib.inf
-  MemoryTypeInfoSecVarCheckLib|MdeModulePkg/Library/MemoryTypeInfoSecVarCheckLib/MemoryTypeInfoSecVarCheckLib.inf
-  FltUsedLib|MdePkg/Library/FltUsedLib/FltUsedLib.inf
-  ArmFfaLib|ArmPkg/Library/ArmFfaLib/ArmFfaStandaloneMmLib.inf
-
-[LibraryClasses.common.UEFI_DRIVER]
-  UefiScsiLib|MdePkg/Library/UefiScsiLib/UefiScsiLib.inf
-  ExtractGuidedSectionLib|MdePkg/Library/DxeExtractGuidedSectionLib/DxeExtractGuidedSectionLib.inf
-  PerformanceLib|MdeModulePkg/Library/DxePerformanceLib/DxePerformanceLib.inf
-  MemoryAllocationLib|MdePkg/Library/UefiMemoryAllocationLib/UefiMemoryAllocationLib.inf
-
-[LibraryClasses.common.UEFI_APPLICATION]
-  PerformanceLib|MdeModulePkg/Library/DxePerformanceLib/DxePerformanceLib.inf
-  MemoryAllocationLib|MdePkg/Library/UefiMemoryAllocationLib/UefiMemoryAllocationLib.inf
-  HiiLib|MdeModulePkg/Library/UefiHiiLib/UefiHiiLib.inf
-
-[LibraryClasses.common.PEIM, LibraryClasses.common.PEI_CORE]
-  ArmMmuLib|ArmPkg/Library/ArmMmuLib/ArmMmuPeiLib.inf
-
-#########################################
-# Advanced Logger Libraries
-#########################################
-[LibraryClasses]
-!ifndef $(DEBUG_ON_SERIAL_PORT)
-  DebugLib|AdvLoggerPkg/Library/BaseDebugLibAdvancedLogger/BaseDebugLibAdvancedLogger.inf
-!else
-  DebugLib|MdePkg/Library/BaseDebugLibSerialPort/BaseDebugLibSerialPort.inf
-!endif
-  AssertLib|AdvLoggerPkg/Library/AssertLib/AssertLib.inf
-  AdvancedLoggerHdwPortLib|AdvLoggerPkg/Library/AdvancedLoggerHdwPortLib/AdvancedLoggerHdwPortLib.inf
-  AdvancedLoggerAccessLib|AdvLoggerPkg/Library/AdvancedLoggerAccessLib/AdvancedLoggerAccessLib.inf
-
-[LibraryClasses.common.SEC]
-  DebugLib|MdePkg/Library/BaseDebugLibSerialPort/BaseDebugLibSerialPort.inf
-
-[LibraryClasses.common.PEI_CORE]
-  AdvancedLoggerLib|AdvLoggerPkg/Library/AdvancedLoggerLib/PeiCore/AdvancedLoggerLib.inf
-
-[LibraryClasses.common.PEIM]
-  AdvancedLoggerLib|AdvLoggerPkg/Library/AdvancedLoggerLib/Pei/AdvancedLoggerLib.inf
-
-[LibraryClasses.common.DXE_DRIVER, LibraryClasses.common.UEFI_DRIVER, LibraryClasses.common.UEFI_APPLICATION]
-  AdvancedLoggerLib|AdvLoggerPkg/Library/AdvancedLoggerLib/Dxe/AdvancedLoggerLib.inf
-
-[LibraryClasses.common.DXE_CORE]
-  AdvancedLoggerLib|AdvLoggerPkg/Library/AdvancedLoggerLib/DxeCore/AdvancedLoggerLib.inf
-
-[LibraryClasses.common.DXE_RUNTIME_DRIVER]
-  AdvancedLoggerLib|AdvLoggerPkg/Library/AdvancedLoggerLib/Runtime/AdvancedLoggerLib.inf
-
-[LibraryClasses.common.MM_CORE_STANDALONE, LibraryClasses.common.MM_STANDALONE]
-  # Current support of advanced logger in Standalone MM is limited to the platforms
-  # that supports it from TFA.
-  DebugLib|MdePkg/Library/BaseDebugLibSerialPort/BaseDebugLibSerialPort.inf
-
-[BuildOptions]
-!include NetworkPkg/NetworkBuildOptions.dsc.inc
-
-################################################################################
-#
-# Pcd Section - list of all EDK II PCD Entries defined by this Platform
-#
-################################################################################
-
-[PcdsFeatureFlag.common]
-  gQemuPkgTokenSpaceGuid.PcdQemuBootOrderPciTranslation|TRUE
-  gQemuPkgTokenSpaceGuid.PcdQemuBootOrderMmioTranslation|TRUE
-
-  ## If TRUE, Graphics Output Protocol will be installed on virtual handle created by ConsplitterDxe.
-  #  It could be set FALSE to save size.
-  gEfiMdeModulePkgTokenSpaceGuid.PcdConOutGopSupport|TRUE
-  gEfiMdeModulePkgTokenSpaceGuid.PcdConOutUgaSupport|FALSE
-
-  gEfiMdeModulePkgTokenSpaceGuid.PcdTurnOffUsbLegacySupport|TRUE
-
-  gEfiMdeModulePkgTokenSpaceGuid.PcdRequireIommu|FALSE # don't require IOMMU
-  gEfiMdeModulePkgTokenSpaceGuid.PcdHiiOsRuntimeSupport|FALSE
-  gEfiMdeModulePkgTokenSpaceGuid.PcdEnableVariableRuntimeCache|FALSE
-
-  gEmbeddedTokenSpaceGuid.PcdPrePiProduceMemoryTypeInformationHob|TRUE
-  gQemuPkgTokenSpaceGuid.PcdEnableMemoryProtection|$(MEMORY_PROTECTION)
-  gAdvLoggerPkgTokenSpaceGuid.PcdAdvancedLoggerLocator|TRUE
-  gAdvLoggerPkgTokenSpaceGuid.PcdAdvancedLoggerAutoWrapEnable|TRUE
-
-[PcdsFeatureFlag.AARCH64]
-  #
-  # Activate AcpiSdtProtocol
-  #
-  gEfiMdeModulePkgTokenSpaceGuid.PcdInstallAcpiSdtProtocol|TRUE
-
-[PcdsPatchableInModule]
-
-  # DEBUG_ASSERT_ENABLED       0x01
-  # DEBUG_PRINT_ENABLED        0x02
-  # DEBUG_CODE_ENABLED         0x04
-  # CLEAR_MEMORY_ENABLED       0x08
-  # ASSERT_BREAKPOINT_ENABLED  0x10
-  # ASSERT_DEADLOOP_ENABLED    0x20
-  gEfiMdePkgTokenSpaceGuid.PcdDebugPropertyMask|0x17
-<<<<<<< HEAD
-=======
-
-  # Set to TRUE to enable the use of the Arm FFA Conduit SMC for non-MM modules
-  gArmTokenSpaceGuid.PcdFfaLibConduitSmc|TRUE
->>>>>>> eb0af537
-
-[PcdsFixedAtBuild.common]
-  !include QemuPkg/AutoGen/SecurebootPcds.inc
-  gEfiMdePkgTokenSpaceGuid.PcdMaximumUnicodeStringLength|1000000
-  gEfiMdePkgTokenSpaceGuid.PcdMaximumAsciiStringLength|1000000
-  gEfiMdePkgTokenSpaceGuid.PcdMaximumLinkedListLength|0
-  gEfiMdePkgTokenSpaceGuid.PcdSpinLockTimeout|10000000
-  gEfiMdePkgTokenSpaceGuid.PcdUefiLibMaxPrintBufferSize|320
-  gAdvLoggerPkgTokenSpaceGuid.PcdAdvancedLoggerPreMemPages|3
-  gEfiNetworkPkgTokenSpaceGuid.PcdEnforceSecureRngAlgorithms|FALSE
-
-!if $(TARGET) != RELEASE
-  gEfiMdePkgTokenSpaceGuid.PcdDebugPrintErrorLevel|$(DEBUG_PRINT_ERROR_LEVEL)
-  gEfiMdePkgTokenSpaceGuid.PcdFixedDebugPrintErrorLevel|gEfiMdePkgTokenSpaceGuid.PcdDebugPrintErrorLevel
-!endif
-
-  #
-  # Optional feature to help prevent EFI memory map fragments
-  # Turned on and off via: PcdPrePiProduceMemoryTypeInformationHob
-  # Values are in EFI Pages (4K). DXE Core will make sure that
-  # at least this much of each type of memory can be allocated
-  # from a single memory range. This way you only end up with
-  # maximum of two fragments for each type in the memory map
-  # (the memory used, and the free memory that was prereserved
-  # but not used).
-  #
-  gEmbeddedTokenSpaceGuid.PcdMemoryTypeEfiACPIReclaimMemory|0x143
-  gEmbeddedTokenSpaceGuid.PcdMemoryTypeEfiACPIMemoryNVS|0x0
-!if $(TOOL_CHAIN_TAG) == GCC5     # This is really odd on why CLANGPDB has runtime memory consumption differences
-  gEmbeddedTokenSpaceGuid.PcdMemoryTypeEfiReservedMemoryType|0x505
-  gEmbeddedTokenSpaceGuid.PcdMemoryTypeEfiRuntimeServicesData|0x642
-  gEmbeddedTokenSpaceGuid.PcdMemoryTypeEfiRuntimeServicesCode|0x260
-!else
-!if $(TARGET) == RELEASE
-  gEmbeddedTokenSpaceGuid.PcdMemoryTypeEfiReservedMemoryType|0x505
-!else
-  gEmbeddedTokenSpaceGuid.PcdMemoryTypeEfiReservedMemoryType|0x30
-!endif
-  gEmbeddedTokenSpaceGuid.PcdMemoryTypeEfiRuntimeServicesData|0x40
-  gEmbeddedTokenSpaceGuid.PcdMemoryTypeEfiRuntimeServicesCode|0x300
-!endif
-  gEmbeddedTokenSpaceGuid.PcdMemoryTypeEfiBootServicesCode|0x5DC
-  gEmbeddedTokenSpaceGuid.PcdMemoryTypeEfiBootServicesData|0x2EE0
-  gEmbeddedTokenSpaceGuid.PcdMemoryTypeEfiLoaderCode|0x14
-  gEmbeddedTokenSpaceGuid.PcdMemoryTypeEfiLoaderData|0x0
-
-  #
-  # Enable strict image permissions for all images. (This applies
-  # only to images that were built with >= 4 KB section alignment.)
-  #
-#   gEfiMdeModulePkgTokenSpaceGuid.PcdImageProtectionPolicy|0x3
-
-  #
-  # Enable NX memory protection for all non-code regions, including OEM and OS
-  # reserved ones, with the exception of LoaderData regions, of which OS loaders
-  # (i.e., GRUB) may assume that its contents are executable.
-  #
-#   gEfiMdeModulePkgTokenSpaceGuid.PcdDxeNxMemoryProtectionPolicy|0xC000000000007FD1
-
-  gMsGraphicsPkgTokenSpaceGuid.PcdUiThemeInDxe|TRUE
-  gEfiMdeModulePkgTokenSpaceGuid.PcdBootManagerInBootOrder|FALSE
-  gEfiMdeModulePkgTokenSpaceGuid.PcdPlatformRecoverySupport|FALSE
-  gPcBdsPkgTokenSpaceGuid.PcdLowResolutionInternalShell|FALSE
-  gAdvLoggerPkgTokenSpaceGuid.PcdAdvancedFileLoggerFlush|0x03
-  gMsGraphicsPkgTokenSpaceGuid.PcdMsGopOverrideProtocolGuid|{0xF5, 0x3B, 0x5E, 0xAA, 0x8A, 0x81, 0x2D, 0x41, 0xA1, 0x8E, 0xD8, 0x79, 0x3B, 0xA0, 0x3A, 0x5C}
-
-!if $(ARCH) == AARCH64
-  gArmTokenSpaceGuid.PcdVFPEnabled|1
-!endif
-
-  gArmPlatformTokenSpaceGuid.PcdCPUCoresStackBase|0x1000007c000
-  gArmPlatformTokenSpaceGuid.PcdCPUCorePrimaryStackSize|0x10000
-  gEfiMdeModulePkgTokenSpaceGuid.PcdMaxVariableSize|0x2000
-  gEfiMdeModulePkgTokenSpaceGuid.PcdMaxAuthVariableSize|0x2800
-  gEfiSecurityPkgTokenSpaceGuid.PcdUserPhysicalPresence|FALSE
-
-!if $(NETWORK_TLS_ENABLE) == TRUE
-  #
-  # The cumulative and individual VOLATILE variable size limits should be set
-  # high enough for accommodating several and/or large CA certificates.
-  #
-  gEfiMdeModulePkgTokenSpaceGuid.PcdVariableStoreSize|0x80000
-  gEfiMdeModulePkgTokenSpaceGuid.PcdMaxVolatileVariableSize|0x40000
-!endif
-
-  # Size of the region used by UEFI in permanent memory (Reserved 64MB)
-  gArmPlatformTokenSpaceGuid.PcdSystemMemoryUefiRegionSize|0x04000000
-  gArmPlatformTokenSpaceGuid.PcdCoreCount|$(QEMU_CORE_NUM)
-
-  #
-  # ARM PrimeCell
-  #
-
-  ## PL011 - Serial Terminal
-  gEfiMdeModulePkgTokenSpaceGuid.PcdSerialRegisterBase|0x60000000
-  gEfiMdePkgTokenSpaceGuid.PcdUartDefaultBaudRate|115200
-
-  ## Default Terminal Type
-  ## 0-PCANSI, 1-VT100, 2-VT00+, 3-UTF8, 4-TTYTERM
-!if $(TTY_TERMINAL) == TRUE
-  gEfiMdePkgTokenSpaceGuid.PcdDefaultTerminalType|4
-!else
-  gEfiMdePkgTokenSpaceGuid.PcdDefaultTerminalType|1
-!endif
-
-  #
-  # ARM Virtual Architectural Timer -- fetch frequency from QEMU (TCG) or KVM
-  #
-  gArmTokenSpaceGuid.PcdArmArchTimerFreqInHz|0
-
-  #
-  # MM Communicate
-  #
-  gArmTokenSpaceGuid.PcdMmBufferSize|0x200000
-
-  #
-  # PLDA PCI Root Complex
-  #
-  # ECAM size == 0x10000000
-  gArmTokenSpaceGuid.PcdPciBusMin|0
-  gArmTokenSpaceGuid.PcdPciBusMax|255
-  gArmTokenSpaceGuid.PcdPciIoBase|0x0
-  gArmTokenSpaceGuid.PcdPciIoSize|0x00010000
-  gQemuSbsaPkgTokenSpaceGuid.PcdPciIoLimit|0x0000ffff
-  gArmTokenSpaceGuid.PcdPciMmio32Base|0x80000000
-  gArmTokenSpaceGuid.PcdPciMmio32Size|0x70000000
-  gQemuSbsaPkgTokenSpaceGuid.PcdPciMmio32Limit|0xEFFFFFFF
-  gArmTokenSpaceGuid.PcdPciMmio64Base|0x100000000
-  gArmTokenSpaceGuid.PcdPciMmio64Size|0xFF000000
-  gQemuSbsaPkgTokenSpaceGuid.PcdPciMmio64Limit|0x1FEFFFFFF
-
-  # set PcdPciExpressBaseAddress to MAX_UINT64, which signifies that this
-  # PCD and PcdPciDisableBusEnumeration have not been assigned yet
-  # TODO: PcdPciExpressBaseAddress set to max_uint64
-  gEfiMdePkgTokenSpaceGuid.PcdPciExpressBaseAddress|0xf0000000
-  gQemuSbsaPkgTokenSpaceGuid.PcdPciExpressBarSize|0x10000000
-  gQemuSbsaPkgTokenSpaceGuid.PcdPciExpressBarLimit|0xFFFFFFFF
-
-  gEfiMdePkgTokenSpaceGuid.PcdPciIoTranslation|0x7fff0000
-  gEfiMdePkgTokenSpaceGuid.PcdPciMmio32Translation|0x0
-  gEfiMdePkgTokenSpaceGuid.PcdPciMmio64Translation|0x0
-  ## If TRUE, OvmfPkg/AcpiPlatformDxe will not wait for PCI
-  #  enumeration to complete before installing ACPI tables.
-  gEfiMdeModulePkgTokenSpaceGuid.PcdPciDisableBusEnumeration|FALSE
-
-  #
-  # Network Pcds
-  #
-!include NetworkPkg/NetworkPcds.dsc.inc
-
-  # System Memory Base -- fixed at 0x100_0000_0000
-  gArmTokenSpaceGuid.PcdSystemMemoryBase|0x10000000000
-
-  # Non discoverable devices (AHCI,EHCI)
-  gQemuSbsaPkgTokenSpaceGuid.PcdPlatformAhciBase|0x60100000
-  gQemuSbsaPkgTokenSpaceGuid.PcdPlatformAhciSize|0x00010000
-
-  gEfiMdeModulePkgTokenSpaceGuid.PcdResetOnMemoryTypeInformationChange|TRUE
-  # The GUID of SetupDataPkg/ConfApp/ConfApp.inf: E3624086-4FCD-446E-9D07-B6B913792071
-  gEfiMdeModulePkgTokenSpaceGuid.PcdBootManagerMenuFile|{ 0x86, 0x40, 0x62, 0xe3, 0xcd, 0x4f, 0x6e, 0x44, 0x9d, 0x7, 0xb6, 0xb9, 0x13, 0x79, 0x20, 0x71 }
-  # The GUID of Frontpage.inf from MU_OEM_SAMPLE: 4042708A-0F2D-4823-AC60-0D77B3111889
-  gQemuPkgTokenSpaceGuid.PcdUIApplicationFile|{ 0x8A, 0x70, 0x42, 0x40, 0x2D, 0x0F, 0x23, 0x48, 0xAC, 0x60, 0x0D, 0x77, 0xB3, 0x11, 0x18, 0x89 }
-
-  #
-  # The maximum physical I/O addressability of the processor, set with
-  # BuildCpuHob().
-  #
-  gEmbeddedTokenSpaceGuid.PcdPrePiCpuIoSize|16
-
-  #
-  # Enable the non-executable DXE stack. (This gets set up by DxeIpl)
-  #
-#   gEfiMdeModulePkgTokenSpaceGuid.PcdSetNxForStack|TRUE
-
-!if $(SECURE_BOOT_ENABLE) == TRUE
-  # override the default values from SecurityPkg to ensure images from all sources are verified in secure boot
-  gEfiSecurityPkgTokenSpaceGuid.PcdOptionRomImageVerificationPolicy|0x04
-  gEfiSecurityPkgTokenSpaceGuid.PcdFixedMediaImageVerificationPolicy|0x04
-  gEfiSecurityPkgTokenSpaceGuid.PcdRemovableMediaImageVerificationPolicy|0x04
-!endif
-
-  gEfiMdePkgTokenSpaceGuid.PcdReportStatusCodePropertyMask|0x0f
-  gEfiShellPkgTokenSpaceGuid.PcdShellFileOperationSize|0x20000
-
-  #
-  # ARM General Interrupt Controller
-  #
-  gArmTokenSpaceGuid.PcdGicDistributorBase|0x40060000
-  gArmTokenSpaceGuid.PcdGicRedistributorsBase|0x40080000
-
-  # PPI #13
-  gArmTokenSpaceGuid.PcdArmArchTimerSecIntrNum|29
-  # PPI #14
-  gArmTokenSpaceGuid.PcdArmArchTimerIntrNum|30
-  # PPI #11
-  gArmTokenSpaceGuid.PcdArmArchTimerVirtIntrNum|27
-  # PPI #10
-  gArmTokenSpaceGuid.PcdArmArchTimerHypIntrNum|26
-
-  # Set this to be gOemConfigPolicyGuid
-  gSetupDataPkgTokenSpaceGuid.PcdConfigurationPolicyGuid|{GUID("ba320ade-e132-4c99-a3df-74d673ea6f76")}
-
-  ## Controls the debug configuration flags.
-  # Bit 0 - Controls whether the debugger will break in on initialization.
-  # Bit 1 - Controls whether the DXE debugger is enabled.
-  # Bit 2 - Controls whether the MM debugger is enabled.
-  # Bit 3 - Disables the debuggers periodic polling for a requested break-in.
-  # For SBSA, we have to disable the periodic polling, because there is only one one serial port and the debug agent
-  # may eat console input if let poll on it. If BLD_*_DXE_DBG_BRK is set to TRUE, then the debugger will break in on
-  # initialization. Otherwise, the debugger will not break in on initialization.
-  !if $(DXE_DBG_BRK) == TRUE
-    DebuggerFeaturePkgTokenSpaceGuid.PcdDebugConfigFlags|0xB
-  !else
-    DebuggerFeaturePkgTokenSpaceGuid.PcdDebugConfigFlags|0xA
-  !endif
-
-  # Set the debugger timeout to wait forever. This only takes effect if Bit 0 of PcdDebugConfigFlags is set
-  # to 1, which by default it is not. Using BLD_*_DXE_DBG_BRK=TRUE will set this to 1.
-  DebuggerFeaturePkgTokenSpaceGuid.PcdInitialBreakpointTimeoutMs|0
-
-[PcdsFixedAtBuild.common]
-  gEfiMdeModulePkgTokenSpaceGuid.PcdAcpiDefaultOemId|"Palindrome"
-  gEfiMdeModulePkgTokenSpaceGuid.PcdAcpiDefaultOemTableId|0x756D6551754D #MuQemuArm
-  gEfiMdeModulePkgTokenSpaceGuid.PcdAcpiDefaultOemRevision|0x20221026
-  gEfiMdeModulePkgTokenSpaceGuid.PcdAcpiDefaultCreatorId|0x554D5250 #PRMU
-  gEfiMdeModulePkgTokenSpaceGuid.PcdAcpiDefaultCreatorRevision|1
-
-[PcdsFixedAtBuild.AARCH64]
-  # Clearing BIT0 in this PCD prevents installing a 32-bit SMBIOS entry point,
-  # if the entry point version is >= 3.0. AARCH64 OSes cannot assume the
-  # presence of the 32-bit entry point anyway (because many AARCH64 systems
-  # don't have 32-bit addressable physical RAM), and the additional allocations
-  # below 4 GB needlessly fragment the memory map. So expose the 64-bit entry
-  # point only, for entry point versions >= 3.0.
-  gEfiMdeModulePkgTokenSpaceGuid.PcdSmbiosEntryPointProvideMethod|0x2
-
-[PcdsDynamicDefault.common]
-
-  # System Memory Size -- 1 MB initially, actual size will be fetched from DT
-  gArmTokenSpaceGuid.PcdSystemMemorySize|0x08000000
-
-  ## PL031 RealTimeClock
-  gArmPlatformTokenSpaceGuid.PcdPL031RtcBase|0x60010000
-
-  #
-  # Set video resolution for boot options and for text setup.
-  # PlatformDxe can set the former at runtime.
-  #
-  gEfiMdeModulePkgTokenSpaceGuid.PcdVideoHorizontalResolution|1024
-  gEfiMdeModulePkgTokenSpaceGuid.PcdVideoVerticalResolution|768
-  gEfiMdeModulePkgTokenSpaceGuid.PcdSetupVideoHorizontalResolution|1024
-  gEfiMdeModulePkgTokenSpaceGuid.PcdSetupVideoVerticalResolution|768
-  # Set video resolution source to be controlled by video driver
-  gQemuPkgTokenSpaceGuid.PcdVideoResolutionSource|2
-
-  gEfiMdePkgTokenSpaceGuid.PcdPlatformBootTimeOut|0
-
-  #
-  # SMBIOS entry point version
-  #
-  gEfiMdeModulePkgTokenSpaceGuid.PcdSmbiosVersion|0x0304
-  gEfiMdeModulePkgTokenSpaceGuid.PcdSmbiosDocRev|0x0
-
-  gArmTokenSpaceGuid.PcdSystemBiosRelease|0x0100
-  gArmTokenSpaceGuid.PcdEmbeddedControllerFirmwareRelease|0x0100
-
-  gQemuSbsaPkgTokenSpaceGuid.PcdSystemManufacturer|L"Palindrome"
-  gQemuSbsaPkgTokenSpaceGuid.PcdSystemSerialNumber|L"42-42-42-42"
-  gQemuSbsaPkgTokenSpaceGuid.PcdSystemSKU|L"NorthAmerica"
-  gQemuSbsaPkgTokenSpaceGuid.PcdSystemFamily|L"ArmMax"
-
-  gQemuSbsaPkgTokenSpaceGuid.PcdBaseBoardAssetTag|L"ProjectMu"
-  gQemuSbsaPkgTokenSpaceGuid.PcdBaseBoardSerialNumber|L"42-42-42-42"
-  gQemuSbsaPkgTokenSpaceGuid.PcdBaseBoardSKU|L"NorthAmerica"
-  gQemuSbsaPkgTokenSpaceGuid.PcdBaseBoardLocation|L"Internal"
-
-  gQemuSbsaPkgTokenSpaceGuid.PcdChassisSerialNumber|L"42-42-42-42"
-  gQemuSbsaPkgTokenSpaceGuid.PcdChassisVersion|L"1.0"
-  gQemuSbsaPkgTokenSpaceGuid.PcdChassisManufacturer|L"Palindrome"
-  gQemuSbsaPkgTokenSpaceGuid.PcdChassisAssetTag|L"ProjectMu"
-  gQemuSbsaPkgTokenSpaceGuid.PcdChassisSKU|L"NorthAmerica"
-
-  #
-  # IPv4 and IPv6 PXE Boot support.
-  #
-  gEfiNetworkPkgTokenSpaceGuid.PcdIPv4PXESupport|0x01
-  gEfiNetworkPkgTokenSpaceGuid.PcdIPv6PXESupport|0x01
-
-  # Add DEVICE_STATE_UNIT_TEST_MODE to the device state bitmask if BUILD_UNIT_TESTS=TRUE (default)
-  # in addition to debugger enabled
-  !if $(BUILD_UNIT_TESTS) == TRUE
-    gEfiMdeModulePkgTokenSpaceGuid.PcdDeviceStateBitmask|0x28
-  !else
-    # Set to debug as debugger is enabled.
-    gEfiMdeModulePkgTokenSpaceGuid.PcdDeviceStateBitmask|0x08
-  !endif
-
-  #
-  # TPM2 support
-  #
-  gEfiSecurityPkgTokenSpaceGuid.PcdTpmBaseAddress|0x0
-!if $(TPM2_ENABLE) == TRUE
-  gEfiSecurityPkgTokenSpaceGuid.PcdTpmInstanceGuid|{0x00, 0x00, 0x00, 0x00, 0x00, 0x00, 0x00, 0x00, 0x00, 0x00, 0x00, 0x00, 0x00, 0x00, 0x00, 0x00}
-  gEfiSecurityPkgTokenSpaceGuid.PcdTpm2HashMask|0
-!endif
-
-  #
-  # MM Communicate. The MM buffer base will be computed and set at runtime to top of memory.
-  #
-  gArmTokenSpaceGuid.PcdMmBufferBase
-
-[PcdsDynamicHii]
-
-!if $(TPM2_CONFIG_ENABLE) == TRUE
-  gEfiSecurityPkgTokenSpaceGuid.PcdTcgPhysicalPresenceInterfaceVer|L"TCG2_VERSION"|gTcg2ConfigFormSetGuid|0x0|"1.3"|NV,BS
-  gEfiSecurityPkgTokenSpaceGuid.PcdTpm2AcpiTableRev|L"TCG2_VERSION"|gTcg2ConfigFormSetGuid|0x8|3|NV,BS
-!endif
-
-################################################################################
-#
-# MFCI DSC include - packaged this way because MFCI aspires to one day be a binary
-#
-################################################################################
-!include MfciPkg/MfciPkg.dsc.inc
-
-################################################################################
-#
-# Components Section - list of all EDK II Modules needed by this Platform
-#
-################################################################################
-[Components]
-  !include $(SHARED_CRYPTO_PATH)/Driver/Bin/CryptoDriver.inc.dsc
-
-  #
-  # PEI Phase modules
-  #
-  ArmPlatformPkg/PrePeiCore/PrePeiCoreUniCore.inf
-  MdeModulePkg/Core/Pei/PeiMain.inf
-  MdeModulePkg/Universal/PCD/Pei/Pcd.inf {
-    <LibraryClasses>
-      PcdLib|MdePkg/Library/BasePcdLibNull/BasePcdLibNull.inf
-      RngLib|MdeModulePkg/Library/BaseRngLibTimerLib/BaseRngLibTimerLib.inf
-<<<<<<< HEAD
-      DevicePathLib|MdePkg/Library/UefiDevicePathLib/UefiDevicePathLib.inf
-=======
->>>>>>> eb0af537
-  }
-  ArmPlatformPkg/PlatformPei/PlatformPeim.inf
-  ArmPlatformPkg/MemoryInitPei/MemoryInitPeim.inf
-  ArmPkg/Drivers/CpuPei/CpuPei.inf
-  ArmPkg/Drivers/MmCommunicationPei/MmCommunicationPei.inf
-  MdeModulePkg/Universal/Variable/MmVariablePei/MmVariablePei.inf
-
-  MdeModulePkg/Universal/Variable/Pei/VariablePei.inf
-
-!if $(TPM2_ENABLE) == TRUE
-  MdeModulePkg/Universal/ResetSystemPei/ResetSystemPei.inf
-  QemuPkg/Tcg/Tcg2Config/Tcg2ConfigPei.inf
-  SecurityPkg/Tcg/Tcg2Pei/Tcg2Pei.inf {
-    <LibraryClasses>
-      HashLib|SecurityPkg/Library/HashLibBaseCryptoRouter/HashLibBaseCryptoRouterPei.inf
-      NULL|SecurityPkg/Library/HashInstanceLibSha1/HashInstanceLibSha1.inf
-      NULL|SecurityPkg/Library/HashInstanceLibSha256/HashInstanceLibSha256.inf
-      NULL|SecurityPkg/Library/HashInstanceLibSha384/HashInstanceLibSha384.inf
-      NULL|SecurityPkg/Library/HashInstanceLibSha512/HashInstanceLibSha512.inf
-      NULL|SecurityPkg/Library/HashInstanceLibSm3/HashInstanceLibSm3.inf
-  }
-!endif
-
-  SecurityPkg/RandomNumberGenerator/RngPei/RngPei.inf {
-    <LibraryClasses>
-      RngLib|MdeModulePkg/Library/BaseRngLibTimerLib/BaseRngLibTimerLib.inf
-  }
-
-  MdeModulePkg/Core/DxeIplPeim/DxeIpl.inf
-  MsCorePkg/Core/GuidedSectionExtractPeim/GuidedSectionExtract.inf {
-    <LibraryClasses>
-      NULL|MdeModulePkg/Library/LzmaCustomDecompressLib/LzmaCustomDecompressLib.inf
-  }
-
-  #
-  # MU PEI Modules
-  #
-  MsWheaPkg/MsWheaReport/Pei/MsWheaReportPei.inf
-
-  MsGraphicsPkg/MsUiTheme/Pei/MsUiThemePpi.inf
-  MsGraphicsPkg/MsEarlyGraphics/Pei/MsEarlyGraphics.inf
-  MdeModulePkg/Universal/Acpi/FirmwarePerformanceDataTablePei/FirmwarePerformancePei.inf
-  OemPkg/DeviceStatePei/DeviceStatePei.inf
-  MfciPkg/MfciPei/MfciPei.inf
-
-  PolicyServicePkg/PolicyService/Pei/PolicyPei.inf
-  DebuggerFeaturePkg/DebugConfigPei/DebugConfigPei.inf
-
-  QemuSbsaPkg/ConfigKnobs/ConfigKnobs.inf
-  OemPkg/OemConfigPolicyCreatorPei/OemConfigPolicyCreatorPei.inf {
-    <LibraryClasses>
-      # producer of config data
-      NULL|QemuSbsaPkg/Library/SbsaConfigDataLib/SbsaConfigDataLib.inf
-  }
-
-  #
-  # DXE
-  #
-  MdeModulePkg/Core/Dxe/DxeMain.inf {
-    <LibraryClasses>
-      NULL|MdeModulePkg/Library/DxeCrc32GuidedSectionExtractLib/DxeCrc32GuidedSectionExtractLib.inf
-      DevicePathLib|MdePkg/Library/UefiDevicePathLib/UefiDevicePathLib.inf
-  }
-  MdeModulePkg/Universal/PCD/Dxe/Pcd.inf {
-    <LibraryClasses>
-      PcdLib|MdePkg/Library/BasePcdLibNull/BasePcdLibNull.inf
-  }
-
-  #
-  # Architectural Protocols
-  #
-  # ArmPkg/Drivers/CpuDxe/CpuDxe.inf
-  # MdeModulePkg/Core/RuntimeDxe/RuntimeDxe.inf
-  MdeModulePkg/Universal/Variable/RuntimeDxe/VariableSmmRuntimeDxe.inf
-  MdeModulePkg/Universal/SecurityStubDxe/SecurityStubDxe.inf {
-    <LibraryClasses>
-      NULL|SecurityPkg/Library/DxeImageVerificationLib/DxeImageVerificationLib.inf
-!if $(TPM2_ENABLE) == TRUE
-      NULL|SecurityPkg/Library/DxeTpm2MeasureBootLib/DxeTpm2MeasureBootLib.inf
-!endif
-  }
-  MdeModulePkg/Universal/CapsuleRuntimeDxe/CapsuleRuntimeDxe.inf
-  MdeModulePkg/Universal/MonotonicCounterRuntimeDxe/MonotonicCounterRuntimeDxe.inf
-  MdeModulePkg/Universal/ResetSystemRuntimeDxe/ResetSystemRuntimeDxe.inf
-  EmbeddedPkg/RealTimeClockRuntimeDxe/RealTimeClockRuntimeDxe.inf
-  EmbeddedPkg/MetronomeDxe/MetronomeDxe.inf
-
-  MdeModulePkg/Universal/Console/ConPlatformDxe/ConPlatformDxe.inf
-  MdeModulePkg/Universal/Console/ConSplitterDxe/ConSplitterDxe.inf
-  MdeModulePkg/Universal/Console/GraphicsConsoleDxe/GraphicsConsoleDxe.inf
-  MdeModulePkg/Universal/Console/TerminalDxe/TerminalDxe.inf
-  MdeModulePkg/Universal/SerialDxe/SerialDxe.inf
-
-  MdeModulePkg/Universal/HiiDatabaseDxe/HiiDatabaseDxe.inf
-
-  ArmPkg/Drivers/ArmGic/ArmGicDxe.inf
-  ArmPkg/Drivers/TimerDxe/TimerDxe.inf
-  MdeModulePkg/Universal/WatchdogTimerDxe/WatchdogTimer.inf
-
-  #
-  # Status Code Routing
-  #
-  MdeModulePkg/Universal/ReportStatusCodeRouter/RuntimeDxe/ReportStatusCodeRouterRuntimeDxe.inf
-
-  #
-  # Platform Driver
-  #
-  EmbeddedPkg/Drivers/FdtClientDxe/FdtClientDxe.inf
-  QemuPkg/VirtioBlkDxe/VirtioBlk.inf
-  QemuPkg/VirtioScsiDxe/VirtioScsi.inf
-  QemuPkg/VirtioNetDxe/VirtioNet.inf
-  QemuPkg/VirtioRngDxe/VirtioRng.inf
-
-  # Rng Protocol producer
-  SecurityPkg/RandomNumberGenerator/RngDxe/RngDxe.inf {
-    <LibraryClasses>
-      RngLib|MdeModulePkg/Library/BaseRngLibTimerLib/BaseRngLibTimerLib.inf
-<<<<<<< HEAD
-      DevicePathLib|MdePkg/Library/UefiDevicePathLib/UefiDevicePathLib.inf
-=======
->>>>>>> eb0af537
-  }
-
-  #
-  # FAT filesystem + GPT/MBR partitioning + UDF filesystem + virtio-fs
-  #
-  MdeModulePkg/Universal/Disk/DiskIoDxe/DiskIoDxe.inf
-  MdeModulePkg/Universal/Disk/PartitionDxe/PartitionDxe.inf
-  MdeModulePkg/Universal/Disk/UnicodeCollation/EnglishDxe/EnglishDxe.inf
-  FatPkg/EnhancedFatDxe/Fat.inf
-  MdeModulePkg/Universal/Disk/UdfDxe/UdfDxe.inf
-
-  #
-  # Bds
-  #
-  MdeModulePkg/Universal/DevicePathDxe/DevicePathDxe.inf {
-    <LibraryClasses>
-      DevicePathLib|MdePkg/Library/UefiDevicePathLib/UefiDevicePathLib.inf
-      PcdLib|MdePkg/Library/BasePcdLibNull/BasePcdLibNull.inf
-  }
-
-  # Spoofs button press to automatically boot to FrontPage.
-  OemPkg/FrontpageButtonsVolumeUp/FrontpageButtonsVolumeUp.inf
-
-  # Application that presents and manages FrontPage.
-  OemPkg/FrontPage/FrontPage.inf
-
-  # Application that presents & manages the Boot Menu Setup on Front Page.
-  OemPkg/BootMenu/BootMenu.inf
-
-  # Manages windows and fonts to be drawn by the RenderingEngine.
-  MsGraphicsPkg/SimpleWindowManagerDxe/SimpleWindowManagerDxe.inf
-  # Produces EfiGraphicsOutputProtocol to draw graphics to the screen.
-  MsGraphicsPkg/RenderingEngineDxe/RenderingEngineDxe.inf
-
-  # Driver for On Screen Keyboard.
-  MsGraphicsPkg/OnScreenKeyboardDxe/OnScreenKeyboardDxe.inf
-
-  # Installs protocol to share the UI theme. If PcdUiThemeInDxe, this will involve calling the PlatformThemeLib directly.
-  # Otherwise, the theme will have been generated in PEI and it will be located on a HOB.
-  MsGraphicsPkg/MsUiTheme/Dxe/MsUiThemeProtocol.inf
-
-  # Produces FORM DISPLAY ENGINE protocol. Handles input, displays strings.
-  MsGraphicsPkg/DisplayEngineDxe/DisplayEngineDxe.inf
-  QemuSbsaPkg/QemuVideoDxe/QemuVideoDxe.inf
-
-  MdeModulePkg/Universal/Acpi/FirmwarePerformanceDataTableDxe/FirmwarePerformanceDxe.inf
-  MsCorePkg/MuCryptoDxe/MuCryptoDxe.inf
-  MsGraphicsPkg/MsEarlyGraphics/Dxe/MsEarlyGraphics.inf
-  MsWheaPkg/MsWheaReport/Dxe/MsWheaReportDxe.inf
-  MsCorePkg/MuVarPolicyFoundationDxe/MuVarPolicyFoundationDxe.inf
-  MsCorePkg/AcpiRGRT/AcpiRgrt.inf
-!if $(BUILD_RUST_CODE) == TRUE
-  MsCorePkg/HelloWorldRustDxe/HelloWorldRustDxe.inf
-<<<<<<< HEAD
-  QemuQ35Pkg/RustDriverDxe/RustDriverDxe.inf
-
-=======
-!endif
->>>>>>> eb0af537
-  MsGraphicsPkg/PrintScreenLogger/PrintScreenLogger.inf
-  SecurityPkg/Hash2DxeCrypto/Hash2DxeCrypto.inf
-  AdvLoggerPkg/Application/AdvancedLogDumper/AdvancedLogDumper.inf
-
-  #
-  # DFCI support
-  #
-  # AuthManager provides authentication for DFCI. AuthManagerNull passes out a consistent token to allow the rest
-  # of FrontPage to be developed and tested while RngLib or other parts of the authentication process are being developed.
-  DfciPkg/IdentityAndAuthManager/IdentityAndAuthManagerDxe.inf
-
-  # Processes ingoing and outgoing DFCI settings requests.
-  DfciPkg/DfciManager/DfciManager.inf
-
-  DfciPkg/SettingsManager/SettingsManagerDxe.inf {
-    #Platform should add all it settings libs here
-    <LibraryClasses>
-      NULL|ZeroTouchPkg/Library/ZeroTouchSettings/ZeroTouchSettings.inf
-      NULL|DfciPkg/Library/DfciSettingsLib/DfciSettingsLib.inf
-      #NULL|DfciPkg/Library/DfciPasswordProvider/DfciPasswordProvider.inf
-      NULL|DfciPkg/Library/DfciVirtualizationSettings/DfciVirtualizationSettings.inf
-      NULL|DfciPkg/Library/DfciWpbtSettingLib/DfciWpbtSetting.inf
-      NULL|DfciPkg/Library/DfciAssetTagSettingLib/DfciAssetTagSetting.inf
-      DfciSettingPermissionLib|DfciPkg/Library/DfciSettingPermissionLib/DfciSettingPermissionLib.inf
-      NULL|OemPkg/Library/MsBootManagerSettingsDxeLib/MsBootManagerSettingsDxeLib.inf
-      NULL|OemPkg/Library/MsSecureBootModeSettingLib/MsSecureBootModeSettingLib.inf
-    <PcdsFeatureFlag>
-      gDfciPkgTokenSpaceGuid.PcdSettingsManagerInstallProvider|TRUE
-  }
-  DfciPkg/Application/DfciMenu/DfciMenu.inf
-
-  MdeModulePkg/Universal/SetupBrowserDxe/SetupBrowserDxe.inf
-  MdeModulePkg/Universal/DriverHealthManagerDxe/DriverHealthManagerDxe.inf
-  MdeModulePkg/Universal/BdsDxe/BdsDxe.inf {
-    <PcdsDynamicExDefault>
-      gMsGraphicsPkgTokenSpaceGuid.PcdPostBackgroundColoringSkipCount|0
-  }
-  PcBdsPkg/MsBootPolicy/MsBootPolicy.inf
-
-  # Apply Variable Policy to Load Option UEFI Variables
-  MsCorePkg/LoadOptionVariablePolicyDxe/LoadOptionVariablePolicyDxe.inf
-
-  # Configuration modules
-  PolicyServicePkg/PolicyService/DxeMm/PolicyDxe.inf
-
-  SetupDataPkg/ConfApp/ConfApp.inf {
-    <LibraryClasses>
-      JsonLiteParserLib|MsCorePkg/Library/JsonLiteParser/JsonLiteParser.inf
-  }
-
-  # MfciDxe overrides
-  MfciPkg/MfciDxe/MfciDxe.inf {
-    <LibraryClasses>
-      MfciRetrievePolicyLib|MfciPkg/Library/MfciRetrievePolicyLibViaHob/MfciRetrievePolicyLibViaHob.inf
-      MfciDeviceIdSupportLib|MfciPkg/Library/MfciDeviceIdSupportLibSmbios/MfciDeviceIdSupportLibSmbios.inf
-  }
-
-  #
-  # Networking stack
-  #
-!include NetworkPkg/Network.dsc.inc
-
-  #
-  # SCSI Bus and Disk Driver
-  #
-  MdeModulePkg/Bus/Scsi/ScsiBusDxe/ScsiBusDxe.inf
-  MdeModulePkg/Bus/Scsi/ScsiDiskDxe/ScsiDiskDxe.inf
-
-  # IDE/AHCI Support
-  QemuPkg/SataControllerDxe/SataControllerDxe.inf
-  MdeModulePkg/Bus/Ata/AtaAtapiPassThru/AtaAtapiPassThru.inf
-  MdeModulePkg/Bus/Ata/AtaBusDxe/AtaBusDxe.inf
-
-  #
-  # NVME Driver
-  #
-  MdeModulePkg/Bus/Pci/NvmExpressDxe/NvmExpressDxe.inf
-
-  #
-  # SMBIOS Support
-  #
-  MdeModulePkg/Universal/SmbiosDxe/SmbiosDxe.inf
-  QemuSbsaPkg/SbsaQemuSmbiosDxe/SbsaQemuSmbiosDxe.inf
-  ArmPkg/Universal/Smbios/ProcessorSubClassDxe/ProcessorSubClassDxe.inf
-  ArmPkg/Universal/Smbios/SmbiosMiscDxe/SmbiosMiscDxe.inf
-
-  #
-  # PCI support
-  #
-  ArmPkg/Drivers/ArmPciCpuIo2Dxe/ArmPciCpuIo2Dxe.inf
-  MdeModulePkg/Bus/Pci/PciHostBridgeDxe/PciHostBridgeDxe.inf
-  MdeModulePkg/Bus/Pci/PciBusDxe/PciBusDxe.inf
-  QemuPkg/PciHotPlugInitDxe/PciHotPlugInit.inf
-  QemuPkg/VirtioPciDeviceDxe/VirtioPciDeviceDxe.inf
-  QemuPkg/Virtio10Dxe/Virtio10.inf
-
-  #
-  # HID Support
-  #
-!if $(BUILD_RUST_CODE) == TRUE
-  HidPkg/UefiHidDxe/UefiHidDxe.inf
-!endif
-
-  #
-  # USB Support
-  #
-  MdeModulePkg/Bus/Pci/UhciDxe/UhciDxe.inf
-  MdeModulePkg/Bus/Pci/EhciDxe/EhciDxe.inf
-  MdeModulePkg/Bus/Pci/XhciDxe/XhciDxe.inf
-  MdeModulePkg/Bus/Usb/UsbBusDxe/UsbBusDxe.inf
-  MdeModulePkg/Bus/Usb/UsbKbDxe/UsbKbDxe.inf
-  MdeModulePkg/Bus/Usb/UsbMassStorageDxe/UsbMassStorageDxe.inf
-
-!if $(BUILD_RUST_CODE) == TRUE
-  HidPkg/UsbHidDxe/UsbHidDxe.inf {
-    <LibraryClasses>
-      UefiUsbLib|MdePkg/Library/UefiUsbLib/UefiUsbLib.inf
-  }
-!else
-  MdeModulePkg/Bus/Usb/UsbMouseAbsolutePointerDxe/UsbMouseAbsolutePointerDxe.inf
-!endif
-
-  #
-  # TPM2 support
-  #
-!if $(TPM2_ENABLE) == TRUE
-  SecurityPkg/Tcg/Tcg2Dxe/Tcg2Dxe.inf {
-    <LibraryClasses>
-      HashLib|SecurityPkg/Library/HashLibBaseCryptoRouter/HashLibBaseCryptoRouterDxe.inf
-      Tpm2DeviceLib|SecurityPkg/Library/Tpm2DeviceLibRouter/Tpm2DeviceLibRouterDxe.inf
-      NULL|SecurityPkg/Library/Tpm2DeviceLibDTpm/Tpm2InstanceLibDTpm.inf
-      NULL|SecurityPkg/Library/HashInstanceLibSha1/HashInstanceLibSha1.inf
-      NULL|SecurityPkg/Library/HashInstanceLibSha256/HashInstanceLibSha256.inf
-      NULL|SecurityPkg/Library/HashInstanceLibSha384/HashInstanceLibSha384.inf
-      NULL|SecurityPkg/Library/HashInstanceLibSha512/HashInstanceLibSha512.inf
-      NULL|SecurityPkg/Library/HashInstanceLibSm3/HashInstanceLibSm3.inf
-  }
-!if $(TPM2_CONFIG_ENABLE) == TRUE
-  SecurityPkg/Tcg/Tcg2Config/Tcg2ConfigDxe.inf
-!endif
-!endif
-
-  #
-  # Ramdisk support
-  #
-  MdeModulePkg/Universal/Disk/RamDiskDxe/RamDiskDxe.inf
-
-## Unit Tests
-#
-## Powershell script to discover unit tests:
-#
-## Get-ChildItem -Recurse -Force -File | Where-Object {($_.Name -like "*test*") -and ($_.Extension -eq ".inf")} | ^
-## Where-Object {(Select-String -InputObject $_ -Pattern "MODULE_TYPE\s*=\s*UEFI_APPLICATION")} | ^
-## ForEach-Object {$path = $_.FullName -replace '\\','/'; Write-Output $path}
-!if $(BUILD_UNIT_TESTS) == TRUE
-
-  AdvLoggerPkg/UnitTests/LineParser/LineParserTestApp.inf
-  DfciPkg/UnitTests/DeviceIdTest/DeviceIdTestApp.inf
-  # DfciPkg/UnitTests/DfciVarLockAudit/UEFI/DfciVarLockAuditTestApp.inf # DOESN'T PRODUCE OUTPUT
-  FmpDevicePkg/Test/UnitTest/Library/FmpDependencyLib/FmpDependencyLibUnitTestApp.inf
-  !if $(TARGET) == DEBUG
-    # VARIABLE POLICY MUST BE UNLOCKED FOR THE TEST TO RUN (POLICY CAN ONLY REMAIN UNLOCKED ON DEBUG BUILDS)
-    MdeModulePkg/Test/ShellTest/VariablePolicyFuncTestApp/VariablePolicyFuncTestApp.inf
-  !endif
-  # UefiTestingPkg/FunctionalSystemTests/MemoryAttributeProtocolFuncTestApp/MemoryAttributeProtocolFuncTestApp.inf # PROTOCOL NOT AVAILABLE ON SBSA
-  MdePkg/Test/UnitTest/Library/BaseLib/BaseLibUnitTestApp.inf
-  MdePkg/Test/UnitTest/Library/BaseSafeIntLib/TestBaseSafeIntLibTestApp.inf
-  MfciPkg/UnitTests/MfciPolicyParsingUnitTest/MfciPolicyParsingUnitTestApp.inf
-  # MsCorePkg/UnitTests/JsonTest/JsonTestApp.inf # SOMETIMES RESULTS IN INFINITE LOOP
-  MsCorePkg/UnitTests/MathLibUnitTest/MathLibUnitTestApp.inf
-  # MsGraphicsPkg/UnitTests/SpinnerTest/SpinnerTest.inf # DOESN'T PRODUCE OUTPUT
-  MsWheaPkg/Test/UnitTests/Library/LibraryClass/CheckHwErrRecHeaderTestApp.inf
-  # MsWheaPkg/Test/UnitTests/MsWheaEarlyStorageUnitTestApp/MsWheaEarlyUnitTestApp.inf # NO EARLY STORE METHOD AVAILABLE ON ARM
-  MsWheaPkg/Test/UnitTests/MsWheaReportUnitTestApp/MsWheaReportUnitTestApp.inf
-  # MmSupervisorPkg/Test/MmPagingAuditTest/UEFI/MmPagingAuditApp.inf # NOT APPLICABLE TO SBSA
-  # MmSupervisorPkg/Test/MmSupvRequestUnitTestApp/MmSupvRequestUnitTestApp.inf # NOT APPLICABLE TO SBSA
-  # MdeModulePkg/Application/MpServicesTest/MpServicesTest.inf
-  # MdeModulePkg/Application/SmiHandlerProfileInfo/SmiHandlerProfileAuditTestApp.inf # DOESN'T PRODUCE OUTPUT
-  # ShellPkg/Application/ShellCTestApp/ShellCTestApp.inf # DOESN'T PRODUCE OUTPUT
-  # ShellPkg/Application/ShellSortTestApp/ShellSortTestApp.inf # DOESN'T PRODUCE OUTPUT
-  UnitTestFrameworkPkg/Library/UnitTestBootLibUsbClass/UnitTestBootLibUsbClass.inf
-  UnitTestFrameworkPkg/Library/UnitTestPersistenceLibSimpleFileSystem/UnitTestPersistenceLibSimpleFileSystem.inf
-  UefiTestingPkg/AuditTests/BootAuditTest/UEFI/BootAuditTestApp.inf
-  # UefiTestingPkg/AuditTests/DMAProtectionAudit/UEFI/DMAIVRSProtectionUnitTestApp.inf # NOT APPLICABLE TO SBSA
-  UefiTestingPkg/AuditTests/PagingAudit/UEFI/DxePagingAuditTestApp.inf
-  # UefiTestingPkg/AuditTests/PagingAudit/UEFI/SmmPagingAuditTestApp.inf # DOESN'T PRODUCE OUTPUT
-  # UefiTestingPkg/AuditTests/TpmEventLogAudit/TpmEventLogAuditTestApp.inf # DOESN'T PRODUCE OUTPUT
-  # UefiTestingPkg/AuditTests/UefiVarLockAudit/UEFI/UefiVarLockAuditTestApp.inf # DOESN'T PRODUCE OUTPUT
-  # UefiTestingPkg/FunctionalSystemTests/ExceptionPersistenceTestApp/ExceptionPersistenceTestApp.inf # NOT APPLICABLE TO SBSA
-  UefiTestingPkg/FunctionalSystemTests/MemmapAndMatTestApp/MemmapAndMatTestApp.inf
-  # MOR LOCK NOT COMPATIBLE WITH STANDALONE MM: https://bugzilla.tianocore.org/show_bug.cgi?id=3513
-  # UefiTestingPkg/FunctionalSystemTests/MorLockTestApp/MorLockTestApp.inf
-  # UefiTestingPkg/FunctionalSystemTests/SmmPagingProtectionsTest/App/SmmPagingProtectionsTestApp.inf # NOT YET SUPPORTED
-  UefiTestingPkg/FunctionalSystemTests/MemoryProtectionTest/App/DxeMemoryProtectionTestApp.inf
-  # UefiTestingPkg/FunctionalSystemTests/MemoryProtectionTest/App/SmmMemoryProtectionTestApp.inf # NOT APPLICABLE TO SBSA
-  # UefiTestingPkg/FunctionalSystemTests/SmmPagingProtectionsTest/Smm/SmmPagingProtectionsTestSmm.inf # NOT APPLICABLE TO SBSA
-  # UefiTestingPkg/FunctionalSystemTests/SmmPagingProtectionsTest/Smm/SmmPagingProtectionsTestStandaloneMm.inf # NOT YET SUPPORTED
-  # UefiTestingPkg/FunctionalSystemTests/MemoryProtectionTest/Driver/SmmMemoryProtectionTestDriver.inf # NOT APPLICABLE TO SBSA
-  # UefiTestingPkg/AuditTests/PagingAudit/UEFI/DxePagingAuditDriver.inf # TEST RUN VIA APPLICATION
-  XmlSupportPkg/Test/UnitTest/XmlTreeLib/XmlTreeLibUnitTestApp.inf
-  XmlSupportPkg/Test/UnitTest/XmlTreeQueryLib/XmlTreeQueryLibUnitTestApp.inf {
-    <PcdsPatchableInModule>
-      #Turn off Halt on Assert and Print Assert so that libraries can
-      #be tested in more of a release mode environment
-      gEfiMdePkgTokenSpaceGuid.PcdDebugPropertyMask|0x0E
-  }
-!endif
-
-  #
-  # Shell support
-  #
-  ShellPkg/DynamicCommand/TftpDynamicCommand/TftpDynamicCommand.inf {
-    <PcdsFixedAtBuild>
-      gEfiShellPkgTokenSpaceGuid.PcdShellLibAutoInitialize|FALSE
-  }
-  ShellPkg/DynamicCommand/HttpDynamicCommand/HttpDynamicCommand.inf {
-    <PcdsFixedAtBuild>
-      gEfiShellPkgTokenSpaceGuid.PcdShellLibAutoInitialize|FALSE
-  }
-  ShellPkg/DynamicCommand/VariablePolicyDynamicCommand/VariablePolicyDynamicCommand.inf {
-    <PcdsFixedAtBuild>
-      gEfiShellPkgTokenSpaceGuid.PcdShellLibAutoInitialize|FALSE
-  }
-  QemuPkg/LinuxInitrdDynamicShellCommand/LinuxInitrdDynamicShellCommand.inf {
-    <PcdsFixedAtBuild>
-      gEfiShellPkgTokenSpaceGuid.PcdShellLibAutoInitialize|FALSE
-  }
-  ShellPkg/Application/Shell/Shell.inf {
-    <LibraryClasses>
-      ShellCommandLib|ShellPkg/Library/UefiShellCommandLib/UefiShellCommandLib.inf
-      NULL|ShellPkg/Library/UefiShellLevel2CommandsLib/UefiShellLevel2CommandsLib.inf
-      NULL|ShellPkg/Library/UefiShellLevel1CommandsLib/UefiShellLevel1CommandsLib.inf
-      NULL|ShellPkg/Library/UefiShellLevel3CommandsLib/UefiShellLevel3CommandsLib.inf
-      NULL|ShellPkg/Library/UefiShellDriver1CommandsLib/UefiShellDriver1CommandsLib.inf
-      NULL|ShellPkg/Library/UefiShellDebug1CommandsLib/UefiShellDebug1CommandsLib.inf
-      NULL|ShellPkg/Library/UefiShellAcpiViewCommandLib/UefiShellAcpiViewCommandLib.inf
-      NULL|ShellPkg/Library/UefiShellInstall1CommandsLib/UefiShellInstall1CommandsLib.inf
-      NULL|ShellPkg/Library/UefiShellNetwork1CommandsLib/UefiShellNetwork1CommandsLib.inf
-      NULL|ShellPkg/Library/UefiShellNetwork2CommandsLib/UefiShellNetwork2CommandsLib.inf
-
-      HandleParsingLib|ShellPkg/Library/UefiHandleParsingLib/UefiHandleParsingLib.inf
-      PrintLib|MdePkg/Library/BasePrintLib/BasePrintLib.inf
-      BcfgCommandLib|ShellPkg/Library/UefiShellBcfgCommandLib/UefiShellBcfgCommandLib.inf
-      ShellLib|ShellPkg/Library/UefiShellLib/UefiShellLib.inf
-
-    <PcdsPatchableInModule>
-      gEfiMdePkgTokenSpaceGuid.PcdDebugPropertyMask|0xFF
-
-    <PcdsFixedAtBuild>
-      gEfiShellPkgTokenSpaceGuid.PcdShellLibAutoInitialize|FALSE
-      gEfiMdePkgTokenSpaceGuid.PcdUefiLibMaxPrintBufferSize|8000
-  }
-  QemuSbsaPkg/SbsaQemuPlatformDxe/SbsaQemuPlatformDxe.inf
-  MdeModulePkg/Bus/Pci/NonDiscoverablePciDeviceDxe/NonDiscoverablePciDeviceDxe.inf
-
-  #
-  # ACPI Support
-  #
-  MdeModulePkg/Universal/Acpi/BootGraphicsResourceTableDxe/BootGraphicsResourceTableDxe.inf
-  MdeModulePkg/Universal/Acpi/AcpiPlatformDxe/AcpiPlatformDxe.inf
-  MdeModulePkg/Universal/Acpi/AcpiTableDxe/AcpiTableDxe.inf
-  QemuSbsaPkg/AcpiTables/AcpiTables.inf
-  QemuSbsaPkg/SbsaQemuAcpiDxe/SbsaQemuAcpiDxe.inf
-
-  #
-  # Standalone MM drivers in non-secure world
-  #
-  ArmPkg/Drivers/MmCommunicationDxe/MmCommunication.inf {
-    <LibraryClasses>
-      NULL|StandaloneMmPkg/Library/VariableMmDependency/VariableMmDependency.inf
-  }
-
-  #
-  # EBC support
-  #
-  MdeModulePkg/Universal/EbcDxe/EbcDxe.inf
-
-  #
-  # Standalone MM modules in secure world
-  #
-  StandaloneMmPkg/Core/StandaloneMmCore.inf {
-    <PcdsFixedAtBuild>
-      gEfiMdePkgTokenSpaceGuid.PcdDebugPrintErrorLevel|0x80000000
-    <PcdsPatchableInModule>
-      gArmTokenSpaceGuid.PcdFfaLibConduitSmc|FALSE
-  }
-
-  ArmPkg/Drivers/StandaloneMmCpu/StandaloneMmCpu.inf {
-    <PcdsFixedAtBuild>
-      gEfiMdePkgTokenSpaceGuid.PcdDebugPrintErrorLevel|0x80000000
-  }
-  MdeModulePkg/Universal/FaultTolerantWriteDxe/FaultTolerantWriteStandaloneMm.inf
-  MdeModulePkg/Universal/Variable/RuntimeDxe/VariableStandaloneMm.inf {
-    <LibraryClasses>
-      AdvLoggerAccessLib|MdeModulePkg/Library/AdvLoggerAccessLibNull/AdvLoggerAccessLib.inf
-      DevicePathLib|MdePkg/Library/UefiDevicePathLib/UefiDevicePathLibStandaloneMm.inf
-      NULL|MdeModulePkg/Library/VarCheckUefiLib/VarCheckUefiLib.inf
-      NULL|MdeModulePkg/Library/VarCheckPolicyLib/VarCheckPolicyLibStandaloneMm.inf
-      BaseMemoryLib|MdePkg/Library/BaseMemoryLib/BaseMemoryLib.inf
-      VariablePolicyLib|MdeModulePkg/Library/VariablePolicyLib/VariablePolicyLib.inf
-      VariablePolicyHelperLib|MdeModulePkg/Library/VariablePolicyHelperLib/VariablePolicyHelperLib.inf
-  }
-  QemuSbsaPkg/VirtNorFlashStandaloneMm/VirtNorFlashStandaloneMm.inf
-
-###################################################################################################
-#
-# BuildOptions Section - Define the module specific tool chain flags that should be used as
-#                        the default flags for a module. These flags are appended to any
-#                        standard flags that are defined by the build process. They can be
-#                        applied for any modules or only those modules with the specific
-#                        module style (EDK or EDKII) specified in [Components] section.
-#
-###################################################################################################
-[BuildOptions]
-  # Exception tables are required for stack walks in the debugger.
-  MSFT:*_*_AARCH64_GENFW_FLAGS  = --keepexceptiontable
-  GCC:*_*_AARCH64_GENFW_FLAGS   = --keepexceptiontable
-
-  #
-  # Disable deprecated APIs.
-  #
-  RVCT:*_*_*_CC_FLAGS = -DDISABLE_NEW_DEPRECATED_INTERFACES
-  GCC:*_*_*_CC_FLAGS = -DDISABLE_NEW_DEPRECATED_INTERFACES
-
-[BuildOptions.common.EDKII.SEC,BuildOptions.common.EDKII.MM_CORE_STANDALONE]
-  GCC:*_CLANGPDB_*_DLINK_FLAGS = /ALIGN:0x1000 /FILEALIGN:0x1000
-
-[BuildOptions.common.EDKII.DXE_CORE,BuildOptions.common.EDKII.DXE_DRIVER,BuildOptions.common.EDKII.UEFI_DRIVER,BuildOptions.common.EDKII.UEFI_APPLICATION,BuildOptions.common.EDKII.MM_CORE_STANDALONE,BuildOptions.common.EDKII.MM_STANDALONE]
-  GCC:*_GCC5_*_DLINK_FLAGS = -z common-page-size=0x1000
-  GCC:*_CLANGPDB_*_DLINK_FLAGS = /ALIGN:0x1000
-
-[BuildOptions.common.EDKII.DXE_RUNTIME_DRIVER]
-  GCC:*_GCC5_AARCH64_DLINK_FLAGS = -z common-page-size=0x10000
-  GCC:*_CLANGPDB_AARCH64_DLINK_FLAGS = /ALIGN:0x10000
-  RVCT:*_*_ARM_DLINK_FLAGS = --scatter $(EDK_TOOLS_PATH)/Scripts/Rvct-Align4K.sct
-
-[BuildOptions.AARCH64.EDKII.MM_CORE_STANDALONE,BuildOptions.AARCH64.EDKII.MM_STANDALONE]
-  GCC:*_*_*_CC_FLAGS = -mstrict-align -march=armv8-a
+#
+#  Copyright (c) 2011 - 2022, ARM Limited. All rights reserved.
+#  Copyright (c) 2014, Linaro Limited. All rights reserved.
+#  Copyright (c) 2015 - 2020, Intel Corporation. All rights reserved.
+#  Copyright (c) Microsoft Corporation.
+#
+#  SPDX-License-Identifier: BSD-2-Clause-Patent
+#
+#
+
+################################################################################
+#
+# Defines Section - statements that will be processed to create a Makefile.
+#
+################################################################################
+[Defines]
+  PLATFORM_NAME                  = QemuSbsaPkg
+  PLATFORM_GUID                  = 37d7e986-f7e9-45c2-8067-e371421a626c
+  PLATFORM_VERSION               = 0.1
+  DSC_SPECIFICATION              = 0x00010005
+  OUTPUT_DIRECTORY               = Build/QemuSbsaPkg
+  SUPPORTED_ARCHITECTURES        = AARCH64
+  BUILD_TARGETS                  = DEBUG|RELEASE|NOOPT
+  SKUID_IDENTIFIER               = DEFAULT
+  FLASH_DEFINITION               = QemuSbsaPkg/QemuSbsaPkg.fdf
+
+  #  DEBUG_INIT      0x00000001  // Initialization
+  #  DEBUG_WARN      0x00000002  // Warnings
+  #  DEBUG_LOAD      0x00000004  // Load events
+  #  DEBUG_FS        0x00000008  // EFI File system
+  #  DEBUG_POOL      0x00000010  // Alloc & Free (pool)
+  #  DEBUG_PAGE      0x00000020  // Alloc & Free (page)
+  #  DEBUG_INFO      0x00000040  // Informational debug messages
+  #  DEBUG_DISPATCH  0x00000080  // PEI/DXE/SMM Dispatchers
+  #  DEBUG_VARIABLE  0x00000100  // Variable
+  #  DEBUG_BM        0x00000400  // Boot Manager
+  #  DEBUG_BLKIO     0x00001000  // BlkIo Driver
+  #  DEBUG_NET       0x00004000  // SNP Driver
+  #  DEBUG_UNDI      0x00010000  // UNDI Driver
+  #  DEBUG_LOADFILE  0x00020000  // LoadFile
+  #  DEBUG_EVENT     0x00080000  // Event messages
+  #  DEBUG_GCD       0x00100000  // Global Coherency Database changes
+  #  DEBUG_CACHE     0x00200000  // Memory range cachability changes
+  #  DEBUG_VERBOSE   0x00400000  // Detailed debug messages that may
+  #                              // significantly impact boot performance
+  #  DEBUG_ERROR     0x80000000  // Error
+  DEFINE DEBUG_PRINT_ERROR_LEVEL = 0x80080246
+
+  #
+  # Defines for default states.  These can be changed on the command line.
+  # -D FLAG=VALUE
+  #
+
+  #
+  # DXE_DBG_BRK will force the DXE debugger to break in as early as possible and wait indefinitely
+  #
+!ifndef DXE_DBG_BRK
+  DEFINE DXE_DBG_BRK = FALSE
+!endif
+
+  DEFINE TTY_TERMINAL            = FALSE
+  DEFINE TPM2_ENABLE             = FALSE
+  DEFINE TPM2_CONFIG_ENABLE      = FALSE
+  DEFINE BUILD_UNIT_TESTS        = TRUE
+
+  #
+  # Network definition
+  #
+  DEFINE NETWORK_IP6_ENABLE              = FALSE
+  DEFINE NETWORK_HTTP_BOOT_ENABLE        = FALSE
+  DEFINE NETWORK_SNP_ENABLE              = FALSE
+  DEFINE NETWORK_TLS_ENABLE              = FALSE
+  DEFINE NETWORK_ALLOW_HTTP_CONNECTIONS  = TRUE
+  DEFINE NETWORK_ISCSI_ENABLE            = FALSE
+
+  PEI_CRYPTO_SERVICES                 = TINY_SHA
+  DXE_CRYPTO_SERVICES                 = STANDARD
+  RUNTIMEDXE_CRYPTO_SERVICES          = NONE
+  STANDALONEMM_CRYPTO_SERVICES        = STANDARD
+  STANDALONEMM_MMSUPV_CRYPTO_SERVICES = NONE
+  SMM_CRYPTO_SERVICES                 = NONE
+  PEI_CRYPTO_ARCH                     = AARCH64
+  DXE_CRYPTO_ARCH                     = AARCH64
+  RUNTIMEDXE_CRYPTO_ARCH              = NONE
+  STANDALONEMM_CRYPTO_ARCH            = AARCH64
+  STANDALONEMM_MMSUPV_CRYPTO_ARCH     = NONE
+  SMM_CRYPTO_ARCH                     = NONE
+
+!if $(NETWORK_SNP_ENABLE) == TRUE
+  !error "NETWORK_SNP_ENABLE is IA32/X64/EBC only"
+!endif
+
+!include NetworkPkg/NetworkDefines.dsc.inc
+
+!include MdePkg/MdeLibs.dsc.inc
+
+[LibraryClasses.common]
+  BaseCryptLib|CryptoPkg/Library/BaseCryptLibNull/BaseCryptLibNull.inf
+  DebugPrintErrorLevelLib|MdePkg/Library/BaseDebugPrintErrorLevelLib/BaseDebugPrintErrorLevelLib.inf
+
+  BaseLib|MdePkg/Library/BaseLib/BaseLib.inf
+  SafeIntLib|MdePkg/Library/BaseSafeIntLib/BaseSafeIntLib.inf
+  BmpSupportLib|MdeModulePkg/Library/BaseBmpSupportLib/BaseBmpSupportLib.inf
+  SynchronizationLib|MdePkg/Library/BaseSynchronizationLib/BaseSynchronizationLib.inf
+  PerformanceLib|MdePkg/Library/BasePerformanceLibNull/BasePerformanceLibNull.inf
+  PrintLib|MdePkg/Library/BasePrintLib/BasePrintLib.inf
+  PeCoffGetEntryPointLib|MdePkg/Library/BasePeCoffGetEntryPointLib/BasePeCoffGetEntryPointLib.inf
+  PeCoffLib|MdePkg/Library/BasePeCoffLib/BasePeCoffLib.inf
+  IoLib|MdePkg/Library/BaseIoLibIntrinsic/BaseIoLibIntrinsicArmVirt.inf
+  UefiDecompressLib|MdePkg/Library/BaseUefiDecompressLib/BaseUefiDecompressLib.inf
+  CpuLib|MdePkg/Library/BaseCpuLib/BaseCpuLib.inf
+  PanicLib|MdePkg/Library/BasePanicLibSerialPort/BasePanicLibSerialPort.inf
+
+  UefiLib|MdePkg/Library/UefiLib/UefiLib.inf
+  HobLib|MdePkg/Library/DxeHobLib/DxeHobLib.inf
+  UefiRuntimeServicesTableLib|MdePkg/Library/UefiRuntimeServicesTableLib/UefiRuntimeServicesTableLib.inf
+  DevicePathLib|MdePkg/Library/UefiDevicePathLibDevicePathProtocol/UefiDevicePathLibDevicePathProtocol.inf
+  UefiBootServicesTableLib|MdePkg/Library/UefiBootServicesTableLib/UefiBootServicesTableLib.inf
+  DxeServicesTableLib|MdePkg/Library/DxeServicesTableLib/DxeServicesTableLib.inf
+  DxeServicesLib|MdePkg/Library/DxeServicesLib/DxeServicesLib.inf
+  UefiDriverEntryPoint|MdePkg/Library/UefiDriverEntryPoint/UefiDriverEntryPoint.inf
+  UefiApplicationEntryPoint|MdePkg/Library/UefiApplicationEntryPoint/UefiApplicationEntryPoint.inf
+  HiiLib|MdeModulePkg/Library/UefiHiiLib/UefiHiiLib.inf
+  UefiHiiServicesLib|MdeModulePkg/Library/UefiHiiServicesLib/UefiHiiServicesLib.inf
+  SortLib|MdeModulePkg/Library/UefiSortLib/UefiSortLib.inf
+  ShellLib|ShellPkg/Library/UefiShellLib/UefiShellLib.inf
+  ShellCEntryLib|ShellPkg/Library/UefiShellCEntryLib/UefiShellCEntryLib.inf
+  FileHandleLib|MdePkg/Library/UefiFileHandleLib/UefiFileHandleLib.inf
+
+  UefiRuntimeLib|MdePkg/Library/UefiRuntimeLib/UefiRuntimeLib.inf
+  OrderedCollectionLib|MdePkg/Library/BaseOrderedCollectionRedBlackTreeLib/BaseOrderedCollectionRedBlackTreeLib.inf
+  LockBoxLib|MdeModulePkg/Library/LockBoxNullLib/LockBoxNullLib.inf
+
+  #
+  # Ramdisk Requirements
+  #
+  FileExplorerLib|MdeModulePkg/Library/FileExplorerLib/FileExplorerLib.inf
+
+  # Allow dynamic PCDs
+  #
+  PcdLib|MdePkg/Library/DxePcdLib/DxePcdLib.inf
+
+  BaseMemoryLib|MdePkg/Library/BaseMemoryLib/BaseMemoryLib.inf
+
+  # Networking Requirements
+!include NetworkPkg/NetworkLibs.dsc.inc
+
+  NonDiscoverableDeviceRegistrationLib|MdeModulePkg/Library/NonDiscoverableDeviceRegistrationLib/NonDiscoverableDeviceRegistrationLib.inf
+
+  #
+  # It is not possible to prevent the ARM compiler from inserting calls to intrinsic functions.
+  # This library provides the intrinsic functions such a compiler may generate calls to.
+  #
+  # NULL|ArmPkg/Library/CompilerIntrinsicsLib/CompilerIntrinsicsLib.inf   # MU_CHANGE
+  NULL|MdePkg/Library/CompilerIntrinsicsLib/ArmCompilerIntrinsicsLib.inf  # MU_CHANGE
+
+  # ARM Architectural Libraries
+  CacheMaintenanceLib|ArmPkg/Library/ArmCacheMaintenanceLib/ArmCacheMaintenanceLib.inf
+  DefaultExceptionHandlerLib|ArmPkg/Library/DefaultExceptionHandlerLib/DefaultExceptionHandlerLib.inf
+  CpuExceptionHandlerLib|ArmPkg/Library/ArmExceptionLib/ArmExceptionLib.inf
+  ArmDisassemblerLib|ArmPkg/Library/ArmDisassemblerLib/ArmDisassemblerLib.inf
+  ArmGicLib|ArmPkg/Drivers/ArmGic/ArmGicLib.inf
+  ArmGicArchLib|ArmPkg/Library/ArmGicArchLib/ArmGicArchLib.inf
+  ArmSmcLib|ArmPkg/Library/ArmSmcLib/ArmSmcLib.inf
+  ArmHvcLib|ArmPkg/Library/ArmHvcLib/ArmHvcLib.inf
+  ArmGenericTimerCounterLib|ArmPkg/Library/ArmGenericTimerVirtCounterLib/ArmGenericTimerVirtCounterLib.inf
+  ArmTransferListLib|ArmPkg/Library/ArmTransferListLib/ArmTransferListLib.inf
+
+  PlatformPeiLib|ArmPlatformPkg/PlatformPei/PlatformPeiLib.inf
+  MemoryInitPeiLib|ArmPlatformPkg/MemoryInitPei/MemoryInitPeiLib.inf
+
+  # ARM PL031 RTC Driver
+  RealTimeClockLib|ArmPlatformPkg/Library/PL031RealTimeClockLib/PL031RealTimeClockLib.inf
+  TimeBaseLib|EmbeddedPkg/Library/TimeBaseLib/TimeBaseLib.inf
+  # ARM PL011 UART Driver
+  PL011UartClockLib|ArmPlatformPkg/Library/PL011UartClockLib/PL011UartClockLib.inf
+  PL011UartLib|ArmPlatformPkg/Library/PL011UartLib/PL011UartLib.inf
+  SerialPortLib|ArmPlatformPkg/Library/PL011SerialPortLib/PL011SerialPortLib.inf
+
+  #
+  # Uncomment (and comment out the next line) For RealView Debugger. The Standard IO window
+  # in the debugger will show load and unload commands for symbols. You can cut and paste this
+  # into the command window to load symbols. We should be able to use a script to do this, but
+  # the version of RVD I have does not support scripts accessing system memory.
+  #
+  #PeCoffExtraActionLib|ArmPkg/Library/RvdPeCoffExtraActionLib/RvdPeCoffExtraActionLib.inf
+  PeCoffExtraActionLib|ArmPkg/Library/DebugPeCoffExtraActionLib/DebugPeCoffExtraActionLib.inf
+  #PeCoffExtraActionLib|MdePkg/Library/BasePeCoffExtraActionLibNull/BasePeCoffExtraActionLibNull.inf
+
+  DebugAgentLib|MdeModulePkg/Library/DebugAgentLibNull/DebugAgentLibNull.inf
+  DebugAgentTimerLib|EmbeddedPkg/Library/DebugAgentTimerLibNull/DebugAgentTimerLibNull.inf
+
+  # Flattened Device Tree (FDT) access library
+  FdtLib|EmbeddedPkg/Library/FdtLib/FdtLib.inf
+
+  # PCI Libraries
+  PciLib|MdePkg/Library/BasePciLibPciExpress/BasePciLibPciExpress.inf
+  PciExpressLib|MdePkg/Library/BasePciExpressLib/BasePciExpressLib.inf
+  PciCapLib|QemuPkg/Library/BasePciCapLib/BasePciCapLib.inf
+  PciCapPciSegmentLib|QemuPkg/Library/BasePciCapPciSegmentLib/BasePciCapPciSegmentLib.inf
+  PciCapPciIoLib|QemuPkg/Library/UefiPciCapPciIoLib/UefiPciCapPciIoLib.inf
+
+  # USB Libraries
+  UefiUsbLib|MdePkg/Library/UefiUsbLib/UefiUsbLib.inf
+
+  RngLib|MdeModulePkg/Library/BaseRngLibTimerLib/BaseRngLibTimerLib.inf
+  ArmMonitorLib|ArmPkg/Library/ArmMonitorLib/ArmMonitorLib.inf
+  ArmTrngLib|ArmPkg/Library/ArmTrngLib/ArmTrngLib.inf
+  Hash2CryptoLib|SecurityPkg/Library/DxeHash2CryptoLib/DxeHash2CryptoLib.inf
+
+  #
+  # Secure Boot dependencies
+  #
+  AuthVariableLib|SecurityPkg/Library/AuthVariableLib/AuthVariableLib.inf
+  SecureBootVariableLib|SecurityPkg/Library/SecureBootVariableLib/SecureBootVariableLib.inf
+  SecureBootVariableProvisionLib|SecurityPkg/Library/SecureBootVariableProvisionLib/SecureBootVariableProvisionLib.inf
+  PlatformSecureLib|SecurityPkg/Library/PlatformSecureLibNull/PlatformSecureLibNull.inf
+
+  # Security Libraries
+  PasswordStoreLib      |MsCorePkg/Library/PasswordStoreLibNull/PasswordStoreLibNull.inf
+  PasswordPolicyLib     |OemPkg/Library/PasswordPolicyLib/PasswordPolicyLib.inf
+  SecureBootKeyStoreLib |MsCorePkg/Library/BaseSecureBootKeyStoreLib/BaseSecureBootKeyStoreLib.inf
+  PlatformPKProtectionLib|SecurityPkg/Library/PlatformPKProtectionLibVarPolicy/PlatformPKProtectionLibVarPolicy.inf
+  MuSecureBootKeySelectorLib|MsCorePkg/Library/MuSecureBootKeySelectorLib/MuSecureBootKeySelectorLib.inf
+
+  # Variable Libraries
+  VarCheckLib|MdeModulePkg/Library/VarCheckLib/VarCheckLib.inf
+  VariablePolicyLib|MdeModulePkg/Library/VariablePolicyLib/VariablePolicyLib.inf
+  VariablePolicyHelperLib|MdeModulePkg/Library/VariablePolicyHelperLib/VariablePolicyHelperLib.inf
+
+  # Whea Libraries
+  MsWheaEarlyStorageLib |MsWheaPkg/Library/MsWheaEarlyStorageLibNull/MsWheaEarlyStorageLibNull.inf
+  MuTelemetryHelperLib  |MsWheaPkg/Library/MuTelemetryHelperLib/MuTelemetryHelperLib.inf
+
+  UefiBootManagerLib|MdeModulePkg/Library/UefiBootManagerLib/UefiBootManagerLib.inf
+  ReportStatusCodeLib|MdePkg/Library/BaseReportStatusCodeLibNull/BaseReportStatusCodeLibNull.inf
+
+  # Unit Test Libs
+  UnitTestLib             |UnitTestFrameworkPkg/Library/UnitTestLib/UnitTestLib.inf
+  UnitTestBootLib         |UnitTestFrameworkPkg/Library/UnitTestBootLibNull/UnitTestBootLibNull.inf
+  UnitTestPersistenceLib  |UnitTestFrameworkPkg/Library/UnitTestPersistenceLibSimpleFileSystem/UnitTestPersistenceLibSimpleFileSystem.inf
+  UnitTestResultReportLib |XmlSupportPkg/Library/UnitTestResultReportJUnitFormatLib/UnitTestResultReportLib.inf
+
+  # Base ARM libraries
+  ArmLib|ArmPkg/Library/ArmLib/ArmBaseLib.inf
+  ArmMmuLib|ArmPkg/Library/ArmMmuLib/ArmMmuBaseLib.inf
+  MmuLib|ArmPkg/Library/MmuLib/BaseMmuLib.inf
+  ArmSvcLib|ArmPkg/Library/ArmSvcLib/ArmSvcLib.inf
+
+  # Virtio Support
+  VirtioLib|QemuPkg/Library/VirtioLib/VirtioLib.inf
+
+  ArmPlatformLib|ArmPlatformPkg/Library/ArmPlatformLibNull/ArmPlatformLibNull.inf
+
+  TimerLib|ArmPkg/Library/ArmArchTimerLib/ArmArchTimerLib.inf
+
+  CapsuleLib|MdeModulePkg/Library/DxeCapsuleLibNull/DxeCapsuleLibNull.inf
+  BootLogoLib|MdeModulePkg/Library/BootLogoLib/BootLogoLib.inf
+  PlatformBootManagerLib|MsCorePkg/Library/PlatformBootManagerLib/PlatformBootManagerLib.inf
+  PlatformBmPrintScLib|QemuPkg/Library/PlatformBmPrintScLib/PlatformBmPrintScLib.inf
+  CustomizedDisplayLib|MdeModulePkg/Library/CustomizedDisplayLib/CustomizedDisplayLib.inf
+  FrameBufferBltLib|MdeModulePkg/Library/FrameBufferBltLib/FrameBufferBltLib.inf
+  FileExplorerLib|MdeModulePkg/Library/FileExplorerLib/FileExplorerLib.inf
+  PciSegmentLib|MdePkg/Library/BasePciSegmentLibPci/BasePciSegmentLibPci.inf
+  PciHostBridgeLib|QemuSbsaPkg/Library/SbsaQemuPciHostBridgeLib/SbsaQemuPciHostBridgeLib.inf
+
+  MemoryTypeInformationChangeLib|MdeModulePkg/Library/MemoryTypeInformationChangeLibNull/MemoryTypeInformationChangeLibNull.inf
+  DxeMemoryProtectionHobLib|MdeModulePkg/Library/MemoryProtectionHobLib/DxeMemoryProtectionHobLib.inf
+  MmMemoryProtectionHobLib|MdeModulePkg/Library/MemoryProtectionHobLib/StandaloneMmMemoryProtectionHobLib.inf
+  VariableFlashInfoLib|MdeModulePkg/Library/BaseVariableFlashInfoLib/BaseVariableFlashInfoLib.inf
+  MemoryTypeInfoSecVarCheckLib|MdeModulePkg/Library/MemoryTypeInfoSecVarCheckLib/MemoryTypeInfoSecVarCheckLib.inf
+  ExceptionPersistenceLib|MdeModulePkg/Library/BaseExceptionPersistenceLibNull/BaseExceptionPersistenceLibNull.inf
+  SecurityLockAuditLib|MdeModulePkg/Library/SecurityLockAuditDebugMessageLib/SecurityLockAuditDebugMessageLib.inf
+  ResetUtilityLib|MdeModulePkg/Library/ResetUtilityLib/ResetUtilityLib.inf
+  HwResetSystemLib|ArmPkg/Library/ArmSmcPsciResetSystemLib/ArmSmcPsciResetSystemLib.inf
+  FltUsedLib|MdePkg/Library/FltUsedLib/FltUsedLib.inf
+  DeviceBootManagerLib|OemPkg/Library/DeviceBootManagerLib/DeviceBootManagerLib.inf
+  MsPlatformDevicesLib|QemuSbsaPkg/Library/MsPlatformDevicesLibQemuSbsa/MsPlatformDevicesLib.inf
+  MsNetworkDependencyLib|PcBdsPkg/Library/MsNetworkDependencyLib/MsNetworkDependencyLib.inf
+  MsBootOptionsLib|QemuPkg/Library/MsBootOptionsLibQemu/MsBootOptionsLib.inf
+  ConsoleMsgLib|PcBdsPkg/Library/ConsoleMsgLibNull/ConsoleMsgLibNull.inf
+  MsBootPolicyLib|OemPkg/Library/MsBootPolicyLib/MsBootPolicyLib.inf
+  MsBootManagerSettingsLib|OemPkg/Library/MsBootManagerSettingsDxeLib/MsBootManagerSettingsDxeLib.inf
+  MsPlatformPowerCheckLib|PcBdsPkg/Library/MsPlatformPowerCheckLibNull/MsPlatformPowerCheckLibNull.inf
+  ThermalServicesLib|PcBdsPkg/Library/ThermalServicesLibNull/ThermalServicesLibNull.inf
+  PowerServicesLib|PcBdsPkg/Library/PowerServicesLibNull/PowerServicesLibNull.inf
+  MuUefiVersionLib|OemPkg/Library/MuUefiVersionLib/MuUefiVersionLib.inf
+  MsNVBootReasonLib|OemPkg/Library/MsNVBootReasonLib/MsNVBootReasonLib.inf
+  MuTelemetryHelperLib|MsWheaPkg/Library/MuTelemetryHelperLib/MuTelemetryHelperLib.inf
+  UiRectangleLib|MsGraphicsPkg/Library/BaseUiRectangleLib/BaseUiRectangleLib.inf
+  XenPlatformLib|QemuPkg/Library/XenPlatformLib/XenPlatformLib.inf
+  MmUnblockMemoryLib|MdePkg/Library/MmUnblockMemoryLib/MmUnblockMemoryLibNull.inf
+  ResetSystemLib|MdeModulePkg/Library/DxeResetSystemLib/DxeResetSystemLib.inf
+  FlatPageTableLib|UefiTestingPkg/Library/FlatPageTableLib/FlatPageTableLib.inf
+  ImagePropertiesRecordLib|MdeModulePkg/Library/ImagePropertiesRecordLib/ImagePropertiesRecordLib.inf
+
+  FdtHelperLib|QemuSbsaPkg/Library/FdtHelperLib/FdtHelperLib.inf
+  OemMiscLib|QemuSbsaPkg/Library/OemMiscLib/OemMiscLib.inf
+
+  # Math Libraries
+  FltUsedLib |MdePkg/Library/FltUsedLib/FltUsedLib.inf
+  MathLib    |MsCorePkg/Library/MathLib/MathLib.inf
+  SafeIntLib |MdePkg/Library/BaseSafeIntLib/BaseSafeIntLib.inf
+
+  # UI and graphics
+  BmpSupportLib            |MdeModulePkg/Library/BaseBmpSupportLib/BaseBmpSupportLib.inf
+  BootLogoLib              |MdeModulePkg/Library/BootLogoLib/BootLogoLib.inf
+  BootGraphicsProviderLib  |OemPkg/Library/BootGraphicsProviderLib/BootGraphicsProviderLib.inf #  uses PCDs and raw files in the firmware volumes to get Pcd
+  CustomizedDisplayLib     |MdeModulePkg/Library/CustomizedDisplayLib/CustomizedDisplayLib.inf
+  FrameBufferBltLib        |MdeModulePkg/Library/FrameBufferBltLib/FrameBufferBltLib.inf
+  FrameBufferMemDrawLib    |MsGraphicsPkg/Library/FrameBufferMemDrawLib/FrameBufferMemDrawLibDxe.inf
+  BootGraphicsLib          |MsGraphicsPkg/Library/BootGraphicsLib/BootGraphicsLib.inf
+  GraphicsConsoleHelperLib |PcBdsPkg/Library/GraphicsConsoleHelperLib/GraphicsConsoleHelper.inf
+  DisplayDeviceStateLib    |MsGraphicsPkg/Library/ColorBarDisplayDeviceStateLib/ColorBarDisplayDeviceStateLib.inf # Display the On screen notifications for the platform using color bars
+  UIToolKitLib             |MsGraphicsPkg/Library/SimpleUIToolKit/SimpleUIToolKit.inf
+  MsColorTableLib          |MsGraphicsPkg/Library/MsColorTableLib/MsColorTableLib.inf
+  SwmDialogsLib            |MsGraphicsPkg/Library/SwmDialogsLib/SwmDialogs.inf #  Dialog Boxes in a Simple Window Manager environment.
+  DeviceStateLib           |MdeModulePkg/Library/DeviceStateLib/DeviceStateLib.inf
+  UiRectangleLib           |MsGraphicsPkg/Library/BaseUiRectangleLib/BaseUiRectangleLib.inf
+  PlatformThemeLib         |QemuPkg/Library/PlatformThemeLib/PlatformThemeLib.inf # Q35 theme
+  MsUiThemeCopyLib         |MsGraphicsPkg/Library/MsUiThemeCopyLib/MsUiThemeCopyLib.inf # handles copying the theme
+  MsAltBootLib             |OemPkg/Library/MsAltBootLib/MsAltBootLib.inf
+  MsPlatformEarlyGraphicsLib|MsGraphicsPkg/Library/MsEarlyGraphicsLibNull/Dxe/MsEarlyGraphicsLibNull.inf
+
+  # Setup variable libraries
+  ConfigVariableListLib         |SetupDataPkg/Library/ConfigVariableListLib/ConfigVariableListLib.inf
+  ConfigSystemModeLib           |QemuPkg/Library/ConfigSystemModeLibQemu/ConfigSystemModeLib.inf
+  OemMfciLib                    |OemPkg/Library/OemMfciLib/OemMfciLibDxe.inf
+  SvdXmlSettingSchemaSupportLib |SetupDataPkg/Library/SvdXmlSettingSchemaSupportLib/SvdXmlSettingSchemaSupportLib.inf
+  ActiveProfileIndexSelectorLib |OemPkg/Library/ActiveProfileIndexSelectorPcdLib/ActiveProfileIndexSelectorPcdLib.inf
+
+  MemoryBinOverrideLib          |MdeModulePkg/Library/MemoryBinOverrideLibNull/MemoryBinOverrideLibNull.inf
+
+  # DFCI / XML / JSON Libraries
+  DfciUiSupportLib                  |DfciPkg/Library/DfciUiSupportLibNull/DfciUiSupportLibNull.inf # Supports DFCI Groups.
+  DfciV1SupportLib                  |DfciPkg/Library/DfciV1SupportLibNull/DfciV1SupportLibNull.inf # Backwards compatibility with DFCI V1 functions.
+  DfciDeviceIdSupportLib            |OemPkg/Library/DfciDeviceIdSupportLib/DfciDeviceIdSupportLib.inf
+  DfciGroupLib                      |DfciPkg/Library/DfciGroupLibNull/DfciGroups.inf
+  DfciRecoveryLib                   |DfciPkg/Library/DfciRecoveryLib/DfciRecoveryLib.inf
+   # Zero Touch is part of DFCI
+  ZeroTouchSettingsLib              |ZeroTouchPkg/Library/ZeroTouchSettings/ZeroTouchSettings.inf
+   # Libraries that understands the MsXml Settings Schema and providers helper functions
+  DfciXmlIdentitySchemaSupportLib   |DfciPkg/Library/DfciXmlIdentitySchemaSupportLib/DfciXmlIdentitySchemaSupportLib.inf
+  DfciXmlDeviceIdSchemaSupportLib   |DfciPkg/Library/DfciXmlDeviceIdSchemaSupportLib/DfciXmlDeviceIdSchemaSupportLib.inf
+  DfciXmlSettingSchemaSupportLib    |DfciPkg/Library/DfciXmlSettingSchemaSupportLib/DfciXmlSettingSchemaSupportLib.inf
+  DfciXmlPermissionSchemaSupportLib |DfciPkg/Library/DfciXmlPermissionSchemaSupportLib/DfciXmlPermissionSchemaSupportLib.inf
+  DfciSettingChangedNotificationLib |DfciPkg/Library/DfciSettingChangedNotificationLib/DfciSettingChangedNotificationLibNull.inf
+
+   #XML libraries
+  XmlTreeQueryLib                   |XmlSupportPkg/Library/XmlTreeQueryLib/XmlTreeQueryLib.inf
+  XmlTreeLib                        |XmlSupportPkg/Library/XmlTreeLib/XmlTreeLib.inf
+   # Json parser
+  JsonLiteParserLib |MsCorePkg/Library/JsonLiteParser/JsonLiteParser.inf
+
+  # TPM Libraries
+  OemTpm2InitLib          |SecurityPkg/Library/OemTpm2InitLibNull/OemTpm2InitLib.inf
+  Tpm2DebugLib            |SecurityPkg/Library/Tpm2DebugLib/Tpm2DebugLibNull.inf
+  Tpm12CommandLib         |SecurityPkg/Library/Tpm12CommandLib/Tpm12CommandLib.inf
+  Tpm2CommandLib          |SecurityPkg/Library/Tpm2CommandLib/Tpm2CommandLib.inf
+  Tpm2DeviceLib           |SecurityPkg/Library/Tpm2DeviceLibTcg2/Tpm2DeviceLibTcg2.inf
+  Tcg2PpVendorLib         |SecurityPkg/Library/Tcg2PpVendorLibNull/Tcg2PpVendorLibNull.inf
+  TpmMeasurementLib       |MdeModulePkg/Library/TpmMeasurementLibNull/TpmMeasurementLibNull.inf
+  Tcg2PhysicalPresenceLib |QemuPkg/Library/Tcg2PhysicalPresenceLibNull/DxeTcg2PhysicalPresenceLib.inf
+!if $(TPM_ENABLE) == TRUE
+  Tcg2PhysicalPresenceLib |QemuPkg/Library/Tcg2PhysicalPresenceLibQemu/DxeTcg2PhysicalPresenceLib.inf
+  TpmMeasurementLib       |SecurityPkg/Library/DxeTpmMeasurementLib/DxeTpmMeasurementLib.inf
+  Tpm2DebugLib            |SecurityPkg/Library/Tpm2DebugLib/Tpm2DebugLibSimple.inf
+!endif
+
+  # Common Standalone MM libraries
+  MemLib|StandaloneMmPkg/Library/StandaloneMmMemLib/StandaloneMmMemLib.inf
+
+  AdvancedLoggerAccessLib |AdvLoggerPkg/Library/AdvancedLoggerAccessLib/AdvancedLoggerAccessLib.inf
+  FmpDependencyLib|FmpDevicePkg/Library/FmpDependencyLib/FmpDependencyLib.inf
+
+  # Stack cookie support
+  StackCheckFailureHookLib|MdePkg/Library/StackCheckFailureHookLibNull/StackCheckFailureHookLibNull.inf
+
+  # Debugger Libraries
+  DebugTransportLib|DebuggerFeaturePkg/Library/DebugTransportSerialLib/DebugTransportSerialLib.inf
+  WatchdogTimerLib|DebuggerFeaturePkg/Library/WatchdogTimerLibNull/WatchdogTimerLibNull.inf
+  TransportLogControlLib|DebuggerFeaturePkg/Library/TransportLogControlLibNull/TransportLogControlLibNull.inf
+
+  HobPrintLib|MdeModulePkg/Library/HobPrintLib/HobPrintLib.inf
+
+[LibraryClasses.common.SEC, LibraryClasses.common.PEI_CORE]
+  NULL|MdePkg/Library/StackCheckLibNull/StackCheckLibNull.inf
+
+[LibraryClasses.common.PEIM, LibraryClasses.common.DXE_CORE, LibraryClasses.common.SMM_CORE, LibraryClasses.common.DXE_SMM_DRIVER, LibraryClasses.common.DXE_DRIVER, LibraryClasses.common.DXE_RUNTIME_DRIVER, LibraryClasses.common.DXE_SAL_DRIVER, LibraryClasses.common.UEFI_DRIVER, LibraryClasses.common.UEFI_APPLICATION, LibraryClasses.common.MM_CORE_STANDALONE, LibraryClasses.common.MM_STANDALONE]
+  NULL|MdePkg/Library/StackCheckLib/StackCheckLibDynamicInit.inf
+
+[LibraryClasses.common.DXE_CORE, LibraryClasses.common.DXE_RUNTIME_DRIVER, LibraryClasses.common.UEFI_DRIVER, LibraryClasses.common.DXE_DRIVER, LibraryClasses.common.UEFI_APPLICATION]
+  MsUiThemeLib                  |MsGraphicsPkg/Library/MsUiThemeLib/Dxe/MsUiThemeLib.inf
+
+[LibraryClasses.common.DXE_RUNTIME_DRIVER, LibraryClasses.common.UEFI_DRIVER, LibraryClasses.common.DXE_DRIVER, LibraryClasses.common.UEFI_APPLICATION]
+  ArmFfaLib|ArmPkg/Library/ArmFfaLib/ArmFfaDxeLib.inf
+
+[LibraryClasses.common.UEFI_APPLICATION]
+  CheckHwErrRecHeaderLib|MsWheaPkg/Library/CheckHwErrRecHeaderLib/CheckHwErrRecHeaderLib.inf
+  FlatPageTableLib|UefiTestingPkg/Library/FlatPageTableLib/FlatPageTableLib.inf
+
+[LibraryClasses.common.SEC]
+  PcdLib|MdePkg/Library/BasePcdLibNull/BasePcdLibNull.inf
+  BaseMemoryLib|MdePkg/Library/BaseMemoryLib/BaseMemoryLib.inf
+
+  DebugAgentLib|ArmPkg/Library/DebugAgentSymbolsBaseLib/DebugAgentSymbolsBaseLib.inf
+  HobLib|MdePkg/Library/PeiHobLib/PeiHobLib.inf
+  PeiServicesLib|MdePkg/Library/PeiServicesLib/PeiServicesLib.inf
+  PeiServicesTablePointerLib|ArmPkg/Library/PeiServicesTablePointerLib/PeiServicesTablePointerLib.inf
+  MemoryAllocationLib|MdePkg/Library/PeiMemoryAllocationLib/PeiMemoryAllocationLib.inf
+
+[LibraryClasses.common.PEI_CORE]
+  PcdLib|MdePkg/Library/PeiPcdLib/PeiPcdLib.inf
+  BaseMemoryLib|MdePkg/Library/BaseMemoryLib/BaseMemoryLib.inf
+  HobLib|MdePkg/Library/PeiHobLib/PeiHobLib.inf
+  PeiServicesLib|MdePkg/Library/PeiServicesLib/PeiServicesLib.inf
+  MemoryAllocationLib|MdePkg/Library/PeiMemoryAllocationLib/PeiMemoryAllocationLib.inf
+  PeiCoreEntryPoint|MdePkg/Library/PeiCoreEntryPoint/PeiCoreEntryPoint.inf
+  PerformanceLib|MdeModulePkg/Library/PeiPerformanceLib/PeiPerformanceLib.inf
+  OemHookStatusCodeLib|MdeModulePkg/Library/OemHookStatusCodeLibNull/OemHookStatusCodeLibNull.inf
+  PeCoffGetEntryPointLib|MdePkg/Library/BasePeCoffGetEntryPointLib/BasePeCoffGetEntryPointLib.inf
+  ExtractGuidedSectionLib|MdePkg/Library/PeiExtractGuidedSectionLib/PeiExtractGuidedSectionLib.inf
+  FrameBufferMemDrawLib|MsGraphicsPkg/Library/FrameBufferMemDrawLib/FrameBufferMemDrawLibPei.inf
+  PeiServicesTablePointerLib|ArmPkg/Library/PeiServicesTablePointerLib/PeiServicesTablePointerLib.inf
+  RngLib|MdeModulePkg/Library/BaseRngLibTimerLib/BaseRngLibTimerLib.inf
+
+[LibraryClasses.common.PEIM]
+  PcdLib|MdePkg/Library/PeiPcdLib/PeiPcdLib.inf
+  BaseMemoryLib|MdePkg/Library/BaseMemoryLib/BaseMemoryLib.inf
+  HobLib|MdePkg/Library/PeiHobLib/PeiHobLib.inf
+  PeiServicesLib|MdePkg/Library/PeiServicesLib/PeiServicesLib.inf
+  MemoryAllocationLib|MdePkg/Library/PeiMemoryAllocationLib/PeiMemoryAllocationLib.inf
+  PeimEntryPoint|MdePkg/Library/PeimEntryPoint/PeimEntryPoint.inf
+  PerformanceLib|MdeModulePkg/Library/PeiPerformanceLib/PeiPerformanceLib.inf
+  OemHookStatusCodeLib|MdeModulePkg/Library/OemHookStatusCodeLibNull/OemHookStatusCodeLibNull.inf
+  PeCoffGetEntryPointLib|MdePkg/Library/BasePeCoffGetEntryPointLib/BasePeCoffGetEntryPointLib.inf
+  ExtractGuidedSectionLib|MdePkg/Library/PeiExtractGuidedSectionLib/PeiExtractGuidedSectionLib.inf
+  ResetSystemLib|MdeModulePkg/Library/PeiResetSystemLib/PeiResetSystemLib.inf
+  FrameBufferMemDrawLib|MsGraphicsPkg/Library/FrameBufferMemDrawLib/FrameBufferMemDrawLibPei.inf
+
+  PeiServicesTablePointerLib|ArmPkg/Library/PeiServicesTablePointerLib/PeiServicesTablePointerLib.inf
+  ArmVirtMemInfoLib|QemuSbsaPkg/Library/QemuVirtMemInfoLib/QemuVirtMemInfoPeiLib.inf
+  PcdDatabaseLoaderLib|MdeModulePkg/Library/PcdDatabaseLoaderLib/Pei/PcdDatabaseLoaderLibPei.inf
+  ArmFfaLib|ArmPkg/Library/ArmFfaLib/ArmFfaPeiLib.inf
+
+  MsPlatformEarlyGraphicsLib |MsGraphicsPkg/Library/MsEarlyGraphicsLibNull/Pei/MsEarlyGraphicsLibNull.inf
+  MsUiThemeLib               |MsGraphicsPkg/Library/MsUiThemeLib/Pei/MsUiThemeLib.inf
+  ArmPlatformLib             |QemuSbsaPkg/Library/SbsaQemuLib/SbsaQemuLib.inf
+  OemMfciLib                 |OemPkg/Library/OemMfciLib/OemMfciLibPei.inf
+  ConfigKnobShimLib          |SetupDataPkg/Library/ConfigKnobShimLib/ConfigKnobShimPeiLib/ConfigKnobShimPeiLib.inf
+  PolicyLib                  |PolicyServicePkg/Library/PeiPolicyLib/PeiPolicyLib.inf
+  RngLib                     |MdePkg/Library/PeiRngLib/PeiRngLib.inf
+
+!if $(TPM2_ENABLE) == TRUE
+  Tpm2DeviceLib|SecurityPkg/Library/Tpm2DeviceLibDTpm/Tpm2DeviceLibDTpm.inf
+!endif
+
+[LibraryClasses.common.DXE_CORE]
+  HobLib|MdePkg/Library/DxeCoreHobLib/DxeCoreHobLib.inf
+  MemoryAllocationLib|MdeModulePkg/Library/DxeCoreMemoryAllocationLib/DxeCoreMemoryAllocationLib.inf
+  DxeCoreEntryPoint|MdePkg/Library/DxeCoreEntryPoint/DxeCoreEntryPoint.inf
+  ExtractGuidedSectionLib|MdePkg/Library/DxeExtractGuidedSectionLib/DxeExtractGuidedSectionLib.inf
+  PerformanceLib|MdeModulePkg/Library/DxeCorePerformanceLib/DxeCorePerformanceLib.inf
+  DebugAgentLib|DebuggerFeaturePkg/Library/DebugAgent/DebugAgentDxe.inf
+  RngLib|MdeModulePkg/Library/BaseRngLibTimerLib/BaseRngLibTimerLib.inf
+
+[LibraryClasses.common.DXE_DRIVER]
+  SecurityManagementLib|MdeModulePkg/Library/DxeSecurityManagementLib/DxeSecurityManagementLib.inf
+  PerformanceLib|MdeModulePkg/Library/DxePerformanceLib/DxePerformanceLib.inf
+  MemoryAllocationLib|MdePkg/Library/UefiMemoryAllocationLib/UefiMemoryAllocationLib.inf
+  ReportStatusCodeLib|MdeModulePkg/Library/DxeReportStatusCodeLib/DxeReportStatusCodeLib.inf
+  PcdDatabaseLoaderLib|MdeModulePkg/Library/PcdDatabaseLoaderLib/Dxe/PcdDatabaseLoaderLibDxe.inf
+  UpdateFacsHardwareSignatureLib|OemPkg/Library/UpdateFacsHardwareSignatureLib/UpdateFacsHardwareSignatureLib.inf
+  PolicyLib|PolicyServicePkg/Library/DxePolicyLib/DxePolicyLib.inf
+
+!if $(TPM2_ENABLE) == TRUE
+  Tpm2DeviceLib|SecurityPkg/Library/Tpm2DeviceLibTcg2/Tpm2DeviceLibTcg2.inf
+!endif
+
+[LibraryClasses.common.DXE_RUNTIME_DRIVER]
+  MemoryAllocationLib|MdePkg/Library/UefiMemoryAllocationLib/UefiMemoryAllocationLib.inf
+  CapsuleLib|MdeModulePkg/Library/DxeCapsuleLibNull/DxeCapsuleLibNull.inf
+  VariablePolicyLib|MdeModulePkg/Library/VariablePolicyLib/VariablePolicyLibRuntimeDxe.inf
+  ResetSystemLib|MdeModulePkg/Library/RuntimeResetSystemLib/RuntimeResetSystemLib.inf
+
+[LibraryClasses.common.MM_CORE_STANDALONE]
+  BaseMemoryLib|MdePkg/Library/BaseMemoryLib/BaseMemoryLib.inf
+  ExtractGuidedSectionLib|EmbeddedPkg/Library/PrePiExtractGuidedSectionLib/PrePiExtractGuidedSectionLib.inf
+  FvLib|StandaloneMmPkg/Library/FvLib/FvLib.inf
+  HobLib|QemuSbsaPkg/Override/StandaloneMmPkg/Library/StandaloneMmCoreHobLib/StandaloneMmCoreHobLib.inf
+  IoLib|MdePkg/Library/BaseIoLibIntrinsic/BaseIoLibIntrinsic.inf
+  MemoryAllocationLib|StandaloneMmPkg/Library/StandaloneMmCoreMemoryAllocationLib/StandaloneMmCoreMemoryAllocationLib.inf
+  PcdLib|MdePkg/Library/BasePcdLibNull/BasePcdLibNull.inf
+
+  ArmMmuLib|ArmPkg/Library/StandaloneMmMmuLib/ArmMmuStandaloneMmLib.inf
+  ArmFfaLib|ArmPkg/Library/ArmFfaLib/ArmFfaStandaloneMmCoreLib.inf
+  StandaloneMmCoreEntryPoint|QemuSbsaPkg/Override/ArmPkg/Library/StandaloneMmCoreEntryPoint/StandaloneMmCoreEntryPoint.inf
+  PeCoffExtraActionLib|StandaloneMmPkg/Library/StandaloneMmPeCoffExtraActionLib/StandaloneMmPeCoffExtraActionLib.inf
+  MmServicesTableLib|StandaloneMmPkg/Library/StandaloneMmServicesTableLib/StandaloneMmServicesTableLibCore.inf
+
+[LibraryClasses.common.MM_STANDALONE]
+  StandaloneMmDriverEntryPoint|MdePkg/Library/StandaloneMmDriverEntryPoint/StandaloneMmDriverEntryPoint.inf
+  BaseMemoryLib|MdePkg/Library/BaseMemoryLib/BaseMemoryLib.inf
+  HobLib|StandaloneMmPkg/Library/StandaloneMmHobLib/StandaloneMmHobLib.inf
+  MmServicesTableLib|MdePkg/Library/StandaloneMmServicesTableLib/StandaloneMmServicesTableLib.inf
+  MemoryAllocationLib|StandaloneMmPkg/Library/StandaloneMmMemoryAllocationLib/StandaloneMmMemoryAllocationLib.inf
+  RngLib|MdeModulePkg/Library/BaseRngLibTimerLib/BaseRngLibTimerLib.inf
+  SynchronizationLib|MdePkg/Library/BaseSynchronizationLib/BaseSynchronizationLib.inf
+  VarCheckLib|MdeModulePkg/Library/VarCheckLib/VarCheckLib.inf
+  TimerLib|ArmPkg/Library/ArmArchTimerLib/ArmArchTimerLib.inf
+  PcdLib|MdePkg/Library/BasePcdLibNull/BasePcdLibNull.inf
+
+  VirtNorFlashPlatformLib|QemuSbsaPkg/Library/SbsaQemuNorFlashLib/SbsaQemuNorFlashLib.inf
+  SafeIntLib|MdePkg/Library/BaseSafeIntLib/BaseSafeIntLib.inf
+  MemoryTypeInfoSecVarCheckLib|MdeModulePkg/Library/MemoryTypeInfoSecVarCheckLib/MemoryTypeInfoSecVarCheckLib.inf
+  FltUsedLib|MdePkg/Library/FltUsedLib/FltUsedLib.inf
+  ArmFfaLib|ArmPkg/Library/ArmFfaLib/ArmFfaStandaloneMmLib.inf
+
+[LibraryClasses.common.UEFI_DRIVER]
+  UefiScsiLib|MdePkg/Library/UefiScsiLib/UefiScsiLib.inf
+  ExtractGuidedSectionLib|MdePkg/Library/DxeExtractGuidedSectionLib/DxeExtractGuidedSectionLib.inf
+  PerformanceLib|MdeModulePkg/Library/DxePerformanceLib/DxePerformanceLib.inf
+  MemoryAllocationLib|MdePkg/Library/UefiMemoryAllocationLib/UefiMemoryAllocationLib.inf
+
+[LibraryClasses.common.UEFI_APPLICATION]
+  PerformanceLib|MdeModulePkg/Library/DxePerformanceLib/DxePerformanceLib.inf
+  MemoryAllocationLib|MdePkg/Library/UefiMemoryAllocationLib/UefiMemoryAllocationLib.inf
+  HiiLib|MdeModulePkg/Library/UefiHiiLib/UefiHiiLib.inf
+
+[LibraryClasses.common.PEIM, LibraryClasses.common.PEI_CORE]
+  ArmMmuLib|ArmPkg/Library/ArmMmuLib/ArmMmuPeiLib.inf
+
+#########################################
+# Advanced Logger Libraries
+#########################################
+[LibraryClasses]
+!ifndef $(DEBUG_ON_SERIAL_PORT)
+  DebugLib|AdvLoggerPkg/Library/BaseDebugLibAdvancedLogger/BaseDebugLibAdvancedLogger.inf
+!else
+  DebugLib|MdePkg/Library/BaseDebugLibSerialPort/BaseDebugLibSerialPort.inf
+!endif
+  AssertLib|AdvLoggerPkg/Library/AssertLib/AssertLib.inf
+  AdvancedLoggerHdwPortLib|AdvLoggerPkg/Library/AdvancedLoggerHdwPortLib/AdvancedLoggerHdwPortLib.inf
+  AdvancedLoggerAccessLib|AdvLoggerPkg/Library/AdvancedLoggerAccessLib/AdvancedLoggerAccessLib.inf
+
+[LibraryClasses.common.SEC]
+  DebugLib|MdePkg/Library/BaseDebugLibSerialPort/BaseDebugLibSerialPort.inf
+
+[LibraryClasses.common.PEI_CORE]
+  AdvancedLoggerLib|AdvLoggerPkg/Library/AdvancedLoggerLib/PeiCore/AdvancedLoggerLib.inf
+
+[LibraryClasses.common.PEIM]
+  AdvancedLoggerLib|AdvLoggerPkg/Library/AdvancedLoggerLib/Pei/AdvancedLoggerLib.inf
+
+[LibraryClasses.common.DXE_DRIVER, LibraryClasses.common.UEFI_DRIVER, LibraryClasses.common.UEFI_APPLICATION]
+  AdvancedLoggerLib|AdvLoggerPkg/Library/AdvancedLoggerLib/Dxe/AdvancedLoggerLib.inf
+
+[LibraryClasses.common.DXE_CORE]
+  AdvancedLoggerLib|AdvLoggerPkg/Library/AdvancedLoggerLib/DxeCore/AdvancedLoggerLib.inf
+
+[LibraryClasses.common.DXE_RUNTIME_DRIVER]
+  AdvancedLoggerLib|AdvLoggerPkg/Library/AdvancedLoggerLib/Runtime/AdvancedLoggerLib.inf
+
+[LibraryClasses.common.MM_CORE_STANDALONE, LibraryClasses.common.MM_STANDALONE]
+  # Current support of advanced logger in Standalone MM is limited to the platforms
+  # that supports it from TFA.
+  DebugLib|MdePkg/Library/BaseDebugLibSerialPort/BaseDebugLibSerialPort.inf
+
+[BuildOptions]
+!include NetworkPkg/NetworkBuildOptions.dsc.inc
+
+################################################################################
+#
+# Pcd Section - list of all EDK II PCD Entries defined by this Platform
+#
+################################################################################
+
+[PcdsFeatureFlag.common]
+  gQemuPkgTokenSpaceGuid.PcdQemuBootOrderPciTranslation|TRUE
+  gQemuPkgTokenSpaceGuid.PcdQemuBootOrderMmioTranslation|TRUE
+
+  ## If TRUE, Graphics Output Protocol will be installed on virtual handle created by ConsplitterDxe.
+  #  It could be set FALSE to save size.
+  gEfiMdeModulePkgTokenSpaceGuid.PcdConOutGopSupport|TRUE
+  gEfiMdeModulePkgTokenSpaceGuid.PcdConOutUgaSupport|FALSE
+
+  gEfiMdeModulePkgTokenSpaceGuid.PcdTurnOffUsbLegacySupport|TRUE
+
+  gEfiMdeModulePkgTokenSpaceGuid.PcdRequireIommu|FALSE # don't require IOMMU
+  gEfiMdeModulePkgTokenSpaceGuid.PcdHiiOsRuntimeSupport|FALSE
+  gEfiMdeModulePkgTokenSpaceGuid.PcdEnableVariableRuntimeCache|FALSE
+
+  gEmbeddedTokenSpaceGuid.PcdPrePiProduceMemoryTypeInformationHob|TRUE
+  gQemuPkgTokenSpaceGuid.PcdEnableMemoryProtection|$(MEMORY_PROTECTION)
+  gAdvLoggerPkgTokenSpaceGuid.PcdAdvancedLoggerLocator|TRUE
+  gAdvLoggerPkgTokenSpaceGuid.PcdAdvancedLoggerAutoWrapEnable|TRUE
+
+[PcdsFeatureFlag.AARCH64]
+  #
+  # Activate AcpiSdtProtocol
+  #
+  gEfiMdeModulePkgTokenSpaceGuid.PcdInstallAcpiSdtProtocol|TRUE
+
+[PcdsPatchableInModule]
+
+  # DEBUG_ASSERT_ENABLED       0x01
+  # DEBUG_PRINT_ENABLED        0x02
+  # DEBUG_CODE_ENABLED         0x04
+  # CLEAR_MEMORY_ENABLED       0x08
+  # ASSERT_BREAKPOINT_ENABLED  0x10
+  # ASSERT_DEADLOOP_ENABLED    0x20
+  gEfiMdePkgTokenSpaceGuid.PcdDebugPropertyMask|0x17
+
+  # Set to TRUE to enable the use of the Arm FFA Conduit SMC for non-MM modules
+  gArmTokenSpaceGuid.PcdFfaLibConduitSmc|TRUE
+
+[PcdsFixedAtBuild.common]
+  !include QemuPkg/AutoGen/SecurebootPcds.inc
+  gEfiMdePkgTokenSpaceGuid.PcdMaximumUnicodeStringLength|1000000
+  gEfiMdePkgTokenSpaceGuid.PcdMaximumAsciiStringLength|1000000
+  gEfiMdePkgTokenSpaceGuid.PcdMaximumLinkedListLength|0
+  gEfiMdePkgTokenSpaceGuid.PcdSpinLockTimeout|10000000
+  gEfiMdePkgTokenSpaceGuid.PcdUefiLibMaxPrintBufferSize|320
+  gAdvLoggerPkgTokenSpaceGuid.PcdAdvancedLoggerPreMemPages|3
+  gEfiNetworkPkgTokenSpaceGuid.PcdEnforceSecureRngAlgorithms|FALSE
+
+!if $(TARGET) != RELEASE
+  gEfiMdePkgTokenSpaceGuid.PcdDebugPrintErrorLevel|$(DEBUG_PRINT_ERROR_LEVEL)
+  gEfiMdePkgTokenSpaceGuid.PcdFixedDebugPrintErrorLevel|gEfiMdePkgTokenSpaceGuid.PcdDebugPrintErrorLevel
+!endif
+
+  #
+  # Optional feature to help prevent EFI memory map fragments
+  # Turned on and off via: PcdPrePiProduceMemoryTypeInformationHob
+  # Values are in EFI Pages (4K). DXE Core will make sure that
+  # at least this much of each type of memory can be allocated
+  # from a single memory range. This way you only end up with
+  # maximum of two fragments for each type in the memory map
+  # (the memory used, and the free memory that was prereserved
+  # but not used).
+  #
+  gEmbeddedTokenSpaceGuid.PcdMemoryTypeEfiACPIReclaimMemory|0x143
+  gEmbeddedTokenSpaceGuid.PcdMemoryTypeEfiACPIMemoryNVS|0x0
+!if $(TOOL_CHAIN_TAG) == GCC5     # This is really odd on why CLANGPDB has runtime memory consumption differences
+  gEmbeddedTokenSpaceGuid.PcdMemoryTypeEfiReservedMemoryType|0x505
+  gEmbeddedTokenSpaceGuid.PcdMemoryTypeEfiRuntimeServicesData|0x642
+  gEmbeddedTokenSpaceGuid.PcdMemoryTypeEfiRuntimeServicesCode|0x260
+!else
+!if $(TARGET) == RELEASE
+  gEmbeddedTokenSpaceGuid.PcdMemoryTypeEfiReservedMemoryType|0x505
+!else
+  gEmbeddedTokenSpaceGuid.PcdMemoryTypeEfiReservedMemoryType|0x30
+!endif
+  gEmbeddedTokenSpaceGuid.PcdMemoryTypeEfiRuntimeServicesData|0x40
+  gEmbeddedTokenSpaceGuid.PcdMemoryTypeEfiRuntimeServicesCode|0x300
+!endif
+  gEmbeddedTokenSpaceGuid.PcdMemoryTypeEfiBootServicesCode|0x5DC
+  gEmbeddedTokenSpaceGuid.PcdMemoryTypeEfiBootServicesData|0x2EE0
+  gEmbeddedTokenSpaceGuid.PcdMemoryTypeEfiLoaderCode|0x14
+  gEmbeddedTokenSpaceGuid.PcdMemoryTypeEfiLoaderData|0x0
+
+  #
+  # Enable strict image permissions for all images. (This applies
+  # only to images that were built with >= 4 KB section alignment.)
+  #
+#   gEfiMdeModulePkgTokenSpaceGuid.PcdImageProtectionPolicy|0x3
+
+  #
+  # Enable NX memory protection for all non-code regions, including OEM and OS
+  # reserved ones, with the exception of LoaderData regions, of which OS loaders
+  # (i.e., GRUB) may assume that its contents are executable.
+  #
+#   gEfiMdeModulePkgTokenSpaceGuid.PcdDxeNxMemoryProtectionPolicy|0xC000000000007FD1
+
+  gMsGraphicsPkgTokenSpaceGuid.PcdUiThemeInDxe|TRUE
+  gEfiMdeModulePkgTokenSpaceGuid.PcdBootManagerInBootOrder|FALSE
+  gEfiMdeModulePkgTokenSpaceGuid.PcdPlatformRecoverySupport|FALSE
+  gPcBdsPkgTokenSpaceGuid.PcdLowResolutionInternalShell|FALSE
+  gAdvLoggerPkgTokenSpaceGuid.PcdAdvancedFileLoggerFlush|0x03
+  gMsGraphicsPkgTokenSpaceGuid.PcdMsGopOverrideProtocolGuid|{0xF5, 0x3B, 0x5E, 0xAA, 0x8A, 0x81, 0x2D, 0x41, 0xA1, 0x8E, 0xD8, 0x79, 0x3B, 0xA0, 0x3A, 0x5C}
+
+!if $(ARCH) == AARCH64
+  gArmTokenSpaceGuid.PcdVFPEnabled|1
+!endif
+
+  gArmPlatformTokenSpaceGuid.PcdCPUCoresStackBase|0x1000007c000
+  gArmPlatformTokenSpaceGuid.PcdCPUCorePrimaryStackSize|0x10000
+  gEfiMdeModulePkgTokenSpaceGuid.PcdMaxVariableSize|0x2000
+  gEfiMdeModulePkgTokenSpaceGuid.PcdMaxAuthVariableSize|0x2800
+  gEfiSecurityPkgTokenSpaceGuid.PcdUserPhysicalPresence|FALSE
+
+!if $(NETWORK_TLS_ENABLE) == TRUE
+  #
+  # The cumulative and individual VOLATILE variable size limits should be set
+  # high enough for accommodating several and/or large CA certificates.
+  #
+  gEfiMdeModulePkgTokenSpaceGuid.PcdVariableStoreSize|0x80000
+  gEfiMdeModulePkgTokenSpaceGuid.PcdMaxVolatileVariableSize|0x40000
+!endif
+
+  # Size of the region used by UEFI in permanent memory (Reserved 64MB)
+  gArmPlatformTokenSpaceGuid.PcdSystemMemoryUefiRegionSize|0x04000000
+  gArmPlatformTokenSpaceGuid.PcdCoreCount|$(QEMU_CORE_NUM)
+
+  #
+  # ARM PrimeCell
+  #
+
+  ## PL011 - Serial Terminal
+  gEfiMdeModulePkgTokenSpaceGuid.PcdSerialRegisterBase|0x60000000
+  gEfiMdePkgTokenSpaceGuid.PcdUartDefaultBaudRate|115200
+
+  ## Default Terminal Type
+  ## 0-PCANSI, 1-VT100, 2-VT00+, 3-UTF8, 4-TTYTERM
+!if $(TTY_TERMINAL) == TRUE
+  gEfiMdePkgTokenSpaceGuid.PcdDefaultTerminalType|4
+!else
+  gEfiMdePkgTokenSpaceGuid.PcdDefaultTerminalType|1
+!endif
+
+  #
+  # ARM Virtual Architectural Timer -- fetch frequency from QEMU (TCG) or KVM
+  #
+  gArmTokenSpaceGuid.PcdArmArchTimerFreqInHz|0
+
+  #
+  # MM Communicate
+  #
+  gArmTokenSpaceGuid.PcdMmBufferSize|0x200000
+
+  #
+  # PLDA PCI Root Complex
+  #
+  # ECAM size == 0x10000000
+  gArmTokenSpaceGuid.PcdPciBusMin|0
+  gArmTokenSpaceGuid.PcdPciBusMax|255
+  gArmTokenSpaceGuid.PcdPciIoBase|0x0
+  gArmTokenSpaceGuid.PcdPciIoSize|0x00010000
+  gQemuSbsaPkgTokenSpaceGuid.PcdPciIoLimit|0x0000ffff
+  gArmTokenSpaceGuid.PcdPciMmio32Base|0x80000000
+  gArmTokenSpaceGuid.PcdPciMmio32Size|0x70000000
+  gQemuSbsaPkgTokenSpaceGuid.PcdPciMmio32Limit|0xEFFFFFFF
+  gArmTokenSpaceGuid.PcdPciMmio64Base|0x100000000
+  gArmTokenSpaceGuid.PcdPciMmio64Size|0xFF000000
+  gQemuSbsaPkgTokenSpaceGuid.PcdPciMmio64Limit|0x1FEFFFFFF
+
+  # set PcdPciExpressBaseAddress to MAX_UINT64, which signifies that this
+  # PCD and PcdPciDisableBusEnumeration have not been assigned yet
+  # TODO: PcdPciExpressBaseAddress set to max_uint64
+  gEfiMdePkgTokenSpaceGuid.PcdPciExpressBaseAddress|0xf0000000
+  gQemuSbsaPkgTokenSpaceGuid.PcdPciExpressBarSize|0x10000000
+  gQemuSbsaPkgTokenSpaceGuid.PcdPciExpressBarLimit|0xFFFFFFFF
+
+  gEfiMdePkgTokenSpaceGuid.PcdPciIoTranslation|0x7fff0000
+  gEfiMdePkgTokenSpaceGuid.PcdPciMmio32Translation|0x0
+  gEfiMdePkgTokenSpaceGuid.PcdPciMmio64Translation|0x0
+  ## If TRUE, OvmfPkg/AcpiPlatformDxe will not wait for PCI
+  #  enumeration to complete before installing ACPI tables.
+  gEfiMdeModulePkgTokenSpaceGuid.PcdPciDisableBusEnumeration|FALSE
+
+  #
+  # Network Pcds
+  #
+!include NetworkPkg/NetworkPcds.dsc.inc
+
+  # System Memory Base -- fixed at 0x100_0000_0000
+  gArmTokenSpaceGuid.PcdSystemMemoryBase|0x10000000000
+
+  # Non discoverable devices (AHCI,EHCI)
+  gQemuSbsaPkgTokenSpaceGuid.PcdPlatformAhciBase|0x60100000
+  gQemuSbsaPkgTokenSpaceGuid.PcdPlatformAhciSize|0x00010000
+
+  gEfiMdeModulePkgTokenSpaceGuid.PcdResetOnMemoryTypeInformationChange|TRUE
+  # The GUID of SetupDataPkg/ConfApp/ConfApp.inf: E3624086-4FCD-446E-9D07-B6B913792071
+  gEfiMdeModulePkgTokenSpaceGuid.PcdBootManagerMenuFile|{ 0x86, 0x40, 0x62, 0xe3, 0xcd, 0x4f, 0x6e, 0x44, 0x9d, 0x7, 0xb6, 0xb9, 0x13, 0x79, 0x20, 0x71 }
+  # The GUID of Frontpage.inf from MU_OEM_SAMPLE: 4042708A-0F2D-4823-AC60-0D77B3111889
+  gQemuPkgTokenSpaceGuid.PcdUIApplicationFile|{ 0x8A, 0x70, 0x42, 0x40, 0x2D, 0x0F, 0x23, 0x48, 0xAC, 0x60, 0x0D, 0x77, 0xB3, 0x11, 0x18, 0x89 }
+
+  #
+  # The maximum physical I/O addressability of the processor, set with
+  # BuildCpuHob().
+  #
+  gEmbeddedTokenSpaceGuid.PcdPrePiCpuIoSize|16
+
+  #
+  # Enable the non-executable DXE stack. (This gets set up by DxeIpl)
+  #
+#   gEfiMdeModulePkgTokenSpaceGuid.PcdSetNxForStack|TRUE
+
+!if $(SECURE_BOOT_ENABLE) == TRUE
+  # override the default values from SecurityPkg to ensure images from all sources are verified in secure boot
+  gEfiSecurityPkgTokenSpaceGuid.PcdOptionRomImageVerificationPolicy|0x04
+  gEfiSecurityPkgTokenSpaceGuid.PcdFixedMediaImageVerificationPolicy|0x04
+  gEfiSecurityPkgTokenSpaceGuid.PcdRemovableMediaImageVerificationPolicy|0x04
+!endif
+
+  gEfiMdePkgTokenSpaceGuid.PcdReportStatusCodePropertyMask|0x0f
+  gEfiShellPkgTokenSpaceGuid.PcdShellFileOperationSize|0x20000
+
+  #
+  # ARM General Interrupt Controller
+  #
+  gArmTokenSpaceGuid.PcdGicDistributorBase|0x40060000
+  gArmTokenSpaceGuid.PcdGicRedistributorsBase|0x40080000
+
+  # PPI #13
+  gArmTokenSpaceGuid.PcdArmArchTimerSecIntrNum|29
+  # PPI #14
+  gArmTokenSpaceGuid.PcdArmArchTimerIntrNum|30
+  # PPI #11
+  gArmTokenSpaceGuid.PcdArmArchTimerVirtIntrNum|27
+  # PPI #10
+  gArmTokenSpaceGuid.PcdArmArchTimerHypIntrNum|26
+
+  # Set this to be gOemConfigPolicyGuid
+  gSetupDataPkgTokenSpaceGuid.PcdConfigurationPolicyGuid|{GUID("ba320ade-e132-4c99-a3df-74d673ea6f76")}
+
+  ## Controls the debug configuration flags.
+  # Bit 0 - Controls whether the debugger will break in on initialization.
+  # Bit 1 - Controls whether the DXE debugger is enabled.
+  # Bit 2 - Controls whether the MM debugger is enabled.
+  # Bit 3 - Disables the debuggers periodic polling for a requested break-in.
+  # For SBSA, we have to disable the periodic polling, because there is only one one serial port and the debug agent
+  # may eat console input if let poll on it. If BLD_*_DXE_DBG_BRK is set to TRUE, then the debugger will break in on
+  # initialization. Otherwise, the debugger will not break in on initialization.
+  !if $(DXE_DBG_BRK) == TRUE
+    DebuggerFeaturePkgTokenSpaceGuid.PcdDebugConfigFlags|0xB
+  !else
+    DebuggerFeaturePkgTokenSpaceGuid.PcdDebugConfigFlags|0xA
+  !endif
+
+  # Set the debugger timeout to wait forever. This only takes effect if Bit 0 of PcdDebugConfigFlags is set
+  # to 1, which by default it is not. Using BLD_*_DXE_DBG_BRK=TRUE will set this to 1.
+  DebuggerFeaturePkgTokenSpaceGuid.PcdInitialBreakpointTimeoutMs|0
+
+[PcdsFixedAtBuild.common]
+  gEfiMdeModulePkgTokenSpaceGuid.PcdAcpiDefaultOemId|"Palindrome"
+  gEfiMdeModulePkgTokenSpaceGuid.PcdAcpiDefaultOemTableId|0x756D6551754D #MuQemuArm
+  gEfiMdeModulePkgTokenSpaceGuid.PcdAcpiDefaultOemRevision|0x20221026
+  gEfiMdeModulePkgTokenSpaceGuid.PcdAcpiDefaultCreatorId|0x554D5250 #PRMU
+  gEfiMdeModulePkgTokenSpaceGuid.PcdAcpiDefaultCreatorRevision|1
+
+[PcdsFixedAtBuild.AARCH64]
+  # Clearing BIT0 in this PCD prevents installing a 32-bit SMBIOS entry point,
+  # if the entry point version is >= 3.0. AARCH64 OSes cannot assume the
+  # presence of the 32-bit entry point anyway (because many AARCH64 systems
+  # don't have 32-bit addressable physical RAM), and the additional allocations
+  # below 4 GB needlessly fragment the memory map. So expose the 64-bit entry
+  # point only, for entry point versions >= 3.0.
+  gEfiMdeModulePkgTokenSpaceGuid.PcdSmbiosEntryPointProvideMethod|0x2
+
+[PcdsDynamicDefault.common]
+
+  # System Memory Size -- 1 MB initially, actual size will be fetched from DT
+  gArmTokenSpaceGuid.PcdSystemMemorySize|0x08000000
+
+  ## PL031 RealTimeClock
+  gArmPlatformTokenSpaceGuid.PcdPL031RtcBase|0x60010000
+
+  #
+  # Set video resolution for boot options and for text setup.
+  # PlatformDxe can set the former at runtime.
+  #
+  gEfiMdeModulePkgTokenSpaceGuid.PcdVideoHorizontalResolution|1024
+  gEfiMdeModulePkgTokenSpaceGuid.PcdVideoVerticalResolution|768
+  gEfiMdeModulePkgTokenSpaceGuid.PcdSetupVideoHorizontalResolution|1024
+  gEfiMdeModulePkgTokenSpaceGuid.PcdSetupVideoVerticalResolution|768
+  # Set video resolution source to be controlled by video driver
+  gQemuPkgTokenSpaceGuid.PcdVideoResolutionSource|2
+
+  gEfiMdePkgTokenSpaceGuid.PcdPlatformBootTimeOut|0
+
+  #
+  # SMBIOS entry point version
+  #
+  gEfiMdeModulePkgTokenSpaceGuid.PcdSmbiosVersion|0x0304
+  gEfiMdeModulePkgTokenSpaceGuid.PcdSmbiosDocRev|0x0
+
+  gArmTokenSpaceGuid.PcdSystemBiosRelease|0x0100
+  gArmTokenSpaceGuid.PcdEmbeddedControllerFirmwareRelease|0x0100
+
+  gQemuSbsaPkgTokenSpaceGuid.PcdSystemManufacturer|L"Palindrome"
+  gQemuSbsaPkgTokenSpaceGuid.PcdSystemSerialNumber|L"42-42-42-42"
+  gQemuSbsaPkgTokenSpaceGuid.PcdSystemSKU|L"NorthAmerica"
+  gQemuSbsaPkgTokenSpaceGuid.PcdSystemFamily|L"ArmMax"
+
+  gQemuSbsaPkgTokenSpaceGuid.PcdBaseBoardAssetTag|L"ProjectMu"
+  gQemuSbsaPkgTokenSpaceGuid.PcdBaseBoardSerialNumber|L"42-42-42-42"
+  gQemuSbsaPkgTokenSpaceGuid.PcdBaseBoardSKU|L"NorthAmerica"
+  gQemuSbsaPkgTokenSpaceGuid.PcdBaseBoardLocation|L"Internal"
+
+  gQemuSbsaPkgTokenSpaceGuid.PcdChassisSerialNumber|L"42-42-42-42"
+  gQemuSbsaPkgTokenSpaceGuid.PcdChassisVersion|L"1.0"
+  gQemuSbsaPkgTokenSpaceGuid.PcdChassisManufacturer|L"Palindrome"
+  gQemuSbsaPkgTokenSpaceGuid.PcdChassisAssetTag|L"ProjectMu"
+  gQemuSbsaPkgTokenSpaceGuid.PcdChassisSKU|L"NorthAmerica"
+
+  #
+  # IPv4 and IPv6 PXE Boot support.
+  #
+  gEfiNetworkPkgTokenSpaceGuid.PcdIPv4PXESupport|0x01
+  gEfiNetworkPkgTokenSpaceGuid.PcdIPv6PXESupport|0x01
+
+  # Add DEVICE_STATE_UNIT_TEST_MODE to the device state bitmask if BUILD_UNIT_TESTS=TRUE (default)
+  # in addition to debugger enabled
+  !if $(BUILD_UNIT_TESTS) == TRUE
+    gEfiMdeModulePkgTokenSpaceGuid.PcdDeviceStateBitmask|0x28
+  !else
+    # Set to debug as debugger is enabled.
+    gEfiMdeModulePkgTokenSpaceGuid.PcdDeviceStateBitmask|0x08
+  !endif
+
+  #
+  # TPM2 support
+  #
+  gEfiSecurityPkgTokenSpaceGuid.PcdTpmBaseAddress|0x0
+!if $(TPM2_ENABLE) == TRUE
+  gEfiSecurityPkgTokenSpaceGuid.PcdTpmInstanceGuid|{0x00, 0x00, 0x00, 0x00, 0x00, 0x00, 0x00, 0x00, 0x00, 0x00, 0x00, 0x00, 0x00, 0x00, 0x00, 0x00}
+  gEfiSecurityPkgTokenSpaceGuid.PcdTpm2HashMask|0
+!endif
+
+  #
+  # MM Communicate. The MM buffer base will be computed and set at runtime to top of memory.
+  #
+  gArmTokenSpaceGuid.PcdMmBufferBase
+
+[PcdsDynamicHii]
+
+!if $(TPM2_CONFIG_ENABLE) == TRUE
+  gEfiSecurityPkgTokenSpaceGuid.PcdTcgPhysicalPresenceInterfaceVer|L"TCG2_VERSION"|gTcg2ConfigFormSetGuid|0x0|"1.3"|NV,BS
+  gEfiSecurityPkgTokenSpaceGuid.PcdTpm2AcpiTableRev|L"TCG2_VERSION"|gTcg2ConfigFormSetGuid|0x8|3|NV,BS
+!endif
+
+################################################################################
+#
+# MFCI DSC include - packaged this way because MFCI aspires to one day be a binary
+#
+################################################################################
+!include MfciPkg/MfciPkg.dsc.inc
+
+################################################################################
+#
+# Components Section - list of all EDK II Modules needed by this Platform
+#
+################################################################################
+[Components]
+  !include $(SHARED_CRYPTO_PATH)/Driver/Bin/CryptoDriver.inc.dsc
+
+  #
+  # PEI Phase modules
+  #
+  ArmPlatformPkg/PrePeiCore/PrePeiCoreUniCore.inf
+  MdeModulePkg/Core/Pei/PeiMain.inf
+  MdeModulePkg/Universal/PCD/Pei/Pcd.inf {
+    <LibraryClasses>
+      PcdLib|MdePkg/Library/BasePcdLibNull/BasePcdLibNull.inf
+      RngLib|MdeModulePkg/Library/BaseRngLibTimerLib/BaseRngLibTimerLib.inf
+      DevicePathLib|MdePkg/Library/UefiDevicePathLib/UefiDevicePathLib.inf
+  }
+  ArmPlatformPkg/PlatformPei/PlatformPeim.inf
+  ArmPlatformPkg/MemoryInitPei/MemoryInitPeim.inf
+  ArmPkg/Drivers/CpuPei/CpuPei.inf
+  ArmPkg/Drivers/MmCommunicationPei/MmCommunicationPei.inf
+  MdeModulePkg/Universal/Variable/MmVariablePei/MmVariablePei.inf
+
+  MdeModulePkg/Universal/Variable/Pei/VariablePei.inf
+
+!if $(TPM2_ENABLE) == TRUE
+  MdeModulePkg/Universal/ResetSystemPei/ResetSystemPei.inf
+  QemuPkg/Tcg/Tcg2Config/Tcg2ConfigPei.inf
+  SecurityPkg/Tcg/Tcg2Pei/Tcg2Pei.inf {
+    <LibraryClasses>
+      HashLib|SecurityPkg/Library/HashLibBaseCryptoRouter/HashLibBaseCryptoRouterPei.inf
+      NULL|SecurityPkg/Library/HashInstanceLibSha1/HashInstanceLibSha1.inf
+      NULL|SecurityPkg/Library/HashInstanceLibSha256/HashInstanceLibSha256.inf
+      NULL|SecurityPkg/Library/HashInstanceLibSha384/HashInstanceLibSha384.inf
+      NULL|SecurityPkg/Library/HashInstanceLibSha512/HashInstanceLibSha512.inf
+      NULL|SecurityPkg/Library/HashInstanceLibSm3/HashInstanceLibSm3.inf
+  }
+!endif
+
+  SecurityPkg/RandomNumberGenerator/RngPei/RngPei.inf {
+    <LibraryClasses>
+      RngLib|MdeModulePkg/Library/BaseRngLibTimerLib/BaseRngLibTimerLib.inf
+  }
+
+  MdeModulePkg/Core/DxeIplPeim/DxeIpl.inf
+  MsCorePkg/Core/GuidedSectionExtractPeim/GuidedSectionExtract.inf {
+    <LibraryClasses>
+      NULL|MdeModulePkg/Library/LzmaCustomDecompressLib/LzmaCustomDecompressLib.inf
+  }
+
+  #
+  # MU PEI Modules
+  #
+  MsWheaPkg/MsWheaReport/Pei/MsWheaReportPei.inf
+
+  MsGraphicsPkg/MsUiTheme/Pei/MsUiThemePpi.inf
+  MsGraphicsPkg/MsEarlyGraphics/Pei/MsEarlyGraphics.inf
+  MdeModulePkg/Universal/Acpi/FirmwarePerformanceDataTablePei/FirmwarePerformancePei.inf
+  OemPkg/DeviceStatePei/DeviceStatePei.inf
+  MfciPkg/MfciPei/MfciPei.inf
+
+  PolicyServicePkg/PolicyService/Pei/PolicyPei.inf
+  DebuggerFeaturePkg/DebugConfigPei/DebugConfigPei.inf
+
+  QemuSbsaPkg/ConfigKnobs/ConfigKnobs.inf
+  OemPkg/OemConfigPolicyCreatorPei/OemConfigPolicyCreatorPei.inf {
+    <LibraryClasses>
+      # producer of config data
+      NULL|QemuSbsaPkg/Library/SbsaConfigDataLib/SbsaConfigDataLib.inf
+  }
+
+  #
+  # DXE
+  #
+  MdeModulePkg/Core/Dxe/DxeMain.inf {
+    <LibraryClasses>
+      NULL|MdeModulePkg/Library/DxeCrc32GuidedSectionExtractLib/DxeCrc32GuidedSectionExtractLib.inf
+      DevicePathLib|MdePkg/Library/UefiDevicePathLib/UefiDevicePathLib.inf
+  }
+  MdeModulePkg/Universal/PCD/Dxe/Pcd.inf {
+    <LibraryClasses>
+      PcdLib|MdePkg/Library/BasePcdLibNull/BasePcdLibNull.inf
+  }
+
+  #
+  # Architectural Protocols
+  #
+  # ArmPkg/Drivers/CpuDxe/CpuDxe.inf
+  # MdeModulePkg/Core/RuntimeDxe/RuntimeDxe.inf
+  MdeModulePkg/Universal/Variable/RuntimeDxe/VariableSmmRuntimeDxe.inf
+  MdeModulePkg/Universal/SecurityStubDxe/SecurityStubDxe.inf {
+    <LibraryClasses>
+      NULL|SecurityPkg/Library/DxeImageVerificationLib/DxeImageVerificationLib.inf
+!if $(TPM2_ENABLE) == TRUE
+      NULL|SecurityPkg/Library/DxeTpm2MeasureBootLib/DxeTpm2MeasureBootLib.inf
+!endif
+  }
+  MdeModulePkg/Universal/CapsuleRuntimeDxe/CapsuleRuntimeDxe.inf
+  MdeModulePkg/Universal/MonotonicCounterRuntimeDxe/MonotonicCounterRuntimeDxe.inf
+  MdeModulePkg/Universal/ResetSystemRuntimeDxe/ResetSystemRuntimeDxe.inf
+  EmbeddedPkg/RealTimeClockRuntimeDxe/RealTimeClockRuntimeDxe.inf
+  EmbeddedPkg/MetronomeDxe/MetronomeDxe.inf
+
+  MdeModulePkg/Universal/Console/ConPlatformDxe/ConPlatformDxe.inf
+  MdeModulePkg/Universal/Console/ConSplitterDxe/ConSplitterDxe.inf
+  MdeModulePkg/Universal/Console/GraphicsConsoleDxe/GraphicsConsoleDxe.inf
+  MdeModulePkg/Universal/Console/TerminalDxe/TerminalDxe.inf
+  MdeModulePkg/Universal/SerialDxe/SerialDxe.inf
+
+  MdeModulePkg/Universal/HiiDatabaseDxe/HiiDatabaseDxe.inf
+
+  ArmPkg/Drivers/ArmGic/ArmGicDxe.inf
+  ArmPkg/Drivers/TimerDxe/TimerDxe.inf
+  MdeModulePkg/Universal/WatchdogTimerDxe/WatchdogTimer.inf
+
+  #
+  # Status Code Routing
+  #
+  MdeModulePkg/Universal/ReportStatusCodeRouter/RuntimeDxe/ReportStatusCodeRouterRuntimeDxe.inf
+
+  #
+  # Platform Driver
+  #
+  EmbeddedPkg/Drivers/FdtClientDxe/FdtClientDxe.inf
+  QemuPkg/VirtioBlkDxe/VirtioBlk.inf
+  QemuPkg/VirtioScsiDxe/VirtioScsi.inf
+  QemuPkg/VirtioNetDxe/VirtioNet.inf
+  QemuPkg/VirtioRngDxe/VirtioRng.inf
+
+  # Rng Protocol producer
+  SecurityPkg/RandomNumberGenerator/RngDxe/RngDxe.inf {
+    <LibraryClasses>
+      RngLib|MdeModulePkg/Library/BaseRngLibTimerLib/BaseRngLibTimerLib.inf
+      DevicePathLib|MdePkg/Library/UefiDevicePathLib/UefiDevicePathLib.inf
+  }
+
+  #
+  # FAT filesystem + GPT/MBR partitioning + UDF filesystem + virtio-fs
+  #
+  MdeModulePkg/Universal/Disk/DiskIoDxe/DiskIoDxe.inf
+  MdeModulePkg/Universal/Disk/PartitionDxe/PartitionDxe.inf
+  MdeModulePkg/Universal/Disk/UnicodeCollation/EnglishDxe/EnglishDxe.inf
+  FatPkg/EnhancedFatDxe/Fat.inf
+  MdeModulePkg/Universal/Disk/UdfDxe/UdfDxe.inf
+
+  #
+  # Bds
+  #
+  MdeModulePkg/Universal/DevicePathDxe/DevicePathDxe.inf {
+    <LibraryClasses>
+      DevicePathLib|MdePkg/Library/UefiDevicePathLib/UefiDevicePathLib.inf
+      PcdLib|MdePkg/Library/BasePcdLibNull/BasePcdLibNull.inf
+  }
+
+  # Spoofs button press to automatically boot to FrontPage.
+  OemPkg/FrontpageButtonsVolumeUp/FrontpageButtonsVolumeUp.inf
+
+  # Application that presents and manages FrontPage.
+  OemPkg/FrontPage/FrontPage.inf
+
+  # Application that presents & manages the Boot Menu Setup on Front Page.
+  OemPkg/BootMenu/BootMenu.inf
+
+  # Manages windows and fonts to be drawn by the RenderingEngine.
+  MsGraphicsPkg/SimpleWindowManagerDxe/SimpleWindowManagerDxe.inf
+  # Produces EfiGraphicsOutputProtocol to draw graphics to the screen.
+  MsGraphicsPkg/RenderingEngineDxe/RenderingEngineDxe.inf
+
+  # Driver for On Screen Keyboard.
+  MsGraphicsPkg/OnScreenKeyboardDxe/OnScreenKeyboardDxe.inf
+
+  # Installs protocol to share the UI theme. If PcdUiThemeInDxe, this will involve calling the PlatformThemeLib directly.
+  # Otherwise, the theme will have been generated in PEI and it will be located on a HOB.
+  MsGraphicsPkg/MsUiTheme/Dxe/MsUiThemeProtocol.inf
+
+  # Produces FORM DISPLAY ENGINE protocol. Handles input, displays strings.
+  MsGraphicsPkg/DisplayEngineDxe/DisplayEngineDxe.inf
+  QemuSbsaPkg/QemuVideoDxe/QemuVideoDxe.inf
+
+  MdeModulePkg/Universal/Acpi/FirmwarePerformanceDataTableDxe/FirmwarePerformanceDxe.inf
+  MsCorePkg/MuCryptoDxe/MuCryptoDxe.inf
+  MsGraphicsPkg/MsEarlyGraphics/Dxe/MsEarlyGraphics.inf
+  MsWheaPkg/MsWheaReport/Dxe/MsWheaReportDxe.inf
+  MsCorePkg/MuVarPolicyFoundationDxe/MuVarPolicyFoundationDxe.inf
+  MsCorePkg/AcpiRGRT/AcpiRgrt.inf
+!if $(BUILD_RUST_CODE) == TRUE
+  MsCorePkg/HelloWorldRustDxe/HelloWorldRustDxe.inf
+  QemuQ35Pkg/RustDriverDxe/RustDriverDxe.inf
+!endif
+  MsGraphicsPkg/PrintScreenLogger/PrintScreenLogger.inf
+  SecurityPkg/Hash2DxeCrypto/Hash2DxeCrypto.inf
+  AdvLoggerPkg/Application/AdvancedLogDumper/AdvancedLogDumper.inf
+
+  #
+  # DFCI support
+  #
+  # AuthManager provides authentication for DFCI. AuthManagerNull passes out a consistent token to allow the rest
+  # of FrontPage to be developed and tested while RngLib or other parts of the authentication process are being developed.
+  DfciPkg/IdentityAndAuthManager/IdentityAndAuthManagerDxe.inf
+
+  # Processes ingoing and outgoing DFCI settings requests.
+  DfciPkg/DfciManager/DfciManager.inf
+
+  DfciPkg/SettingsManager/SettingsManagerDxe.inf {
+    #Platform should add all it settings libs here
+    <LibraryClasses>
+      NULL|ZeroTouchPkg/Library/ZeroTouchSettings/ZeroTouchSettings.inf
+      NULL|DfciPkg/Library/DfciSettingsLib/DfciSettingsLib.inf
+      #NULL|DfciPkg/Library/DfciPasswordProvider/DfciPasswordProvider.inf
+      NULL|DfciPkg/Library/DfciVirtualizationSettings/DfciVirtualizationSettings.inf
+      NULL|DfciPkg/Library/DfciWpbtSettingLib/DfciWpbtSetting.inf
+      NULL|DfciPkg/Library/DfciAssetTagSettingLib/DfciAssetTagSetting.inf
+      DfciSettingPermissionLib|DfciPkg/Library/DfciSettingPermissionLib/DfciSettingPermissionLib.inf
+      NULL|OemPkg/Library/MsBootManagerSettingsDxeLib/MsBootManagerSettingsDxeLib.inf
+      NULL|OemPkg/Library/MsSecureBootModeSettingLib/MsSecureBootModeSettingLib.inf
+    <PcdsFeatureFlag>
+      gDfciPkgTokenSpaceGuid.PcdSettingsManagerInstallProvider|TRUE
+  }
+  DfciPkg/Application/DfciMenu/DfciMenu.inf
+
+  MdeModulePkg/Universal/SetupBrowserDxe/SetupBrowserDxe.inf
+  MdeModulePkg/Universal/DriverHealthManagerDxe/DriverHealthManagerDxe.inf
+  MdeModulePkg/Universal/BdsDxe/BdsDxe.inf {
+    <PcdsDynamicExDefault>
+      gMsGraphicsPkgTokenSpaceGuid.PcdPostBackgroundColoringSkipCount|0
+  }
+  PcBdsPkg/MsBootPolicy/MsBootPolicy.inf
+
+  # Apply Variable Policy to Load Option UEFI Variables
+  MsCorePkg/LoadOptionVariablePolicyDxe/LoadOptionVariablePolicyDxe.inf
+
+  # Configuration modules
+  PolicyServicePkg/PolicyService/DxeMm/PolicyDxe.inf
+
+  SetupDataPkg/ConfApp/ConfApp.inf {
+    <LibraryClasses>
+      JsonLiteParserLib|MsCorePkg/Library/JsonLiteParser/JsonLiteParser.inf
+  }
+
+  # MfciDxe overrides
+  MfciPkg/MfciDxe/MfciDxe.inf {
+    <LibraryClasses>
+      MfciRetrievePolicyLib|MfciPkg/Library/MfciRetrievePolicyLibViaHob/MfciRetrievePolicyLibViaHob.inf
+      MfciDeviceIdSupportLib|MfciPkg/Library/MfciDeviceIdSupportLibSmbios/MfciDeviceIdSupportLibSmbios.inf
+  }
+
+  #
+  # Networking stack
+  #
+!include NetworkPkg/Network.dsc.inc
+
+  #
+  # SCSI Bus and Disk Driver
+  #
+  MdeModulePkg/Bus/Scsi/ScsiBusDxe/ScsiBusDxe.inf
+  MdeModulePkg/Bus/Scsi/ScsiDiskDxe/ScsiDiskDxe.inf
+
+  # IDE/AHCI Support
+  QemuPkg/SataControllerDxe/SataControllerDxe.inf
+  MdeModulePkg/Bus/Ata/AtaAtapiPassThru/AtaAtapiPassThru.inf
+  MdeModulePkg/Bus/Ata/AtaBusDxe/AtaBusDxe.inf
+
+  #
+  # NVME Driver
+  #
+  MdeModulePkg/Bus/Pci/NvmExpressDxe/NvmExpressDxe.inf
+
+  #
+  # SMBIOS Support
+  #
+  MdeModulePkg/Universal/SmbiosDxe/SmbiosDxe.inf
+  QemuSbsaPkg/SbsaQemuSmbiosDxe/SbsaQemuSmbiosDxe.inf
+  ArmPkg/Universal/Smbios/ProcessorSubClassDxe/ProcessorSubClassDxe.inf
+  ArmPkg/Universal/Smbios/SmbiosMiscDxe/SmbiosMiscDxe.inf
+
+  #
+  # PCI support
+  #
+  ArmPkg/Drivers/ArmPciCpuIo2Dxe/ArmPciCpuIo2Dxe.inf
+  MdeModulePkg/Bus/Pci/PciHostBridgeDxe/PciHostBridgeDxe.inf
+  MdeModulePkg/Bus/Pci/PciBusDxe/PciBusDxe.inf
+  QemuPkg/PciHotPlugInitDxe/PciHotPlugInit.inf
+  QemuPkg/VirtioPciDeviceDxe/VirtioPciDeviceDxe.inf
+  QemuPkg/Virtio10Dxe/Virtio10.inf
+
+  #
+  # HID Support
+  #
+!if $(BUILD_RUST_CODE) == TRUE
+  HidPkg/UefiHidDxe/UefiHidDxe.inf
+!endif
+
+  #
+  # USB Support
+  #
+  MdeModulePkg/Bus/Pci/UhciDxe/UhciDxe.inf
+  MdeModulePkg/Bus/Pci/EhciDxe/EhciDxe.inf
+  MdeModulePkg/Bus/Pci/XhciDxe/XhciDxe.inf
+  MdeModulePkg/Bus/Usb/UsbBusDxe/UsbBusDxe.inf
+  MdeModulePkg/Bus/Usb/UsbKbDxe/UsbKbDxe.inf
+  MdeModulePkg/Bus/Usb/UsbMassStorageDxe/UsbMassStorageDxe.inf
+
+!if $(BUILD_RUST_CODE) == TRUE
+  HidPkg/UsbHidDxe/UsbHidDxe.inf {
+    <LibraryClasses>
+      UefiUsbLib|MdePkg/Library/UefiUsbLib/UefiUsbLib.inf
+  }
+!else
+  MdeModulePkg/Bus/Usb/UsbMouseAbsolutePointerDxe/UsbMouseAbsolutePointerDxe.inf
+!endif
+
+  #
+  # TPM2 support
+  #
+!if $(TPM2_ENABLE) == TRUE
+  SecurityPkg/Tcg/Tcg2Dxe/Tcg2Dxe.inf {
+    <LibraryClasses>
+      HashLib|SecurityPkg/Library/HashLibBaseCryptoRouter/HashLibBaseCryptoRouterDxe.inf
+      Tpm2DeviceLib|SecurityPkg/Library/Tpm2DeviceLibRouter/Tpm2DeviceLibRouterDxe.inf
+      NULL|SecurityPkg/Library/Tpm2DeviceLibDTpm/Tpm2InstanceLibDTpm.inf
+      NULL|SecurityPkg/Library/HashInstanceLibSha1/HashInstanceLibSha1.inf
+      NULL|SecurityPkg/Library/HashInstanceLibSha256/HashInstanceLibSha256.inf
+      NULL|SecurityPkg/Library/HashInstanceLibSha384/HashInstanceLibSha384.inf
+      NULL|SecurityPkg/Library/HashInstanceLibSha512/HashInstanceLibSha512.inf
+      NULL|SecurityPkg/Library/HashInstanceLibSm3/HashInstanceLibSm3.inf
+  }
+!if $(TPM2_CONFIG_ENABLE) == TRUE
+  SecurityPkg/Tcg/Tcg2Config/Tcg2ConfigDxe.inf
+!endif
+!endif
+
+  #
+  # Ramdisk support
+  #
+  MdeModulePkg/Universal/Disk/RamDiskDxe/RamDiskDxe.inf
+
+## Unit Tests
+#
+## Powershell script to discover unit tests:
+#
+## Get-ChildItem -Recurse -Force -File | Where-Object {($_.Name -like "*test*") -and ($_.Extension -eq ".inf")} | ^
+## Where-Object {(Select-String -InputObject $_ -Pattern "MODULE_TYPE\s*=\s*UEFI_APPLICATION")} | ^
+## ForEach-Object {$path = $_.FullName -replace '\\','/'; Write-Output $path}
+!if $(BUILD_UNIT_TESTS) == TRUE
+
+  AdvLoggerPkg/UnitTests/LineParser/LineParserTestApp.inf
+  DfciPkg/UnitTests/DeviceIdTest/DeviceIdTestApp.inf
+  # DfciPkg/UnitTests/DfciVarLockAudit/UEFI/DfciVarLockAuditTestApp.inf # DOESN'T PRODUCE OUTPUT
+  FmpDevicePkg/Test/UnitTest/Library/FmpDependencyLib/FmpDependencyLibUnitTestApp.inf
+  !if $(TARGET) == DEBUG
+    # VARIABLE POLICY MUST BE UNLOCKED FOR THE TEST TO RUN (POLICY CAN ONLY REMAIN UNLOCKED ON DEBUG BUILDS)
+    MdeModulePkg/Test/ShellTest/VariablePolicyFuncTestApp/VariablePolicyFuncTestApp.inf
+  !endif
+  # UefiTestingPkg/FunctionalSystemTests/MemoryAttributeProtocolFuncTestApp/MemoryAttributeProtocolFuncTestApp.inf # PROTOCOL NOT AVAILABLE ON SBSA
+  MdePkg/Test/UnitTest/Library/BaseLib/BaseLibUnitTestApp.inf
+  MdePkg/Test/UnitTest/Library/BaseSafeIntLib/TestBaseSafeIntLibTestApp.inf
+  MfciPkg/UnitTests/MfciPolicyParsingUnitTest/MfciPolicyParsingUnitTestApp.inf
+  # MsCorePkg/UnitTests/JsonTest/JsonTestApp.inf # SOMETIMES RESULTS IN INFINITE LOOP
+  MsCorePkg/UnitTests/MathLibUnitTest/MathLibUnitTestApp.inf
+  # MsGraphicsPkg/UnitTests/SpinnerTest/SpinnerTest.inf # DOESN'T PRODUCE OUTPUT
+  MsWheaPkg/Test/UnitTests/Library/LibraryClass/CheckHwErrRecHeaderTestApp.inf
+  # MsWheaPkg/Test/UnitTests/MsWheaEarlyStorageUnitTestApp/MsWheaEarlyUnitTestApp.inf # NO EARLY STORE METHOD AVAILABLE ON ARM
+  MsWheaPkg/Test/UnitTests/MsWheaReportUnitTestApp/MsWheaReportUnitTestApp.inf
+  # MmSupervisorPkg/Test/MmPagingAuditTest/UEFI/MmPagingAuditApp.inf # NOT APPLICABLE TO SBSA
+  # MmSupervisorPkg/Test/MmSupvRequestUnitTestApp/MmSupvRequestUnitTestApp.inf # NOT APPLICABLE TO SBSA
+  # MdeModulePkg/Application/MpServicesTest/MpServicesTest.inf
+  # MdeModulePkg/Application/SmiHandlerProfileInfo/SmiHandlerProfileAuditTestApp.inf # DOESN'T PRODUCE OUTPUT
+  # ShellPkg/Application/ShellCTestApp/ShellCTestApp.inf # DOESN'T PRODUCE OUTPUT
+  # ShellPkg/Application/ShellSortTestApp/ShellSortTestApp.inf # DOESN'T PRODUCE OUTPUT
+  UnitTestFrameworkPkg/Library/UnitTestBootLibUsbClass/UnitTestBootLibUsbClass.inf
+  UnitTestFrameworkPkg/Library/UnitTestPersistenceLibSimpleFileSystem/UnitTestPersistenceLibSimpleFileSystem.inf
+  UefiTestingPkg/AuditTests/BootAuditTest/UEFI/BootAuditTestApp.inf
+  # UefiTestingPkg/AuditTests/DMAProtectionAudit/UEFI/DMAIVRSProtectionUnitTestApp.inf # NOT APPLICABLE TO SBSA
+  UefiTestingPkg/AuditTests/PagingAudit/UEFI/DxePagingAuditTestApp.inf
+  # UefiTestingPkg/AuditTests/PagingAudit/UEFI/SmmPagingAuditTestApp.inf # DOESN'T PRODUCE OUTPUT
+  # UefiTestingPkg/AuditTests/TpmEventLogAudit/TpmEventLogAuditTestApp.inf # DOESN'T PRODUCE OUTPUT
+  # UefiTestingPkg/AuditTests/UefiVarLockAudit/UEFI/UefiVarLockAuditTestApp.inf # DOESN'T PRODUCE OUTPUT
+  # UefiTestingPkg/FunctionalSystemTests/ExceptionPersistenceTestApp/ExceptionPersistenceTestApp.inf # NOT APPLICABLE TO SBSA
+  UefiTestingPkg/FunctionalSystemTests/MemmapAndMatTestApp/MemmapAndMatTestApp.inf
+  # MOR LOCK NOT COMPATIBLE WITH STANDALONE MM: https://bugzilla.tianocore.org/show_bug.cgi?id=3513
+  # UefiTestingPkg/FunctionalSystemTests/MorLockTestApp/MorLockTestApp.inf
+  # UefiTestingPkg/FunctionalSystemTests/SmmPagingProtectionsTest/App/SmmPagingProtectionsTestApp.inf # NOT YET SUPPORTED
+  UefiTestingPkg/FunctionalSystemTests/MemoryProtectionTest/App/DxeMemoryProtectionTestApp.inf
+  # UefiTestingPkg/FunctionalSystemTests/MemoryProtectionTest/App/SmmMemoryProtectionTestApp.inf # NOT APPLICABLE TO SBSA
+  # UefiTestingPkg/FunctionalSystemTests/SmmPagingProtectionsTest/Smm/SmmPagingProtectionsTestSmm.inf # NOT APPLICABLE TO SBSA
+  # UefiTestingPkg/FunctionalSystemTests/SmmPagingProtectionsTest/Smm/SmmPagingProtectionsTestStandaloneMm.inf # NOT YET SUPPORTED
+  # UefiTestingPkg/FunctionalSystemTests/MemoryProtectionTest/Driver/SmmMemoryProtectionTestDriver.inf # NOT APPLICABLE TO SBSA
+  # UefiTestingPkg/AuditTests/PagingAudit/UEFI/DxePagingAuditDriver.inf # TEST RUN VIA APPLICATION
+  XmlSupportPkg/Test/UnitTest/XmlTreeLib/XmlTreeLibUnitTestApp.inf
+  XmlSupportPkg/Test/UnitTest/XmlTreeQueryLib/XmlTreeQueryLibUnitTestApp.inf {
+    <PcdsPatchableInModule>
+      #Turn off Halt on Assert and Print Assert so that libraries can
+      #be tested in more of a release mode environment
+      gEfiMdePkgTokenSpaceGuid.PcdDebugPropertyMask|0x0E
+  }
+!endif
+
+  #
+  # Shell support
+  #
+  ShellPkg/DynamicCommand/TftpDynamicCommand/TftpDynamicCommand.inf {
+    <PcdsFixedAtBuild>
+      gEfiShellPkgTokenSpaceGuid.PcdShellLibAutoInitialize|FALSE
+  }
+  ShellPkg/DynamicCommand/HttpDynamicCommand/HttpDynamicCommand.inf {
+    <PcdsFixedAtBuild>
+      gEfiShellPkgTokenSpaceGuid.PcdShellLibAutoInitialize|FALSE
+  }
+  ShellPkg/DynamicCommand/VariablePolicyDynamicCommand/VariablePolicyDynamicCommand.inf {
+    <PcdsFixedAtBuild>
+      gEfiShellPkgTokenSpaceGuid.PcdShellLibAutoInitialize|FALSE
+  }
+  QemuPkg/LinuxInitrdDynamicShellCommand/LinuxInitrdDynamicShellCommand.inf {
+    <PcdsFixedAtBuild>
+      gEfiShellPkgTokenSpaceGuid.PcdShellLibAutoInitialize|FALSE
+  }
+  ShellPkg/Application/Shell/Shell.inf {
+    <LibraryClasses>
+      ShellCommandLib|ShellPkg/Library/UefiShellCommandLib/UefiShellCommandLib.inf
+      NULL|ShellPkg/Library/UefiShellLevel2CommandsLib/UefiShellLevel2CommandsLib.inf
+      NULL|ShellPkg/Library/UefiShellLevel1CommandsLib/UefiShellLevel1CommandsLib.inf
+      NULL|ShellPkg/Library/UefiShellLevel3CommandsLib/UefiShellLevel3CommandsLib.inf
+      NULL|ShellPkg/Library/UefiShellDriver1CommandsLib/UefiShellDriver1CommandsLib.inf
+      NULL|ShellPkg/Library/UefiShellDebug1CommandsLib/UefiShellDebug1CommandsLib.inf
+      NULL|ShellPkg/Library/UefiShellAcpiViewCommandLib/UefiShellAcpiViewCommandLib.inf
+      NULL|ShellPkg/Library/UefiShellInstall1CommandsLib/UefiShellInstall1CommandsLib.inf
+      NULL|ShellPkg/Library/UefiShellNetwork1CommandsLib/UefiShellNetwork1CommandsLib.inf
+      NULL|ShellPkg/Library/UefiShellNetwork2CommandsLib/UefiShellNetwork2CommandsLib.inf
+
+      HandleParsingLib|ShellPkg/Library/UefiHandleParsingLib/UefiHandleParsingLib.inf
+      PrintLib|MdePkg/Library/BasePrintLib/BasePrintLib.inf
+      BcfgCommandLib|ShellPkg/Library/UefiShellBcfgCommandLib/UefiShellBcfgCommandLib.inf
+      ShellLib|ShellPkg/Library/UefiShellLib/UefiShellLib.inf
+
+    <PcdsPatchableInModule>
+      gEfiMdePkgTokenSpaceGuid.PcdDebugPropertyMask|0xFF
+
+    <PcdsFixedAtBuild>
+      gEfiShellPkgTokenSpaceGuid.PcdShellLibAutoInitialize|FALSE
+      gEfiMdePkgTokenSpaceGuid.PcdUefiLibMaxPrintBufferSize|8000
+  }
+  QemuSbsaPkg/SbsaQemuPlatformDxe/SbsaQemuPlatformDxe.inf
+  MdeModulePkg/Bus/Pci/NonDiscoverablePciDeviceDxe/NonDiscoverablePciDeviceDxe.inf
+
+  #
+  # ACPI Support
+  #
+  MdeModulePkg/Universal/Acpi/BootGraphicsResourceTableDxe/BootGraphicsResourceTableDxe.inf
+  MdeModulePkg/Universal/Acpi/AcpiPlatformDxe/AcpiPlatformDxe.inf
+  MdeModulePkg/Universal/Acpi/AcpiTableDxe/AcpiTableDxe.inf
+  QemuSbsaPkg/AcpiTables/AcpiTables.inf
+  QemuSbsaPkg/SbsaQemuAcpiDxe/SbsaQemuAcpiDxe.inf
+
+  #
+  # Standalone MM drivers in non-secure world
+  #
+  ArmPkg/Drivers/MmCommunicationDxe/MmCommunication.inf {
+    <LibraryClasses>
+      NULL|StandaloneMmPkg/Library/VariableMmDependency/VariableMmDependency.inf
+  }
+
+  #
+  # EBC support
+  #
+  MdeModulePkg/Universal/EbcDxe/EbcDxe.inf
+
+  #
+  # Standalone MM modules in secure world
+  #
+  StandaloneMmPkg/Core/StandaloneMmCore.inf {
+    <PcdsFixedAtBuild>
+      gEfiMdePkgTokenSpaceGuid.PcdDebugPrintErrorLevel|0x80000000
+    <PcdsPatchableInModule>
+      gArmTokenSpaceGuid.PcdFfaLibConduitSmc|FALSE
+  }
+
+  ArmPkg/Drivers/StandaloneMmCpu/StandaloneMmCpu.inf {
+    <PcdsFixedAtBuild>
+      gEfiMdePkgTokenSpaceGuid.PcdDebugPrintErrorLevel|0x80000000
+  }
+  MdeModulePkg/Universal/FaultTolerantWriteDxe/FaultTolerantWriteStandaloneMm.inf
+  MdeModulePkg/Universal/Variable/RuntimeDxe/VariableStandaloneMm.inf {
+    <LibraryClasses>
+      AdvLoggerAccessLib|MdeModulePkg/Library/AdvLoggerAccessLibNull/AdvLoggerAccessLib.inf
+      DevicePathLib|MdePkg/Library/UefiDevicePathLib/UefiDevicePathLibStandaloneMm.inf
+      NULL|MdeModulePkg/Library/VarCheckUefiLib/VarCheckUefiLib.inf
+      NULL|MdeModulePkg/Library/VarCheckPolicyLib/VarCheckPolicyLibStandaloneMm.inf
+      BaseMemoryLib|MdePkg/Library/BaseMemoryLib/BaseMemoryLib.inf
+      VariablePolicyLib|MdeModulePkg/Library/VariablePolicyLib/VariablePolicyLib.inf
+      VariablePolicyHelperLib|MdeModulePkg/Library/VariablePolicyHelperLib/VariablePolicyHelperLib.inf
+  }
+  QemuSbsaPkg/VirtNorFlashStandaloneMm/VirtNorFlashStandaloneMm.inf
+
+###################################################################################################
+#
+# BuildOptions Section - Define the module specific tool chain flags that should be used as
+#                        the default flags for a module. These flags are appended to any
+#                        standard flags that are defined by the build process. They can be
+#                        applied for any modules or only those modules with the specific
+#                        module style (EDK or EDKII) specified in [Components] section.
+#
+###################################################################################################
+[BuildOptions]
+  # Exception tables are required for stack walks in the debugger.
+  MSFT:*_*_AARCH64_GENFW_FLAGS  = --keepexceptiontable
+  GCC:*_*_AARCH64_GENFW_FLAGS   = --keepexceptiontable
+
+  #
+  # Disable deprecated APIs.
+  #
+  RVCT:*_*_*_CC_FLAGS = -DDISABLE_NEW_DEPRECATED_INTERFACES
+  GCC:*_*_*_CC_FLAGS = -DDISABLE_NEW_DEPRECATED_INTERFACES
+
+[BuildOptions.common.EDKII.SEC,BuildOptions.common.EDKII.MM_CORE_STANDALONE]
+  GCC:*_CLANGPDB_*_DLINK_FLAGS = /ALIGN:0x1000 /FILEALIGN:0x1000
+
+[BuildOptions.common.EDKII.DXE_CORE,BuildOptions.common.EDKII.DXE_DRIVER,BuildOptions.common.EDKII.UEFI_DRIVER,BuildOptions.common.EDKII.UEFI_APPLICATION,BuildOptions.common.EDKII.MM_CORE_STANDALONE,BuildOptions.common.EDKII.MM_STANDALONE]
+  GCC:*_GCC5_*_DLINK_FLAGS = -z common-page-size=0x1000
+  GCC:*_CLANGPDB_*_DLINK_FLAGS = /ALIGN:0x1000
+
+[BuildOptions.common.EDKII.DXE_RUNTIME_DRIVER]
+  GCC:*_GCC5_AARCH64_DLINK_FLAGS = -z common-page-size=0x10000
+  GCC:*_CLANGPDB_AARCH64_DLINK_FLAGS = /ALIGN:0x10000
+  RVCT:*_*_ARM_DLINK_FLAGS = --scatter $(EDK_TOOLS_PATH)/Scripts/Rvct-Align4K.sct
+
+[BuildOptions.AARCH64.EDKII.MM_CORE_STANDALONE,BuildOptions.AARCH64.EDKII.MM_STANDALONE]
+  GCC:*_*_*_CC_FLAGS = -mstrict-align -march=armv8-a